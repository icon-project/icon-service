--- conflicted
+++ resolved
@@ -15,11 +15,7 @@
 from typing import TYPE_CHECKING, Any, Optional, List, Dict, Tuple
 
 from iconcommons.logger import Logger
-<<<<<<< HEAD
-
-=======
 from .data import Term
->>>>>>> d8b1e16b
 from .data.prep import PRep, PRepDictType
 from .data.prep_container import PRepContainer
 from .penalty_imposer import PenaltyImposer
@@ -68,18 +64,11 @@
 
         self._query_handler: dict = {
             "getPRep": self.handle_get_prep,
-<<<<<<< HEAD
             "getMainPReps": self.handle_get_main_prep_list,
             "getSubPReps": self.handle_get_sub_prep_list,
             "getPReps": self.handle_get_prep_list,
             "getPRepTerm": self.handle_get_prep_term,
             "getBlacklistPReps": self.handle_get_blacklist_prep_list
-=======
-            "getMainPReps": self.handle_get_main_preps,
-            "getSubPReps": self.handle_get_sub_preps,
-            "getPReps": self.handle_get_preps,
-            "getPRepTerm": self.handle_get_prep_term
->>>>>>> d8b1e16b
         }
 
         self.preps = PRepContainer()
@@ -825,14 +814,13 @@
             "preps": prep_list
         }
 
-<<<<<<< HEAD
-    def handle_get_blacklist_prep_list(self, context: 'IconScoreContext', params: dict) -> dict:
+    def handle_get_blacklist_prep_list(self, context: 'IconScoreContext', _params: dict) -> dict:
         """
         Returns unregistered PReps called blacklist preps
         of which status is out of UNREGISTERED, DISQUALIFIED and SUSPENDED
 
         :param context: IconScoreContext
-        :param params: parameters
+        :param _params: parameters
         :return: block height and blacklist preps in dict
         """
         preps: 'PRepContainer' = self.preps
@@ -843,10 +831,7 @@
             "preps": prep_list
         }
 
-    def handle_get_prep_term(self, context: 'IconScoreContext', params: dict) -> dict:
-=======
     def handle_get_prep_term(self, context: 'IconScoreContext', _params: dict) -> dict:
->>>>>>> d8b1e16b
         """Provides the information on the current term
 
         :param context:

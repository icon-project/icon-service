# Copyright 2019 ICON Foundation
#
# Licensed under the Apache License, Version 2.0 (the "License");
# you may not use this file except in compliance with the License.
# You may obtain a copy of the License at
#
#     http://www.apache.org/licenses/LICENSE-2.0
#
# Unless required by applicable law or agreed to in writing, software
# distributed under the License is distributed on an "AS IS" BASIS,
# WITHOUT WARRANTIES OR CONDITIONS OF ANY KIND, either express or implied.
# See the License for the specific language governing permissions and
# limitations under the License.

import hashlib
from collections import OrderedDict
from typing import TYPE_CHECKING, Any, Optional

from iconcommons.logger import Logger

from .data.prep import PRep
from .data.prep_container import PRepContainer
from .term import Term
from ..base.ComponentBase import EngineBase
from ..base.address import Address, ZERO_SCORE_ADDRESS
from ..base.exception import InvalidParamsException
from ..base.type_converter import TypeConverter, ParamType
from ..base.type_converter_templates import ConstantKeys
from ..icon_constant import PrepResultState, IISS_MIN_IREP
from ..iconscore.icon_score_event_log import EventLogEmitter
from ..icx.storage import Intent
from ..iiss.reward_calc import RewardCalcDataCreator

if TYPE_CHECKING:
    from . import PRepStorage
    from ..iiss.reward_calc.msg_data import PRepRegisterTx, PRepUnregisterTx, TxData
    from ..iconscore.icon_score_context import IconScoreContext
    from ..icx.icx_account import Account
    from ..icx import IcxStorage
    from ..precommit_data_manager import PrecommitData


class Engine(EngineBase):
    """PRepEngine class

    Manages preps and handles P-Rep related JSON-RPC API requests
    """

    def __init__(self) -> None:
        super().__init__()
        Logger.debug("PRepEngine.__init__() start")

        self._invoke_handlers: dict = {
            "registerPRep": self.handle_register_prep,
            "setPRep": self.handle_set_prep,
            "unregisterPRep": self.handle_unregister_prep
        }

        self._query_handler: dict = {
            "getPRep": self.handle_get_prep,
            "getMainPRepList": self.handle_get_main_prep_list,
            "getSubPRepList": self.handle_get_sub_prep_list,
            "getPRepList": self.handle_get_prep_list
        }

        self.preps: Optional['PRepContainer'] = None
        self.term = Term()

        Logger.debug("PRepEngine.__init__() end")

    def open(self, context: 'IconScoreContext', term_period: int, irep: int) -> None:
        self.preps = PRepContainer()
        self.preps.load(context)
        self.term.load(context, term_period, irep)

    def invoke(self, context: 'IconScoreContext', data: dict) -> None:
        method: str = data['method']
        params: dict = data['params']

        handler: callable = self._invoke_handlers[method]
        handler(context, params)

    def query(self, context: 'IconScoreContext', data: dict) -> Any:
        method: str = data['method']
        params: dict = data['params']

        handler: callable = self._query_handler[method]
        ret = handler(context, params)
        return ret

    def commit(self, context: 'IconScoreContext', precommit_data: 'PrecommitData'):
        """If the current P-Rep term is over, update term with new information
        which has P-Rep list(address, delegated amount), start height, end height, irep

        :param context:
        :param precommit_data:
        :return:
        """
        self.preps = precommit_data.preps

    def rollback(self):
        pass

    def handle_register_prep(
            self, context: 'IconScoreContext', params: dict):
        """Register a P-Rep

        Roles
        * Update preps in context
        * Update stateDB
        * Update rcDB

        :param context: 
        :param params:
        :return: 
        """
        icx_storage: 'IcxStorage' = context.storage.icx
        prep_storage: 'PRepStorage' = context.storage.prep

        address: 'Address' = context.tx.origin
        if address in context.preps:
            raise InvalidParamsException(f"{str(address)} has been already registered")

        ret_params: dict = TypeConverter.convert(params, ParamType.IISS_REG_PREP)
        account: 'Account' = icx_storage.get_account(context, address, Intent.DELEGATED)

        # Create a PRep object and assign delegated amount from account to prep
        prep = PRep.from_dict(address, ret_params, context.block.height, context.tx.index)
        prep.delegated = account.delegated_amount
        self._validate_irep(context, prep)

        # Update preps in context
        context.preps.add(prep)

        # Update stateDB
        prep_storage.put_prep(context, prep)
        self._apply_prep_delegated_offset_for_iiss_variable(context, prep.delegated)

        # Update rcDB
        self._put_reg_prep_for_rc_data(context, address)

        self._create_tx_result(context, 'PRepRegistered(Address)', address)

    @classmethod
    def _create_tx_result(cls, context: 'IconScoreContext', event_signature: str, address: 'Address'):
        # make tx result
        arguments = [address]
        index = 0
        EventLogEmitter.emit_event_log(context, ZERO_SCORE_ADDRESS, event_signature, arguments, index)

    @staticmethod
    def _put_reg_prep_for_rc_data(context: 'IconScoreContext', address: 'Address'):
        rc_tx_batch: list = context.rc_tx_batch
        block_height: int = context.block.height

        tx: 'PRepRegisterTx' = RewardCalcDataCreator.create_tx_prep_reg()
        iiss_tx_data: 'TxData' = RewardCalcDataCreator.create_tx(address, block_height, tx)
        context.storage.rc.put(rc_tx_batch, iiss_tx_data)

    @staticmethod
    def _apply_prep_delegated_offset_for_iiss_variable(
            context: 'IconScoreContext', offset: int):
        total_delegated_amount: int = context.storage.iiss.get_total_prep_delegated(context)
        context.storage.iiss.put_total_prep_delegated(context, total_delegated_amount + offset)

    def check_term_end_block_height(self, context: 'IconScoreContext') -> bool:
        return self.term.end_block_height == context.block.height

    def make_prep_tx_result(self) -> Optional[dict]:
        prep_as_dict = self.get_main_preps_in_term()
        if prep_as_dict:
            prep_as_dict['irep'] = self.term.irep
            prep_as_dict['state'] = PrepResultState.NORMAL.value
            return prep_as_dict
        return None

    def get_main_preps_in_term(self) -> Optional[dict]:
        main_preps = self.term.main_preps
        prep_as_dict = None
        if len(main_preps) > 0:
            prep_as_dict = OrderedDict()
            preps_as_list = []
            prep_addresses_for_roothash = b''
            for prep in main_preps:
                prep_info_as_dict = OrderedDict()
                prep_info_as_dict[ConstantKeys.PREP_ID] = prep.address
                prep_info_as_dict[ConstantKeys.PUBLIC_KEY] = prep.public_key
                prep_info_as_dict[ConstantKeys.P2P_END_POINT] = prep.p2p_end_point
                preps_as_list.append(prep_info_as_dict)
                prep_addresses_for_roothash += prep.address.to_bytes()
            prep_as_dict["preps"] = preps_as_list
<<<<<<< HEAD
=======
            prep_as_dict["irep"] = self.term.irep
            prep_as_dict["state"] = PrepResultState.NORMAL.value
>>>>>>> 3ea3821c
            prep_as_dict["rootHash"] = hashlib.sha3_256(prep_addresses_for_roothash).digest()
        return prep_as_dict

    def save_term(self, context: 'IconScoreContext', weighted_average_of_irep: int):
        self.term.save(context,
                       context.block.height,
                       context.preps.get_preps(),
                       weighted_average_of_irep,
                       context.total_supply)

    @staticmethod
    def calculate_weighted_average_of_irep(context: 'IconScoreContext') -> int:
        main_preps = context.preps.get_preps()
        total_delegated = 0  # total delegated of prep
        total_multiply_delegated_by_irep = 0
        for prep in main_preps:
            total_multiply_delegated_by_irep += prep.irep * prep.delegated
            total_delegated += prep.delegated
        return total_multiply_delegated_by_irep // total_delegated if total_delegated != 0 else 0

    def handle_get_prep(self, context: 'IconScoreContext', params: dict) -> dict:
        """Returns registration information of a P-Rep

        :param context:
        :param params:
        :return:
        """
        ret_params: dict = TypeConverter.convert(params, ParamType.IISS_GET_PREP)
        address: 'Address' = ret_params[ConstantKeys.ADDRESS]

        prep: 'PRep' = self.preps.get(address)
        if prep is None:
            raise InvalidParamsException(f"P-Rep not found: {str(address)}")

        return prep.to_dict()

    def handle_set_prep(self, context: 'IconScoreContext', params: dict):
        """Update a P-Rep registration information

        :param context:
        :param params:
        :return:
        """
        prep_storage = context.storage.prep
        address: 'Address' = context.tx.origin

        prep: 'PRep' = context.preps.get(address)
        if prep is None:
            raise InvalidParamsException(f"P-Rep not found: str{address}")
        prev_irep: int = prep.irep
        ret_params: dict = TypeConverter.convert(params, ParamType.IISS_SET_PREP)
        prep.set(ret_params, context.block.height)
        self._validate_irep(context, prep, prev_irep)

        # Update a new P-Rep registration info to stateDB
        prep_storage.put_prep(context, prep)

        self._create_tx_result(context, 'PRepSet(Address)', address)

    @classmethod
    def _validate_irep(cls, context: 'IconScoreContext', prep: 'PRep', prev_irep: int = None):
        irep: int = prep.irep
        if irep < IISS_MIN_IREP:
            raise InvalidParamsException(f"Invalid irep: {irep}")

        if prev_irep is None:
            return

        min_irep: int = prev_irep * 8 // 10  # 80% of previous irep
        max_irep: int = prev_irep * 12 // 10  # 120% of previous irep

        if min_irep <= irep <= max_irep:
            context.engine.issue.validate_total_supply_limit(context, irep)
            return

        raise InvalidParamsException(f'irep out of range: {irep}, {prev_irep}')

    def handle_unregister_prep(self, context: 'IconScoreContext', params: dict):
        """Unregister a P-Rep

        :param context:
        :param params:
        :return:
        """
        prep_storage: 'PRepStorage' = context.storage.prep
        address: 'Address' = context.tx.origin

        prep: 'PRep' = context.preps.get(address)
        if prep is None:
            raise InvalidParamsException(f"P-Rep not found: str{address}")

        # Update preps in context
        context.preps.remove(address)

        # Update stateDB
        prep_storage.delete_prep(context, address)
        self._apply_prep_delegated_offset_for_iiss_variable(context, -prep.delegated)

        # Update rcDB
        self._put_unreg_prep_for_iiss_db(context, address)

        self._create_tx_result(context, 'PRepUnregistered(Address)', address)

    @staticmethod
    def _put_unreg_prep_for_iiss_db(context: 'IconScoreContext', address: 'Address'):
        rc_tx_batch: list = context.rc_tx_batch
        block_height: int = context.block.height

        tx: 'PRepUnregisterTx' = RewardCalcDataCreator.create_tx_prep_unreg()
        iiss_tx_data: 'TxData' = RewardCalcDataCreator.create_tx(address, block_height, tx)
        context.storage.rc.put(rc_tx_batch, iiss_tx_data)

    def handle_get_main_prep_list(self, context: 'IconScoreContext', params: dict) -> dict:
        """Returns 22 P-Rep list in the present term

        :param context:
        :param params:
        :return:
        """
        preps: 'PRepContainer' = self.term.main_preps
        total_delegated: int = 0
        prep_list: list = []

        for prep in preps:
            item = {
                "address": prep.address,
                "delegated": prep.delegated
            }
            prep_list.append(item)
            total_delegated += prep.delegated

        return {
            "totalDelegated": total_delegated,
            "preps": prep_list
        }

    def handle_get_sub_prep_list(self, context: 'IconScoreContext', params: dict) -> dict:
        """Returns 22 P-Rep list in the present term

        :param context:
        :param params:
        :return:
        """
        preps: 'PRepContainer' = self.term.sub_preps
        total_delegated: int = 0
        prep_list: list = []

        for prep in preps:
            item = {
                "address": prep.address,
                "delegated": prep.delegated
            }
            prep_list.append(item)
            total_delegated += prep.delegated

        return {
            "totalDelegated": total_delegated,
            "preps": prep_list
        }

    def handle_get_prep_list(self, context: 'IconScoreContext', params: dict) -> dict:
        """Returns P-Rep list with start and end rankings

        :param context:
        :param params:
        :return:
        """
        ret_params: dict = TypeConverter.convert(params, ParamType.IISS_GET_PREP_LIST)

        preps: 'PRepContainer' = self.preps
        total_delegated: int = 0
        prep_list: list = []

        start_index: int = ret_params.get(ConstantKeys.START_RANKING, 1)
        if start_index <= 0:
            raise InvalidParamsException("Invalid params: startRanking")

        end_index: int = ret_params.get(ConstantKeys.END_RANKING, len(preps))
        if end_index <= 0:
            raise InvalidParamsException("Invalid params: endRanking")

        if start_index > end_index:
            raise InvalidParamsException("Invalid params: reverse")

        for i in range(start_index -1, end_index):
            prep: 'PRep' = preps[i]

            item = {
                "address": prep.address,
                "delegated": prep.delegated
            }
            prep_list.append(item)
            total_delegated += prep.delegated

        return {
            "startRanking": start_index,
            "totalDelegated": total_delegated,
            "preps": prep_list
        }<|MERGE_RESOLUTION|>--- conflicted
+++ resolved
@@ -189,11 +189,6 @@
                 preps_as_list.append(prep_info_as_dict)
                 prep_addresses_for_roothash += prep.address.to_bytes()
             prep_as_dict["preps"] = preps_as_list
-<<<<<<< HEAD
-=======
-            prep_as_dict["irep"] = self.term.irep
-            prep_as_dict["state"] = PrepResultState.NORMAL.value
->>>>>>> 3ea3821c
             prep_as_dict["rootHash"] = hashlib.sha3_256(prep_addresses_for_roothash).digest()
         return prep_as_dict
 

--- conflicted
+++ resolved
@@ -404,14 +404,13 @@
 
         return b'|'.join(data)
 
-<<<<<<< HEAD
     def _validate_ownership(self):
         """Prevent a SCORE from accessing the database of another SCORE
 
         """
         if self._context.current_address != self.address:
             raise AccessDeniedException("Invalid database ownership")
-=======
+
 
 class IconScoreSubDatabase(object):
     def __init__(self, address: 'Address', score_db: 'IconScoreDatabase', prefix: bytes):
@@ -487,5 +486,4 @@
             data.append(self._prefix)
         data.append(key)
 
-        return b'|'.join(data)
->>>>>>> 2e748e95
+        return b'|'.join(data)
# -*- coding: utf-8 -*-

# Copyright 2018 ICON Foundation
#
# Licensed under the Apache License, Version 2.0 (the "License");
# you may not use this file except in compliance with the License.
# You may obtain a copy of the License at
#
# http://www.apache.org/licenses/LICENSE-2.0
#
# Unless required by applicable law or agreed to in writing, software
# distributed under the License is distributed on an "AS IS" BASIS,
# WITHOUT WARRANTIES OR CONDITIONS OF ANY KIND, either express or implied.
# See the License for the specific language governing permissions and
# limitations under the License.

from enum import IntEnum


class ParamType(IntEnum):
    BLOCK = 0

    INVOKE_TRANSACTION = 100
    ACCOUNT_DATA = 101
    CALL_DATA = 102
    DEPLOY_DATA = 103
    TRANSACTION_PARAMS_DATA = 104

    INVOKE = 200

    QUERY = 300
    ICX_CALL = 301
    ICX_GET_BALANCE = 302
    ICX_GET_TOTAL_SUPPLY = 303
    ICX_GET_SCORE_API = 304
    ISE_GET_STATUS = 305
    FEE2_PARAMS_DATA = 306

    WRITE_PRECOMMIT = 400
    REMOVE_PRECOMMIT = 500

    VALIDATE_TRANSACTION = 600

    # IISS
    IISS = 700
    IISS_SET_STAKE = 701
    IISS_GET_STAKE = 702
    IISS_SET_DELEGATION = 703
    IISS_GET_DELEGATION = 704
    IISS_CLAIM_I_SCORE = 705
    IISS_QUERY_I_SCORE = 706
    IISS_REG_PREP_CANDIDATE = 707
    IISS_UNREG_PREP_CANDIDATE = 708
    IISS_SET_PREP_CANDIDATE = 709
    IISS_GET_PREP_CANDIDATE = 710
    IISS_GET_PREP_CANDIDATE_DELEGATION_INFO = 711
    IISS_GET_PREP_LIST = 712
    IISS_GET_PREP_CANDIDATE_LIST = 713


class ValueType(IntEnum):
    IGNORE = 0
    LATER = 1
    INT = 2
    STRING = 3
    BOOL = 4
    ADDRESS = 5
    BYTES = 6

    # For backward compatibility (TestNet)
    ADDRESS_OR_MALFORMED_ADDRESS = 7
    HEXADECIMAL = 8


type_convert_templates = {}
CONVERT_USING_SWITCH_KEY = 'CONVERT_USING_SWITCH_KEY'
SWITCH_KEY = "SWITCH_KEY"
KEY_CONVERTER = 'KEY_CONVERTER'


class ConstantKeys(object):
    BLOCK_HEIGHT = "blockHeight"
    BLOCK_HASH = "blockHash"
    TIMESTAMP = "timestamp"
    PREV_BLOCK_HASH = "prevBlockHash"

    NAME = "name"
    ADDRESS = "address"
    BALANCE = "balance"

    METHOD = "method"
    PARAMS = "params"

    CONTENT_TYPE = "contentType"
    CONTENT = "content"

    TX_HASH = "txHash"
    VERSION = "version"
    FROM = "from"
    TO = "to"
    VALUE = "value"
    STEP_LIMIT = "stepLimit"
    FEE = "fee"
    NONCE = "nonce"
    SIGNATURE = "signature"

    DATA_TYPE = "dataType"
    DATA = "data"
    CALL = "call"
    DEPLOY = "deploy"

    OLD_TX_HASH = "tx_hash"

    GENESIS_DATA = "genesisData"
    ACCOUNTS = "accounts"
    MESSAGE = "message"

    BLOCK = "block"
    TRANSACTIONS = "transactions"

    FILTER = "filter"

    ICX_CALL = "icx_call"
    ICX_GET_BALANCE = "icx_getBalance"
    ICX_GET_TOTAL_SUPPLY = "icx_getTotalSupply"
    ICX_GET_SCORE_API = "icx_getScoreApi"
    ISE_GET_STATUS = "ise_getStatus"

<<<<<<< HEAD
    FEE2_SCORE_ADDRESS = "_score"
    FEE2_RATIO = "_ratio"
    FEE2_TERM = "_term"
    FEE2_ID = "_id"
=======
    # IISS
    DELEGATIONS = "delegations"
    NETWORK_INFO = "networkInfo"
    URL = 'url'
    GOVERNANCE = "governance"
    ICX_PRICE = "icxPrice"
    INCENTIVE_REP = "incentiveRep"
    START_RANK = "startRank"
    END_RANK = "endRank"
>>>>>>> e49324e6


type_convert_templates[ParamType.BLOCK] = {
    ConstantKeys.BLOCK_HEIGHT: ValueType.INT,
    ConstantKeys.BLOCK_HASH: ValueType.BYTES,
    ConstantKeys.TIMESTAMP: ValueType.INT,
    ConstantKeys.PREV_BLOCK_HASH: ValueType.BYTES,
}

type_convert_templates[ParamType.ACCOUNT_DATA] = {
    ConstantKeys.NAME: ValueType.STRING,
    ConstantKeys.ADDRESS: ValueType.ADDRESS,
    ConstantKeys.BALANCE: ValueType.INT
}

type_convert_templates[ParamType.CALL_DATA] = {
    ConstantKeys.METHOD: ValueType.STRING,
    ConstantKeys.PARAMS: ValueType.LATER
}

type_convert_templates[ParamType.DEPLOY_DATA] = {
    ConstantKeys.CONTENT_TYPE: ValueType.STRING,
    ConstantKeys.CONTENT: ValueType.IGNORE,
    ConstantKeys.PARAMS: ValueType.LATER
}

type_convert_templates[ParamType.TRANSACTION_PARAMS_DATA] = {
    ConstantKeys.VERSION: ValueType.INT,
    ConstantKeys.TX_HASH: ValueType.BYTES,
    ConstantKeys.FROM: ValueType.ADDRESS,
    ConstantKeys.TO: ValueType.ADDRESS_OR_MALFORMED_ADDRESS,
    ConstantKeys.VALUE: ValueType.HEXADECIMAL,
    ConstantKeys.STEP_LIMIT: ValueType.INT,
    ConstantKeys.FEE: ValueType.HEXADECIMAL,
    ConstantKeys.TIMESTAMP: ValueType.INT,
    ConstantKeys.NONCE: ValueType.INT,
    ConstantKeys.SIGNATURE: ValueType.IGNORE,
    ConstantKeys.DATA_TYPE: ValueType.STRING,
    ConstantKeys.DATA: {
        CONVERT_USING_SWITCH_KEY: {
            SWITCH_KEY: ConstantKeys.DATA_TYPE,
            ConstantKeys.CALL: type_convert_templates[ParamType.CALL_DATA],
            ConstantKeys.DEPLOY: type_convert_templates[ParamType.DEPLOY_DATA]
        }
    },
    KEY_CONVERTER: {
        ConstantKeys.OLD_TX_HASH: ConstantKeys.TX_HASH
    }
}

type_convert_templates[ParamType.INVOKE_TRANSACTION] = {
    ConstantKeys.METHOD: ValueType.STRING,
    ConstantKeys.PARAMS: type_convert_templates[ParamType.TRANSACTION_PARAMS_DATA],
    ConstantKeys.GENESIS_DATA: {
        ConstantKeys.ACCOUNTS: [
            type_convert_templates[ParamType.ACCOUNT_DATA]
        ],
        ConstantKeys.MESSAGE: ValueType.STRING
    }
}

type_convert_templates[ParamType.INVOKE] = {
    ConstantKeys.BLOCK: type_convert_templates[ParamType.BLOCK],
    ConstantKeys.TRANSACTIONS: [
        type_convert_templates[ParamType.INVOKE_TRANSACTION]
    ]
}

type_convert_templates[ParamType.ICX_CALL] = {
    ConstantKeys.VERSION: ValueType.INT,
    ConstantKeys.FROM: ValueType.ADDRESS,
    ConstantKeys.TO: ValueType.ADDRESS,
    ConstantKeys.DATA_TYPE: ValueType.STRING,
    ConstantKeys.DATA: ValueType.LATER
}
type_convert_templates[ParamType.ICX_GET_BALANCE] = {
    ConstantKeys.VERSION: ValueType.INT,
    ConstantKeys.ADDRESS: ValueType.ADDRESS_OR_MALFORMED_ADDRESS
}
type_convert_templates[ParamType.ICX_GET_TOTAL_SUPPLY] = {
    ConstantKeys.VERSION: ValueType.INT
}
type_convert_templates[ParamType.ICX_GET_SCORE_API] = type_convert_templates[ParamType.ICX_GET_BALANCE]

type_convert_templates[ParamType.ISE_GET_STATUS] = {
    ConstantKeys.FILTER: [ValueType.STRING]
}

type_convert_templates[ParamType.QUERY] = {
    ConstantKeys.METHOD: ValueType.STRING,
    ConstantKeys.PARAMS: {
        CONVERT_USING_SWITCH_KEY: {
            SWITCH_KEY: ConstantKeys.METHOD,
            ConstantKeys.ICX_CALL: type_convert_templates[ParamType.ICX_CALL],
            ConstantKeys.ICX_GET_BALANCE: type_convert_templates[ParamType.ICX_GET_BALANCE],
            ConstantKeys.ICX_GET_TOTAL_SUPPLY: type_convert_templates[ParamType.ICX_GET_TOTAL_SUPPLY],
            ConstantKeys.ICX_GET_SCORE_API: type_convert_templates[ParamType.ICX_GET_SCORE_API],
            ConstantKeys.ISE_GET_STATUS: type_convert_templates[ParamType.ISE_GET_STATUS]
        }
    }
}

type_convert_templates[ParamType.WRITE_PRECOMMIT] = {
    ConstantKeys.BLOCK_HEIGHT: ValueType.INT,
    ConstantKeys.BLOCK_HASH: ValueType.BYTES
}
type_convert_templates[ParamType.REMOVE_PRECOMMIT] = type_convert_templates[ParamType.WRITE_PRECOMMIT]

type_convert_templates[ParamType.VALIDATE_TRANSACTION] = {
    ConstantKeys.METHOD: ValueType.STRING,
    ConstantKeys.PARAMS: type_convert_templates[ParamType.TRANSACTION_PARAMS_DATA]
}

<<<<<<< HEAD
type_convert_templates[ParamType.FEE2_PARAMS_DATA] = {
    ConstantKeys.PARAMS: {
        ConstantKeys.FEE2_ID: ValueType.BYTES,
        ConstantKeys.FEE2_RATIO: ValueType.INT,
        ConstantKeys.FEE2_SCORE_ADDRESS: ValueType.ADDRESS,
        ConstantKeys.FEE2_TERM: ValueType.INT
    }
=======

# IISS
type_convert_templates[ParamType.IISS_SET_STAKE] = {
    ConstantKeys.VALUE: ValueType.INT
}

type_convert_templates[ParamType.IISS_GET_STAKE] = {
    ConstantKeys.ADDRESS: ValueType.ADDRESS
}

type_convert_templates[ParamType.IISS_SET_DELEGATION] = {
    ConstantKeys.DELEGATIONS: [{
        ConstantKeys.ADDRESS: ValueType.ADDRESS,
        ConstantKeys.VALUE: ValueType.INT
    }]
}

type_convert_templates[ParamType.IISS_GET_DELEGATION] = type_convert_templates[ParamType.IISS_GET_STAKE]

type_convert_templates[ParamType.IISS_CLAIM_I_SCORE] = {}

type_convert_templates[ParamType.IISS_QUERY_I_SCORE] = type_convert_templates[ParamType.IISS_GET_STAKE]

type_convert_templates[ParamType.IISS_REG_PREP_CANDIDATE] = {
    ConstantKeys.NETWORK_INFO: ValueType.STRING,
    ConstantKeys.NAME: ValueType.STRING,
    ConstantKeys.URL: ValueType.STRING,
    ConstantKeys.GOVERNANCE: {
        ConstantKeys.ICX_PRICE: ValueType.INT,
        ConstantKeys.INCENTIVE_REP: ValueType.INT
    }
}

type_convert_templates[ParamType.IISS_UNREG_PREP_CANDIDATE] = type_convert_templates[ParamType.IISS_CLAIM_I_SCORE]

type_convert_templates[ParamType.IISS_SET_PREP_CANDIDATE] = type_convert_templates[ParamType.IISS_REG_PREP_CANDIDATE]

type_convert_templates[ParamType.IISS_GET_PREP_CANDIDATE] = type_convert_templates[ParamType.IISS_GET_STAKE]

type_convert_templates[ParamType.IISS_GET_PREP_CANDIDATE_DELEGATION_INFO] = \
    type_convert_templates[ParamType.IISS_GET_STAKE]

type_convert_templates[ParamType.IISS_GET_PREP_LIST] = type_convert_templates[ParamType.IISS_CLAIM_I_SCORE]

type_convert_templates[ParamType.IISS_GET_PREP_CANDIDATE_LIST] = {
    ConstantKeys.START_RANK: ValueType.INT,
    ConstantKeys.END_RANK: ValueType.INT
>>>>>>> e49324e6
}<|MERGE_RESOLUTION|>--- conflicted
+++ resolved
@@ -78,7 +78,7 @@
 KEY_CONVERTER = 'KEY_CONVERTER'
 
 
-class ConstantKeys(object):
+class ConstantKeys:
     BLOCK_HEIGHT = "blockHeight"
     BLOCK_HASH = "blockHash"
     TIMESTAMP = "timestamp"
@@ -126,12 +126,11 @@
     ICX_GET_SCORE_API = "icx_getScoreApi"
     ISE_GET_STATUS = "ise_getStatus"
 
-<<<<<<< HEAD
     FEE2_SCORE_ADDRESS = "_score"
     FEE2_RATIO = "_ratio"
     FEE2_TERM = "_term"
     FEE2_ID = "_id"
-=======
+
     # IISS
     DELEGATIONS = "delegations"
     NETWORK_INFO = "networkInfo"
@@ -141,7 +140,6 @@
     INCENTIVE_REP = "incentiveRep"
     START_RANK = "startRank"
     END_RANK = "endRank"
->>>>>>> e49324e6
 
 
 type_convert_templates[ParamType.BLOCK] = {
@@ -255,7 +253,7 @@
     ConstantKeys.PARAMS: type_convert_templates[ParamType.TRANSACTION_PARAMS_DATA]
 }
 
-<<<<<<< HEAD
+# FEE v2
 type_convert_templates[ParamType.FEE2_PARAMS_DATA] = {
     ConstantKeys.PARAMS: {
         ConstantKeys.FEE2_ID: ValueType.BYTES,
@@ -263,7 +261,7 @@
         ConstantKeys.FEE2_SCORE_ADDRESS: ValueType.ADDRESS,
         ConstantKeys.FEE2_TERM: ValueType.INT
     }
-=======
+}
 
 # IISS
 type_convert_templates[ParamType.IISS_SET_STAKE] = {
@@ -311,5 +309,4 @@
 type_convert_templates[ParamType.IISS_GET_PREP_CANDIDATE_LIST] = {
     ConstantKeys.START_RANK: ValueType.INT,
     ConstantKeys.END_RANK: ValueType.INT
->>>>>>> e49324e6
 }
# -*- coding: utf-8 -*-

# Copyright 2018 ICON Foundation
#
# Licensed under the Apache License, Version 2.0 (the "License");
# you may not use this file except in compliance with the License.
# You may obtain a copy of the License at
#
# http://www.apache.org/licenses/LICENSE-2.0
#
# Unless required by applicable law or agreed to in writing, software
# distributed under the License is distributed on an "AS IS" BASIS,
# WITHOUT WARRANTIES OR CONDITIONS OF ANY KIND, either express or implied.
# See the License for the specific language governing permissions and
# limitations under the License.

"""functions and classes to handle address
"""

import hashlib
from enum import IntEnum
from typing import Optional

from .exception import InvalidParamsException
from ..icon_constant import DATA_BYTE_ORDER, ICON_DEX_DB_NAME
from ..utils import is_lowercase_hex_string, int_to_bytes

ICON_EOA_ADDRESS_PREFIX = 'hx'
ICON_CONTRACT_ADDRESS_PREFIX = 'cx'
ICON_EOA_ADDRESS_BYTES_SIZE = 20
ICON_CONTRACT_ADDRESS_BYTES_SIZE = 21
ICON_ADDRESS_BYTES_SIZE = 21
ICON_ADDRESS_BODY_SIZE = 20


def is_icon_address_valid(address: str) -> bool:
    """Check whether address is in icon address format or not

    :param address: (str) address string including prefix
    :return: (bool)
    """
    try:
        if isinstance(address, str) and len(address) == 42:
            prefix, body = split_icon_address(address)
            if prefix == ICON_EOA_ADDRESS_PREFIX or \
                    prefix == ICON_CONTRACT_ADDRESS_PREFIX:
                return is_lowercase_hex_string(body)
    finally:
        pass

    return False


def split_icon_address(address: str) -> (str, str):
    """Split icon address into 2-char prefix and 40-char address body

    :param address: 42-char address string
    :return: prefix, body
    """
    return address[:2], address[2:]


class AddressPrefix(IntEnum):
    """
    Enumeration of Address prefix

    - CONTRACT: Contract Account
    - EOA: Externally Owned Account


    """

    EOA = 0

    CONTRACT = 1

    def __str__(self) -> str:
        if self == AddressPrefix.EOA:
            return ICON_EOA_ADDRESS_PREFIX
        if self == AddressPrefix.CONTRACT:
            return ICON_CONTRACT_ADDRESS_PREFIX

    @staticmethod
    def from_string(prefix: str):
        """
        Returns address prefix enumerator

        :param prefix: 2-byte address prefix (hx or cx)
        :return: (AddressPrefix) address prefix enumerator
        """
        if prefix == ICON_EOA_ADDRESS_PREFIX:
            return AddressPrefix.EOA
        if prefix == ICON_CONTRACT_ADDRESS_PREFIX:
            return AddressPrefix.CONTRACT

        raise InvalidParamsException('Invalid address prefix')


class Address(object):
    """Address class
    """

    def __init__(self,
                 address_prefix: AddressPrefix,
                 address_body: bytes, ignore_length_validate: bool = False) -> None:
        """Constructor

        :param address_prefix: address prefix enumerator
        :param address_body: 20-byte address body
        """

        if not isinstance(address_prefix, AddressPrefix):
            raise InvalidParamsException('Invalid address prefix type')
        if not isinstance(address_body, bytes):
            raise InvalidParamsException('Invalid address body type')

        if not ignore_length_validate:
            if len(address_body) != ICON_ADDRESS_BODY_SIZE:
                raise InvalidParamsException('Address length is not 20 in bytes')

        self.__prefix = address_prefix
        self.__body = address_body

    @property
    def prefix(self) -> AddressPrefix:
        """Returns address prefix part

        :return: :class:`.AddressPrefix` AddressPrefix.EOA(0) or AddressPrefix.CONTRACT(1)
        """
        return self.__prefix

    @property
    def body(self) -> bytes:
        """Returns 20-byte address body part

        :return: 20 byte data standing for address
        """
        return self.__body

    def __eq__(self, other) -> bool:
        """operator == overriding

        :return: bool
        """
        return \
            isinstance(other, Address) \
            and self.__prefix == other.prefix \
            and self.__body == other.body

    def __ne__(self, other) -> bool:
        """operator != overriding

        :return: (bool)
        """
        return not self.__eq__(other)

    def __str__(self) -> str:
        """operator str() overriding

        returns prefix(2) + 40-char hexadecimal address

        :return: (str) 42-char address
        """
        return f'{str(self.prefix)}{self.body.hex()}'

    def __hash__(self) -> int:
        """Returns a hash value for this object

        :return: hash value
        """
        return hash(self.__prefix.to_bytes(1, DATA_BYTE_ORDER) + self.__body)

    @property
    def is_contract(self) -> bool:
        """
        Whether the address is SCORE

        :return: True(contract) False(Not contract)
        """
        return self.prefix == AddressPrefix.CONTRACT

    @staticmethod
    def from_string(address: str):
        """
        creates an address object from given 42-char string `address`

        :return: :class:`.Address`
        """

        if not is_icon_address_valid(address):
            raise InvalidParamsException('Invalid address')

        prefix, body = split_icon_address(address)

        address_prefix = AddressPrefix.from_string(prefix)
        address_body = bytes.fromhex(body)

        return Address(address_prefix, address_body)

    @staticmethod
    def from_data(prefix: AddressPrefix, data: bytes) -> Optional['Address']:
        """
        creates an address object using given body bytes

        :param prefix: address prefix
        :param data: 20-bytes address body
        :return: :class:`.Address`
        """
        try:
            hash_value = hashlib.sha3_256(data).digest()
            return Address(prefix, hash_value[-20:])
        except:
            return None

    @staticmethod
    def from_bytes(buf: bytes) -> Optional['Address']:
        """Create Address object from bytes data

        :param buf: :class:`.bytes` bytes data including Address information
        :return: :class:`.Address`
        """
        if not isinstance(buf, bytes):
            return None

        size: int = len(buf)
        if size not in (ICON_ADDRESS_BODY_SIZE, ICON_ADDRESS_BYTES_SIZE):
            return None
<<<<<<< HEAD

        if size == ICON_ADDRESS_BYTES_SIZE:
            if buf[0] != AddressPrefix.CONTRACT:
                return None

=======

        if size == ICON_ADDRESS_BYTES_SIZE:
            if buf[0] != AddressPrefix.CONTRACT:
                return None

>>>>>>> cee2db78
            return Address(AddressPrefix.CONTRACT, buf[1:])
        else:
            return Address(AddressPrefix.EOA, buf)

    def to_bytes(self) -> bytes:
        """
        Returns data as bytes from the address object

        :return: :class:`.bytes` data including information of Address object
        """
        if self.__prefix == AddressPrefix.EOA:
            return self.__body
        else:
            return self.__prefix.to_bytes(1, DATA_BYTE_ORDER) + self.__body

    @staticmethod
    def from_bytes_including_prefix(buf: bytes) -> Optional['Address']:
        try:
            return Address(address_prefix=AddressPrefix(buf[0]), address_body=buf[1:])
        except:
            return None

    def to_bytes_including_prefix(self) -> bytes:
        return self.__prefix.to_bytes(1, DATA_BYTE_ORDER) + self.__body

    @staticmethod
    def from_prefix_and_int(prefix: 'AddressPrefix', num: int):
        num_bytes = int_to_bytes(num)
        zero_size = 20 - len(num_bytes)
        if zero_size < 0:
            raise InvalidParamsException(f'num_bytes is over 20 bytes num: {num}')
        return Address(prefix, b'\x00' * zero_size + num_bytes)


class MalformedAddress(Address):
    """This class only exists to support an invalid format address which was created by legacy bug
    """
    def __init__(self,
                 address_prefix: AddressPrefix,
                 address_body: bytes) -> None:
        """Constructor

        :param address_prefix: address prefix enumerator
        :param address_body: 20-byte address body
        """

        super().__init__(address_prefix, address_body, ignore_length_validate=True)

    @staticmethod
    def from_string(address: str):
        """Create Address object from 42-char address

        :return: :class:`.Address`
        """

        try:
            if address.startswith('hx'):
                body = address[2:]
            else:
                body = address

            address_body = bytes.fromhex(body)
        except:
            raise InvalidParamsException('Invalid address')

        return MalformedAddress(AddressPrefix.EOA, address_body)


# cx0000000000000000000000000000000000000000
ZERO_SCORE_ADDRESS = Address.from_prefix_and_int(AddressPrefix.CONTRACT, 0)
# cx0000000000000000000000000000000000000001
GOVERNANCE_SCORE_ADDRESS = Address.from_prefix_and_int(AddressPrefix.CONTRACT, 1)
ICX_ENGINE_ADDRESS = Address.from_data(AddressPrefix.CONTRACT, ICON_DEX_DB_NAME.encode())

# todo: set treasury address
TREASURY_ADDRESS = Address.from_prefix_and_int(AddressPrefix.CONTRACT, 1)

def generate_score_address_for_tbears(score_path: str) -> 'Address':
    """

    :param score_path:
        The path of a SCORE which is under development with tbears
    :return:
    """
    project_name = score_path.split('/')[-1]
    return Address.from_data(AddressPrefix.CONTRACT, project_name.encode())


def generate_score_address(from_: 'Address',
                           timestamp: int,
                           nonce: int = None) -> 'Address':
    """Generates a SCORE address from the transaction information.

    :param from_:
    :param timestamp:
    :param nonce:
    :return: score address
    """
    data = from_.body + timestamp.to_bytes(32, DATA_BYTE_ORDER)
    if nonce:
        data += nonce.to_bytes(32, DATA_BYTE_ORDER)

    return Address.from_data(AddressPrefix.CONTRACT, data)<|MERGE_RESOLUTION|>--- conflicted
+++ resolved
@@ -225,19 +225,11 @@
         size: int = len(buf)
         if size not in (ICON_ADDRESS_BODY_SIZE, ICON_ADDRESS_BYTES_SIZE):
             return None
-<<<<<<< HEAD
 
         if size == ICON_ADDRESS_BYTES_SIZE:
             if buf[0] != AddressPrefix.CONTRACT:
                 return None
 
-=======
-
-        if size == ICON_ADDRESS_BYTES_SIZE:
-            if buf[0] != AddressPrefix.CONTRACT:
-                return None
-
->>>>>>> cee2db78
             return Address(AddressPrefix.CONTRACT, buf[1:])
         else:
             return Address(AddressPrefix.EOA, buf)
@@ -312,8 +304,6 @@
 GOVERNANCE_SCORE_ADDRESS = Address.from_prefix_and_int(AddressPrefix.CONTRACT, 1)
 ICX_ENGINE_ADDRESS = Address.from_data(AddressPrefix.CONTRACT, ICON_DEX_DB_NAME.encode())
 
-# todo: set treasury address
-TREASURY_ADDRESS = Address.from_prefix_and_int(AddressPrefix.CONTRACT, 1)
 
 def generate_score_address_for_tbears(score_path: str) -> 'Address':
     """

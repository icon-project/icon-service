# -*- coding: utf-8 -*-

# Copyright 2018 ICON Foundation
#
# Licensed under the Apache License, Version 2.0 (the "License");
# you may not use this file except in compliance with the License.
# You may obtain a copy of the License at
#
# http://www.apache.org/licenses/LICENSE-2.0
#
# Unless required by applicable law or agreed to in writing, software
# distributed under the License is distributed on an "AS IS" BASIS,
# WITHOUT WARRANTIES OR CONDITIONS OF ANY KIND, either express or implied.
# See the License for the specific language governing permissions and
# limitations under the License.

import json
from typing import TYPE_CHECKING, Optional

from iconcommons.logger import Logger

from .coin_part import CoinPartType, CoinPart
from .icx_account import Account
from .icx_storage import IcxStorage, Intent
from ..base.address import Address
from ..base.exception import InvalidParamsException
from ..icon_constant import ICX_LOG_TAG

if TYPE_CHECKING:
    from ..iconscore.icon_score_context import IconScoreContext


class IcxEngine(object):
    _GENESIS_DB_KEY = 'genesis'
    _TREASURY_DB_KEY = 'fee_treasury'

    """Manages the balances of icon accounts

    The basic unit of icx coin is loop. (1 icx == 1e18 loop)
    _context property is inherited from ContextGetter
    """

    def __init__(self) -> None:
        """Constructor
        """
        self._storage: 'IcxStorage' = None
        # todo: refactoring
        self._total_supply_amount: int = 0
        self._genesis_address: 'Address' = None
        # todo: refactoring
        self._fee_treasury_address: 'Address' = None

    def open(self, storage: 'IcxStorage') -> None:
        """Open engine

        Get necessary parameters from caller and begin to use storage (leveldb)

        :param storage: IcxStorage object to access state db
        """
        self.close()

        self._storage = storage

        context = None
        self._storage.load_last_block_info(context)
        self._load_address_from_storage(context, storage, self._GENESIS_DB_KEY)
        self._load_address_from_storage(context, storage, self._TREASURY_DB_KEY)
        self._load_total_supply_amount_from_storage(context, storage)

    @property
    def storage(self) -> 'IcxStorage':
        return self._storage

    @property
    def fee_treasury_address(self) -> 'Address':
        return self._fee_treasury_address

    def close(self) -> None:
        """Close resources
        """
        if self._storage:
            self._storage.close(context=None)
            self._storage = None

    def put_genesis_accounts(self, context: 'IconScoreContext', accounts: list) -> None:
        genesis = accounts[0]
        treasury = accounts[1]
        others = accounts[2:]

        __ADDRESS_KEY = 'address'
        __AMOUNT_KEY = 'balance'

        self._put_genesis_data_account(
            context=context,
            coin_part_type=CoinPartType.GENESIS,
            address=genesis[__ADDRESS_KEY],
            amount=genesis[__AMOUNT_KEY])

        self._put_genesis_data_account(
            context=context,
            coin_part_type=CoinPartType.TREASURY,
            address=treasury[__ADDRESS_KEY],
            amount=treasury[__AMOUNT_KEY])

        for other in others:
            self._put_genesis_data_account(
                context=context,
                coin_part_type=CoinPartType.GENERAL,
                address=other[__ADDRESS_KEY],
                amount=other[__AMOUNT_KEY])

    def _put_genesis_data_account(self,
                                  context: 'IconScoreContext',
                                  coin_part_type: 'CoinPartType',
                                  address: 'Address',
                                  amount: int) -> None:
        """This method is called only on invoking the genesis block

        :param context:
        :param coin_part_type:
        :param address:
        :param amount:
        :return:
        """

        coin_part: 'CoinPart' = CoinPart(coin_part_type)
        account: 'Account' = Account(address, context.block.height, coin_part=coin_part)
        account.deposit(int(amount))

        self._storage.put_account(context, account)

        if account.balance > 0:
            self._total_supply_amount += account.balance
            self._storage.put_total_supply(context, self._total_supply_amount)

        if coin_part_type in [CoinPartType.GENESIS, CoinPartType.TREASURY]:
            self._put_special_account(context, account)

    def _put_special_account(self,
                             context: 'IconScoreContext',
                             account: 'Account') -> None:
        """Compared to other general accounts,
        additional tasks should be processed
        for special accounts (genesis, treasury)

        :param context:
        :param account: genesis or treasury accounts
        """

        assert account.coin_part is not None
        assert account.coin_part.type in (CoinPartType.GENESIS, CoinPartType.TREASURY)

        if account.coin_part.type == CoinPartType.GENESIS:
            db_key = self._GENESIS_DB_KEY
            self._genesis_address = account.address
        else:
            db_key = self._TREASURY_DB_KEY
            self._fee_treasury_address = account.address

        obj = {'version': 0, 'address': str(account.address)}
        text = json.dumps(obj)

        self._storage.put_text(context, db_key, text)

    def _load_address_from_storage(self,
                                   context: Optional['IconScoreContext'],
                                   storage: 'IcxStorage',
                                   db_key: str) -> None:
        """Load address info from state db according to db_key

        :param context:
        :param storage: state db manager
        :param db_key: db key info
        """
        Logger.debug(f'_load_address_from_storage() start(address type: {db_key})', ICX_LOG_TAG)
        text = storage.get_text(context, db_key)
        if text:
            obj = json.loads(text)

            # Support to load MainNet 1.0 db
            address: str = obj['address']
            if len(address) == 40:
                address = f'hx{address}'

            address: Address = Address.from_string(address)
            if db_key == self._GENESIS_DB_KEY:
                self._genesis_address = address
            elif db_key == self._TREASURY_DB_KEY:
                self._fee_treasury_address = address
            Logger.info(f'{db_key}: {address}', ICX_LOG_TAG)
        Logger.debug(f'_load_address_from_storage() end(address type: {db_key})', ICX_LOG_TAG)

    def _load_total_supply_amount_from_storage(
            self,
            context: Optional['IconScoreContext'],
            storage: IcxStorage) -> None:
        """Load total coin supply amount from state db

        :param context:
        :param storage: state db manager
        """
        Logger.debug('_load_total_supply_amount() start', ICX_LOG_TAG)

        total_supply_amount = storage.get_total_supply(context)
        self._total_supply_amount = total_supply_amount
        Logger.info(f'total_supply: {total_supply_amount}', ICX_LOG_TAG)
        Logger.debug('_load_total_supply_amount() end', ICX_LOG_TAG)

    def get_balance(self,
                    context: 'IconScoreContext',
                    address: Address) -> int:
        """Get the balance of address

        :param context:
        :param address: account address
        :return: the balance of address in loop (1 icx  == 1e18 loop)
        """

        # If the address is not present, its balance is 0.
        # Unit: loop (1 icx == 1e18 loop)
        account: 'Account' = self._storage.get_account(context, address)
        return account.balance

    # todo: need to be refactoring
    def get_total_supply(self, context: 'IconScoreContext') -> int:
        """Get the total supply of icx coin

        :param context:
        :return: (int) amount in loop (1 icx == 1e18 loop)
        """
        # todo: to be refactored (using memory)
        return self._storage.get_total_supply(context)

    def charge_fee(self,
                   context: 'IconScoreContext',
                   from_: Address,
                   fee: int) -> None:
        """Charge a fee for a tx
        It MUST NOT raise any exceptions

        :param context:
        :param from_:
        :param fee:
        :return:
        """
        self._transfer(context, from_, self._fee_treasury_address, fee)

    def transfer(self,
                 context: 'IconScoreContext',
                 from_: 'Address',
                 to: 'Address',
                 amount: int) -> bool:
        if amount < 0:
            raise InvalidParamsException('Amount is less than zero')

        return self._transfer(context, from_, to, amount)

    def _transfer(self,
                  context: 'IconScoreContext',
                  from_: 'Address',
                  to: 'Address',
                  amount: int) -> bool:
        """Transfer the amount of icx to the account indicated by _to address

        :param context:
        :param from_: icx sender
        :param to: icx receiver
        :param amount: the amount of coin in loop to transfer
        :return True
        """
        if from_ != to and amount > 0:
            # get account info from state db.
            from_account = self._storage.get_account(context, from_)
            to_account = self._storage.get_account(context, to)

            from_account.withdraw(amount)
            to_account.deposit(amount)

            # write newly updated state into state db.
            self._storage.put_account(context, from_account)
            self._storage.put_account(context, to_account)

<<<<<<< HEAD
        return True
=======
        return True

    def get_account(self,
                    context: 'IconScoreContext',
                    address: Address) -> Account:
        """Returns the instance of Account indicated by address

        :param context:
        :param address:
        :return: Account
        """
        return self._storage.get_account(context, address)

    def get_treasury_account(self, context: 'IconScoreContext') -> Account:
        """Returns the instance of treasury account

        :param context:
        :return: Account
        """
        return self._storage.get_account(context, self._fee_treasury_address)
>>>>>>> cee2db78
<|MERGE_RESOLUTION|>--- conflicted
+++ resolved
@@ -280,9 +280,6 @@
             self._storage.put_account(context, from_account)
             self._storage.put_account(context, to_account)
 
-<<<<<<< HEAD
-        return True
-=======
         return True
 
     def get_account(self,
@@ -302,5 +299,4 @@
         :param context:
         :return: Account
         """
-        return self._storage.get_account(context, self._fee_treasury_address)
->>>>>>> cee2db78
+        return self._storage.get_account(context, self._fee_treasury_address)
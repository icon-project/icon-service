--- conflicted
+++ resolved
@@ -43,19 +43,12 @@
     def __init__(self) -> None:
         """Constructor
         """
-<<<<<<< HEAD
         self._storage: 'IcxStorage' = None
+        # todo: refactoring
         self._total_supply_amount: int = 0
         self._genesis_address: 'Address' = None
+        # todo: refactoring
         self._fee_treasury_address: 'Address' = None
-=======
-        self._storage: IcxStorage = None
-        # todo: refactoring
-        self._total_supply_amount: int = 0
-        self._genesis_address: Address = None
-        # todo: refactoring
-        self._fee_treasury_address: Address = None
->>>>>>> c73f4ea0
 
     def open(self, storage: 'IcxStorage') -> None:
         """Open engine
@@ -258,7 +251,7 @@
             to_account.deposit(amount)
             current_total_supply = self._storage.get_total_supply(context)
 
-            self._storage.put_account(context, to_account.address, to_account)
+            self._storage.put_account(context, to_account)
             self._storage.put_total_supply(context, current_total_supply + amount)
 
     def transfer(self,

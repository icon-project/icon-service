# -*- coding: utf-8 -*-
# Copyright 2019 ICON Foundation
#
# Licensed under the Apache License, Version 2.0 (the "License");
# you may not use this file except in compliance with the License.
# You may obtain a copy of the License at
#
# http://www.apache.org/licenses/LICENSE-2.0
#
# Unless required by applicable law or agreed to in writing, software
# distributed under the License is distributed on an "AS IS" BASIS,
# WITHOUT WARRANTIES OR CONDITIONS OF ANY KIND, either express or implied.
# See the License for the specific language governing permissions and
# limitations under the License.

from typing import Optional, Tuple, TYPE_CHECKING

<<<<<<< HEAD
from .storage import RegulatorVariable
from ...base.exception import AccessDeniedException, FatalException
=======
>>>>>>> 149efe3a
from ...icon_constant import ISCORE_EXCHANGE_RATE

if TYPE_CHECKING:
    from .storage import RegulatorVariable
    from ...iconscore.icon_score_context import IconScoreContext


class Regulator:
    def __init__(self, context: 'IconScoreContext', issue_amount: int):
        self._regulator_variable: Optional['RegulatorVariable'] = None
        self._covered_icx_by_fee: Optional[int] = None
        self._covered_icx_by_remain: Optional[int] = None
        self._corrected_icx_issue_amount: Optional[int] = None

        self._set_corrected_issue_data(context, issue_amount)

    @property
    def covered_icx_by_fee(self) -> int:
        return self._covered_icx_by_fee

    @property
    def covered_icx_by_over_issue(self) -> int:
        return self._covered_icx_by_remain

    @property
    def remain_over_issued_icx(self) -> int:
        return self._regulator_variable.over_issued_iscore // ISCORE_EXCHANGE_RATE

    @property
    def corrected_icx_issue_amount(self) -> int:
        return self._corrected_icx_issue_amount

    def _set_corrected_issue_data(self, context: 'IconScoreContext', issue_amount: int):
        regulator_variable: 'RegulatorVariable' = context.storage.issue.get_regulator_variable(context)
        prev_block_cumulative_fee: int = context.storage.icx.last_block.cumulative_fee
        calc_next_block_height: int = context.storage.iiss.get_end_block_height_of_calc(context)

        # update current calculated period total issued icx
        current_calc_period_total_issued_icx: int = regulator_variable.current_calc_period_issued_icx
        current_calc_period_total_issued_icx += issue_amount
        if calc_next_block_height == context.block.height:
            prev_calc_period_issued_iscore: Optional[int] = context.storage.rc.get_prev_calc_period_issued_iscore()
            covered_icx_by_fee, covered_icx_by_remain, remain_over_issued_iscore, corrected_icx_issue_amount = \
                self._correct_issue_amount_on_calc_period(regulator_variable.prev_calc_period_issued_icx,
                                                          prev_calc_period_issued_iscore,
                                                          regulator_variable.over_issued_iscore,
                                                          issue_amount,
                                                          prev_block_cumulative_fee)

            regulator_variable.prev_calc_period_issued_icx = current_calc_period_total_issued_icx
            regulator_variable.current_calc_period_issued_icx = 0
        else:
            covered_icx_by_fee, covered_icx_by_remain, remain_over_issued_iscore, corrected_icx_issue_amount = \
                self._correct_issue_amount(regulator_variable.over_issued_iscore,
                                           issue_amount,
                                           prev_block_cumulative_fee)
            regulator_variable.current_calc_period_issued_icx = current_calc_period_total_issued_icx
        regulator_variable.over_issued_iscore = remain_over_issued_iscore

        self._regulator_variable = regulator_variable
        self._covered_icx_by_fee = covered_icx_by_fee
        self._covered_icx_by_remain = covered_icx_by_remain
        self._corrected_icx_issue_amount = corrected_icx_issue_amount

    def put_regulate_variable(self, context: 'IconScoreContext'):
        context.storage.issue.put_regulator_variable(context, self._regulator_variable)

    @classmethod
    def _reflect_difference_in_issuing(cls,
                                       icx_issue_amount: int,
                                       over_issued_icx: int,
                                       prev_block_cumulative_fee: int) -> Tuple[int, int, int, int]:
        # cover about over issued icx
        # remain_over_issued_icx, corrected_icx_issue_amount
        covered_icx_by_remain, remain_over_issued_icx, corrected_icx_issue_amount = \
            cls._calculate_over_issued_icx(icx_issue_amount,
                                           over_issued_icx)

        covered_icx_by_fee, remain_over_issued_icx, corrected_icx_issue_amount = \
            cls._calculate_prev_block_cumulative_fee(remain_over_issued_icx,
                                                     corrected_icx_issue_amount,
                                                     prev_block_cumulative_fee)

        return covered_icx_by_fee, covered_icx_by_remain, remain_over_issued_icx, corrected_icx_issue_amount

    @classmethod
    def _calculate_over_issued_icx(cls,
                                   icx_issue_amount: int,
                                   over_issued_icx: int) -> Tuple[int, int, int]:
        corrected_issue_amount = icx_issue_amount - over_issued_icx
        if over_issued_icx < 0:
            covered_icx_by_remain = over_issued_icx
            remain_over_issued_icx = 0
            return covered_icx_by_remain, remain_over_issued_icx, corrected_issue_amount

        if corrected_issue_amount >= 0:
            remain_over_issued_icx = 0
            covered_icx_by_remain = over_issued_icx
        else:
            remain_over_issued_icx = abs(corrected_issue_amount)
            corrected_issue_amount = 0
            covered_icx_by_remain = icx_issue_amount

        return covered_icx_by_remain, remain_over_issued_icx, corrected_issue_amount

    @classmethod
    def _calculate_prev_block_cumulative_fee(cls,
                                             remain_over_issued_icx: int,
                                             corrected_issue_amount: int,
                                             prev_block_cumulative_fee: int) -> Tuple[int, int, int]:
        corrected_issue_amount -= prev_block_cumulative_fee
        if corrected_issue_amount >= 0:
            covered_icx_by_fee = prev_block_cumulative_fee
        else:
            covered_icx_by_fee = prev_block_cumulative_fee + corrected_issue_amount
            remain_over_issued_icx = remain_over_issued_icx + abs(corrected_issue_amount)
            corrected_issue_amount = 0

        return covered_icx_by_fee, remain_over_issued_icx, corrected_issue_amount

    @classmethod
    def _separate_icx_and_iscore(cls, iscore: int) -> Tuple[int, int]:
        abs_iscore = abs(iscore)
        over_issued_icx = abs_iscore // ISCORE_EXCHANGE_RATE
        over_issued_iscore = abs_iscore % ISCORE_EXCHANGE_RATE
        if iscore < 0:
            over_issued_icx = -over_issued_icx
            over_issued_iscore = -over_issued_iscore

        return over_issued_icx, over_issued_iscore

    @classmethod
    def _correct_issue_amount_on_calc_period(cls,
                                             prev_calc_period_issued_icx: int,
                                             prev_calc_period_issued_iscore: Optional[int],
                                             remain_over_issued_iscore: int,
                                             icx_issue_amount: int,
                                             prev_block_cumulative_fee: int) -> Tuple[int, int, int, int]:
        assert icx_issue_amount >= 0
        assert prev_block_cumulative_fee >= 0

        # check if RC has sent response about 'CALCULATE' requests. every period should get response
        if prev_calc_period_issued_iscore is None:
            raise FatalException("There is no prev_calc_period_iscore")

        # get difference between icon_service and reward_calc after set exchange rates
        prev_calc_over_issued_iscore: int = \
            prev_calc_period_issued_icx * ISCORE_EXCHANGE_RATE - prev_calc_period_issued_iscore
        total_over_issued_iscore: int = prev_calc_over_issued_iscore + remain_over_issued_iscore
        over_issued_icx, over_issued_iscore = cls._separate_icx_and_iscore(total_over_issued_iscore)

        covered_icx_by_fee, covered_icx_by_remain, remain_over_issued_icx, icx_issue_amount = \
            cls._reflect_difference_in_issuing(icx_issue_amount, over_issued_icx, prev_block_cumulative_fee)

        remain_over_issued_iscore: int = remain_over_issued_icx * ISCORE_EXCHANGE_RATE + over_issued_iscore

        # covered_icx can be negative value (in case of reward calculator having been issued more)
        return covered_icx_by_fee, covered_icx_by_remain, remain_over_issued_iscore, icx_issue_amount

    @classmethod
    def _correct_issue_amount(cls,
                              remain_over_issued_iscore: int,
                              icx_issue_amount: int,
                              prev_block_cumulative_fee: int) -> Tuple[int, int, int, int]:
        assert icx_issue_amount >= 0
        assert prev_block_cumulative_fee >= 0

        over_issued_icx, over_issued_iscore = cls._separate_icx_and_iscore(remain_over_issued_iscore)

        # covered_icx_by_remain is always positive value
        covered_icx_by_fee, covered_icx_by_remain, remain_over_issued_icx, icx_issue_amount = \
            cls._reflect_difference_in_issuing(icx_issue_amount, over_issued_icx, prev_block_cumulative_fee)
        remain_over_issued_iscore: int = remain_over_issued_icx * ISCORE_EXCHANGE_RATE + over_issued_iscore

        return covered_icx_by_fee, covered_icx_by_remain, remain_over_issued_iscore, icx_issue_amount<|MERGE_RESOLUTION|>--- conflicted
+++ resolved
@@ -15,11 +15,7 @@
 
 from typing import Optional, Tuple, TYPE_CHECKING
 
-<<<<<<< HEAD
-from .storage import RegulatorVariable
-from ...base.exception import AccessDeniedException, FatalException
-=======
->>>>>>> 149efe3a
+from ...base.exception import FatalException
 from ...icon_constant import ISCORE_EXCHANGE_RATE
 
 if TYPE_CHECKING:

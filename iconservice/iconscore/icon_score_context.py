# -*- coding: utf-8 -*-

# Copyright 2018 ICON Foundation
#
# Licensed under the Apache License, Version 2.0 (the "License");
# you may not use this file except in compliance with the License.
# You may obtain a copy of the License at
#
# http://www.apache.org/licenses/LICENSE-2.0
#
# Unless required by applicable law or agreed to in writing, software
# distributed under the License is distributed on an "AS IS" BASIS,
# WITHOUT WARRANTIES OR CONDITIONS OF ANY KIND, either express or implied.
# See the License for the specific language governing permissions and
# limitations under the License.

import threading
import warnings
from typing import TYPE_CHECKING, Optional, List

from .icon_score_trace import Trace
from ..base.block import Block
from ..base.message import Message
from ..base.transaction import Transaction
from ..database.batch import BlockBatch, TransactionBatch
from ..icon_constant import IconScoreContextType, IconScoreFuncType

if TYPE_CHECKING:
    from ..base.address import Address
    from ..deploy.icon_score_deploy_engine import IconScoreDeployEngine
    from ..icx.icx_engine import IcxEngine
    from ..fee.fee_engine import FeeEngine
    from .icon_score_base import IconScoreBase
    from .icon_score_event_log import EventLog
    from .icon_score_mapper import IconScoreMapper
    from .icon_score_step import IconScoreStepCounter
    from ..prep.candidate_batch import CandidateBatch as PRepCandidateBatch
    from ..prep.candidate_engine import CandidateEngine as PRepCandidateEngine
    from ..iiss.engine import Engine as IISSEngine

_thread_local_data = threading.local()


class ContextContainer(object):
    """ContextContainer mixin

    Every class which inherits ContextContainer can share IconScoreContext instance
    in the current thread.
    """

    @staticmethod
    def _get_context() -> Optional['IconScoreContext']:
        context_stack: List['IconScoreContext'] = getattr(_thread_local_data, 'context_stack', None)

        if context_stack is not None and len(context_stack) > 0:
            return context_stack[-1]
        else:
            return None

    @staticmethod
    def _push_context(context: 'IconScoreContext') -> None:
        context_stack: List['IconScoreContext'] = getattr(_thread_local_data, 'context_stack', None)

        if context_stack is None:
            context_stack = []
            setattr(_thread_local_data, 'context_stack', context_stack)

        context_stack.append(context)

    @staticmethod
    def _pop_context() -> 'IconScoreContext':
        """Delete the last pushed context of the current thread
        """
        context_stack: List['IconScoreContext'] = getattr(_thread_local_data, 'context_stack', None)

        if context_stack is not None and len(context_stack) > 0:
            return context_stack.pop()
        else:
            raise AssertionError('Failed to pop a context out of context_stack')

    @staticmethod
    def _clear_context() -> None:
        setattr(_thread_local_data, 'context_stack', None)

    @staticmethod
    def _get_context_stack_size() -> int:
        context_stack: List['IconScoreContext'] = getattr(_thread_local_data, 'context_stack', None)
        return 0 if context_stack is None else len(context_stack)


class ContextGetter(object):
    """The class which refers to IconScoreContext should inherit ContextGetter
    """

    @property
    def _context(self) -> 'IconScoreContext':
        return ContextContainer._get_context()


class IconScoreContext(object):

    score_root_path: str = None
    icon_score_mapper: 'IconScoreMapper' = None
    icon_score_deploy_engine: 'IconScoreDeployEngine' = None
    icx_engine: 'IcxEngine' = None
    fee_engine: 'FeeEngine' = None
    icon_service_flag: int = 0
    legacy_tbears_mode = False

    iiss_engine: 'IISSEngine' = None
    prep_candidate_engine: 'PRepCandidateEngine' = None

    """Contains the useful information to process user's JSON-RPC request
    """

    def __init__(self, context_type: 'IconScoreContextType' = IconScoreContextType.QUERY) -> None:
        """Constructor

        :param context_type: IconScoreContextType.GENESIS, INVOKE, QUERY
        """
        self.type: IconScoreContextType = context_type
        # The type of external function which is called latest
        self.func_type: IconScoreFuncType = IconScoreFuncType.WRITABLE
        self.block: 'Block' = None
        self.tx: 'Transaction' = None
        self.msg: 'Message' = None
        self.current_address: 'Address' = None
        self.revision: int = 0
        self.block_batch: 'BlockBatch' = None
        self.tx_batch: 'TransactionBatch' = None
        self.rc_block_batch: list = []
        self.rc_tx_batch: list = []
        self.prep_candidate_tx_batch: 'PRepCandidateBatch' = None
        self.prep_candidate_block_batch: 'PRepCandidateBatch' = None
        self.new_icon_score_mapper: 'IconScoreMapper' = None
        self.cumulative_step_used: int = 0
        self.step_counter: 'IconScoreStepCounter' = None
        self.event_logs: List['EventLog'] = None
        self.traces: List['Trace'] = None
        self.fee_sharing_proportion = 0  # The proportion of fee by SCORE in percent (0-100)

        self.msg_stack = []
        self.event_log_stack = []

    @property
    def readonly(self):
        return self.type == IconScoreContextType.QUERY or \
               self.func_type == IconScoreFuncType.READONLY

    def set_func_type_by_icon_score(self, icon_score: 'IconScoreBase', func_name: str):
        is_func_readonly = getattr(icon_score, '_IconScoreBase__is_func_readonly')
        if func_name is not None and is_func_readonly(func_name):
            self.func_type = IconScoreFuncType.READONLY
        else:
            self.func_type = IconScoreFuncType.WRITABLE

    # TODO should remove after update GOVERNANCE 0.0.6 afterward
    def deploy(self, tx_hash: bytes) -> None:
        warnings.warn("legacy function don't use.", DeprecationWarning, stacklevel=2)
        self.icon_score_deploy_engine.deploy(self, tx_hash)

    def update_batch(self):
        self.block_batch.update(self.tx_batch)
        self.tx_batch.clear()

        self.rc_block_batch.extend(self.rc_tx_batch)
        self.rc_tx_batch.clear()

        self.prep_candidate_block_batch.update(self.prep_candidate_tx_batch)
        self.prep_candidate_tx_batch.clear()

    def clear_batch(self):
<<<<<<< HEAD
        self.tx_batch.clear()
        self.rc_tx_batch.clear()
        self.prep_candidate_tx_batch.clear()
=======
        if self.tx_batch:
            self.tx_batch.clear()
        if self.rc_tx_batch:
            self.rc_tx_batch.clear()
        if self.prep_candidate_tx_batch:
            self.prep_candidate_tx_batch.clear()
>>>>>>> cee2db78
<|MERGE_RESOLUTION|>--- conflicted
+++ resolved
@@ -170,15 +170,9 @@
         self.prep_candidate_tx_batch.clear()
 
     def clear_batch(self):
-<<<<<<< HEAD
-        self.tx_batch.clear()
-        self.rc_tx_batch.clear()
-        self.prep_candidate_tx_batch.clear()
-=======
         if self.tx_batch:
             self.tx_batch.clear()
         if self.rc_tx_batch:
             self.rc_tx_batch.clear()
         if self.prep_candidate_tx_batch:
-            self.prep_candidate_tx_batch.clear()
->>>>>>> cee2db78
+            self.prep_candidate_tx_batch.clear()
# -*- coding: utf-8 -*-

# Copyright 2018 ICON Foundation
#
# Licensed under the Apache License, Version 2.0 (the "License");
# you may not use this file except in compliance with the License.
# You may obtain a copy of the License at
#
# http://www.apache.org/licenses/LICENSE-2.0
#
# Unless required by applicable law or agreed to in writing, software
# distributed under the License is distributed on an "AS IS" BASIS,
# WITHOUT WARRANTIES OR CONDITIONS OF ANY KIND, either express or implied.
# See the License for the specific language governing permissions and
# limitations under the License.

from inspect import signature, Signature, Parameter, isclass, getmembers, isfunction
from typing import Any, Optional, TYPE_CHECKING

from ..base.address import Address
from ..base.exception import IllegalFormatException, InvalidParamsException
from ..base.type_converter import TypeConverter
from ..icon_constant import REVISION_2
from ..utils import get_main_type_from_annotations_type
<<<<<<< HEAD
from .icon_score_constant import ConstBitFlag, CONST_BIT_FLAG, CONST_INDEXED_ARGS_COUNT, STR_FALLBACK, BaseType

if TYPE_CHECKING:
    from .icon_score_context import IconScoreContext
    from .icon_score_base import IconScoreBase
=======
from .icon_score_constant import ConstBitFlag, CONST_BIT_FLAG, CONST_INDEXED_ARGS_COUNT, BaseType, \
    STR_FALLBACK, STR_ON_INSTALL, STR_ON_UPDATE
from .icon_score_context import ContextContainer
>>>>>>> 1a1ba497


class ScoreApiGenerator:

    __API_TYPE = 'type'
    __API_NAME = 'name'
    __API_INPUTS = 'inputs'
    __API_OUTPUTS = 'outputs'
    __API_PAYABLE = 'payable'
    __API_READONLY = 'readonly'
    __API_INPUTS_INDEXED = 'indexed'
    __API_INPUTS_DEFAULT = 'default'
    __API_PARAMS_ADDRESS = 'Address'
    __API_PARAMS_INDEXED = 'Indexed'
    __API_TYPE_FUNCTION = 'function'
    __API_TYPE_EVENT = 'eventlog'

    __API_TYPE_FALLBACK = STR_FALLBACK
    __API_TYPE_ON_INSTALL = STR_ON_INSTALL
    __API_TYPE_ON_UPDATE = STR_ON_UPDATE

    __on_deploy = [__API_TYPE_ON_INSTALL, __API_TYPE_ON_UPDATE]

    @staticmethod
    def generate(score_funcs: list) -> list:
        api = []
        ScoreApiGenerator.__generate_functions(api, score_funcs)
        ScoreApiGenerator.__generate_events(api, score_funcs)
        return api

    @staticmethod
    def check_on_deploy(context: 'IconScoreContext', score: 'IconScoreBase') -> None:
        custom_funcs = [value for key, value in getmembers(score.__class__, predicate=isfunction)
                        if key in ScoreApiGenerator.__on_deploy]
        for func in custom_funcs:
            ScoreApiGenerator.__check_on_deploy_function(context, signature(func))

    @staticmethod
    def __check_on_deploy_function(context: 'IconScoreContext', sig_info: 'Signature') -> None:
        params = dict(sig_info.parameters)
        for param_name, param in params.items():
            if param_name == 'self' or param_name == 'cls':
                continue
            if context.revision > REVISION_2 or param.kind != Parameter.VAR_KEYWORD:
                ScoreApiGenerator.__generate_input([], param, False)

    @staticmethod
    def __generate_functions(src: list, score_funcs: list) -> None:
        for func in score_funcs:
            const_bit_flag = getattr(func, CONST_BIT_FLAG, 0)
            is_readonly = const_bit_flag & ConstBitFlag.ReadOnly == ConstBitFlag.ReadOnly
            is_payable = const_bit_flag & ConstBitFlag.Payable == ConstBitFlag.Payable

            try:
                if const_bit_flag & ConstBitFlag.External:
                    src.append(ScoreApiGenerator.__generate_normal_function(
                        func.__name__, is_readonly, is_payable, signature(func)))
                elif func.__name__ == ScoreApiGenerator.__API_TYPE_FALLBACK:
                    if is_payable:
                        src.append(ScoreApiGenerator.__generate_fallback_function(
                            func.__name__, is_payable, signature(func)))
            except IllegalFormatException as e:
                raise IllegalFormatException(f"{e.message} at {func.__name__}")

    @staticmethod
    def __generate_normal_function(func_name: str, is_readonly: bool, is_payable: bool, sig_info: 'Signature') -> dict:
        info = dict()
        info[ScoreApiGenerator.__API_TYPE] = \
            ScoreApiGenerator.__API_TYPE_FUNCTION
        info[ScoreApiGenerator.__API_NAME] = func_name
        info[ScoreApiGenerator.__API_INPUTS] = \
            ScoreApiGenerator.__generate_inputs(dict(sig_info.parameters))
        info[ScoreApiGenerator.__API_OUTPUTS] = \
            ScoreApiGenerator.__generate_output(
                sig_info.return_annotation, is_readonly)

        if is_readonly:
            info[ScoreApiGenerator.__API_READONLY] = is_readonly
        if is_payable:
            info[ScoreApiGenerator.__API_PAYABLE] = is_payable

        return info

    @staticmethod
    def __generate_fallback_function(func_name: str, is_payable: bool, sig_info: 'Signature') -> dict:
        info = dict()
        info[ScoreApiGenerator.__API_TYPE] = ScoreApiGenerator.__API_TYPE_FALLBACK
        info[ScoreApiGenerator.__API_NAME] = func_name

        if len(sig_info.parameters) > 1:
            raise InvalidParamsException("Invalid fallback signature")

        if sig_info.return_annotation is not None:
            if sig_info.return_annotation is not Signature.empty:
                raise InvalidParamsException("Invalid fallback signature")

        info[ScoreApiGenerator.__API_PAYABLE] = is_payable

        return info

    @staticmethod
    def __generate_events(src: list, score_funcs: list) -> None:
        event_funcs = {func.__name__: signature(func) for func in score_funcs
                       if getattr(func, CONST_BIT_FLAG, 0) & ConstBitFlag.EventLog}

        indexed_args_counts = {func.__name__: getattr(func, CONST_INDEXED_ARGS_COUNT, 0)
                               for func in score_funcs
                               if getattr(func, CONST_INDEXED_ARGS_COUNT, 0)}

        for func_name, event in event_funcs.items():
            index_args_count = indexed_args_counts.get(func_name, 0)
            src.append(ScoreApiGenerator.__generate_event(func_name, event, index_args_count))

    @staticmethod
    def __generate_event(func_name: str, sig_info: 'Signature', index_args_count: int) -> dict:
        info = dict()
        info[ScoreApiGenerator.__API_TYPE] = ScoreApiGenerator.__API_TYPE_EVENT
        info[ScoreApiGenerator.__API_NAME] = func_name
        info[ScoreApiGenerator.__API_INPUTS] = \
            ScoreApiGenerator.__generate_inputs(dict(sig_info.parameters), index_args_count)
        return info

    @staticmethod
    def __generate_output(params_type: Any, is_readonly: bool) -> list:
        info_list = []

        if not is_readonly:
            return info_list

        if params_type is Signature.empty:
            raise IllegalFormatException(
                "Returning type should be declared in read-only functions")

        main_type = get_main_type_from_annotations_type(params_type)
        main_type = ScoreApiGenerator.__convert_str_to_type(main_type)

        # At first, finds if the type is a 'list' or a 'dict'
        # if not, finds a base type
        find = (t for t in [list, dict]
                if isclass(main_type) and issubclass(main_type, t))
        api_type = next(find, None)
        if api_type is None:
            api_type = ScoreApiGenerator.__find_base_super_type(main_type)
        if api_type is None:
            raise IllegalFormatException(f"Unsupported type for '{params_type}'")

        info = dict()
        info[ScoreApiGenerator.__API_TYPE] = api_type.__name__
        info_list.append(info)
        return info_list

    @staticmethod
    def __convert_str_to_type(params_type: Any) -> Any:
        if not isinstance(params_type, str):
            return params_type

        if params_type == 'Address':
            return Address
        else:
            return params_type

    @staticmethod
    def __generate_inputs(params: dict, index_args_count: int = 0) -> list:
        tmp_list = []
        args_index = 0
        for param_name, param in params.items():
            if param_name == 'self' or param_name == 'cls':
                continue
            is_indexed = args_index < index_args_count
            args_index += 1
            ScoreApiGenerator.__generate_input(tmp_list, param, is_indexed)
        return tmp_list

    @staticmethod
    def __generate_input(src: list, param: 'Parameter', is_indexed: bool):
        # If there's no hint of argument in the function declaration,
        # raise an exception
        if param.annotation is Parameter.empty:
            raise IllegalFormatException(f"Missing argument hint for '{param.name}'")

        main_type = get_main_type_from_annotations_type(param.annotation)
        main_type = ScoreApiGenerator.__convert_str_to_type(main_type)
        api_type = ScoreApiGenerator.__find_base_super_type(main_type)
        if api_type is None:
            raise IllegalFormatException(
                f"Unsupported type for '{param.name}: {param.annotation}'")
        info = dict()
        info[ScoreApiGenerator.__API_NAME] = param.name
        info[ScoreApiGenerator.__API_TYPE] = api_type.__name__
        if is_indexed:
            info[ScoreApiGenerator.__API_INPUTS_INDEXED] = is_indexed
        if param.default is not Parameter.empty:
            if param.default is not None and not isinstance(param.default, main_type):
                raise InvalidParamsException(f'Default params type mismatch. value: {param.default} type: {main_type}')
            info[ScoreApiGenerator.__API_INPUTS_DEFAULT] = TypeConverter.convert_type_reverse(param.default)
        src.append(info)

    @staticmethod
    def __find_base_super_type(t: type) -> Optional[type]:
        """
        Finds a base type of the input and returns it if any
        :param t: target
        :return: base_super_type
        """
        find = (base_type for base_type in BaseType.__constraints__
                if isclass(t) and issubclass(t, base_type))
        return next(find, None)<|MERGE_RESOLUTION|>--- conflicted
+++ resolved
@@ -15,24 +15,15 @@
 # limitations under the License.
 
 from inspect import signature, Signature, Parameter, isclass, getmembers, isfunction
-from typing import Any, Optional, TYPE_CHECKING
-
+from typing import Any, Optional
+
+from .icon_score_constant import ConstBitFlag, CONST_BIT_FLAG, CONST_INDEXED_ARGS_COUNT, BaseType, \
+    STR_FALLBACK, STR_ON_INSTALL, STR_ON_UPDATE
 from ..base.address import Address
 from ..base.exception import IllegalFormatException, InvalidParamsException
 from ..base.type_converter import TypeConverter
 from ..icon_constant import REVISION_2
 from ..utils import get_main_type_from_annotations_type
-<<<<<<< HEAD
-from .icon_score_constant import ConstBitFlag, CONST_BIT_FLAG, CONST_INDEXED_ARGS_COUNT, STR_FALLBACK, BaseType
-
-if TYPE_CHECKING:
-    from .icon_score_context import IconScoreContext
-    from .icon_score_base import IconScoreBase
-=======
-from .icon_score_constant import ConstBitFlag, CONST_BIT_FLAG, CONST_INDEXED_ARGS_COUNT, BaseType, \
-    STR_FALLBACK, STR_ON_INSTALL, STR_ON_UPDATE
-from .icon_score_context import ContextContainer
->>>>>>> 1a1ba497
 
 
 class ScoreApiGenerator:

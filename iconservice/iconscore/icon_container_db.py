# -*- coding: utf-8 -*-

# Copyright 2018 ICON Foundation
#
# Licensed under the Apache License, Version 2.0 (the "License");
# you may not use this file except in compliance with the License.
# You may obtain a copy of the License at
#
# http://www.apache.org/licenses/LICENSE-2.0
#
# Unless required by applicable law or agreed to in writing, software
# distributed under the License is distributed on an "AS IS" BASIS,
# WITHOUT WARRANTIES OR CONDITIONS OF ANY KIND, either express or implied.
# See the License for the specific language governing permissions and
# limitations under the License.

import threading
from collections import Iterator
from typing import TypeVar, Optional, Any, Union, TYPE_CHECKING

from .icon_score_context import ContextContainer
from ..base.address import Address
from ..base.exception import ContainerDBException
from ..icon_constant import DATA_BYTE_ORDER, REVISION_3, IconScoreContextType
from ..utils import int_to_bytes

if TYPE_CHECKING:
    from ..database.db import IconScoreDatabase

K = TypeVar('K', int, str, Address, bytes)
V = TypeVar('V', int, str, Address, bytes, bool)


ARRAY_DB_ID = b'\x00'
DICT_DB_ID = b'\x01'
VAR_DB_ID = b'\x02'


class ContainerUtil(object):

    @staticmethod
    def create_db_prefix(cls, var_key: K) -> bytes:
        """Create a prefix used
        as a parameter of IconScoreDatabase.get_sub_db()

        :param cls: ArrayDB, DictDB, VarDB
        :param var_key:
        :return:
        """
        if var_key is None:
            raise ContainerDBException('key is None')

        if cls == ArrayDB:
            container_id = ARRAY_DB_ID
        elif cls == DictDB:
            container_id = DICT_DB_ID
        else:
            raise ContainerDBException(f'Unsupported container class: {cls}')

        encoded_key: bytes = ContainerUtil.__encode_key(var_key)
        return b'|'.join([container_id, encoded_key])

    @staticmethod
    def encode_key(key: K) -> bytes:
        """Create a key passed to IconScoreDatabase

        :param key:
        :return:
        """
        if key is None:
            raise ContainerDBException('key is None')

        return ContainerUtil.__encode_key(key)

    @staticmethod
    def encode_value(value: V) -> bytes:
        return ContainerUtil.__encode_value(value)

    @staticmethod
    def __encode_key(key: K) -> bytes:
        if isinstance(key, int):
            bytes_key = int_to_bytes(key)
        elif isinstance(key, str):
            bytes_key = key.encode('utf-8')
        elif isinstance(key, Address):
            bytes_key = key.to_bytes()
        elif isinstance(key, bytes):
            bytes_key = key
        else:
            raise ContainerDBException(f"can't encode key: {key}")
        return bytes_key

    @staticmethod
    def __encode_value(value: V) -> bytes:
        if isinstance(value, int):
            byte_value = int_to_bytes(value)
        elif isinstance(value, str):
            byte_value = value.encode('utf-8')
        elif isinstance(value, Address):
            byte_value = value.to_bytes()
        elif isinstance(value, bool):
            byte_value = int_to_bytes(int(value))
        elif isinstance(value, bytes):
            byte_value = value
        else:
            raise ContainerDBException(f"can't encode value: {value}")
        return byte_value

    @staticmethod
    def decode_object(value: bytes, value_type: type) -> Optional[Union[K, V]]:
        if value is None:
            return get_default_value(value_type)

        obj_value = None
        if value_type == int:
            obj_value = int.from_bytes(value, "big", signed=True)
        elif value_type == str:
            obj_value = value.decode()
        elif value_type == Address:
            obj_value = Address.from_bytes(value)
        if value_type == bool:
            obj_value = bool(int(int.from_bytes(value, DATA_BYTE_ORDER, signed=True)))
        elif value_type == bytes:
            obj_value = value
        return obj_value

    @staticmethod
    def remove_prefix_from_iters(iter_items: iter) -> iter:
        return ((ContainerUtil.__remove_prefix_from_key(key), value) for key, value in iter_items)

    @staticmethod
    def __remove_prefix_from_key(key_from_bytes: bytes) -> bytes:
        return key_from_bytes[:-1]

    @staticmethod
    def put_to_db(db: 'IconScoreDatabase', db_key: str, container: iter) -> None:
        sub_db = db.get_sub_db(ContainerUtil.encode_key(db_key))
        if isinstance(container, dict):
            ContainerUtil.__put_to_db_internal(sub_db, container.items())
        elif isinstance(container, (list, set, tuple)):
            ContainerUtil.__put_to_db_internal(sub_db, enumerate(container))

    @staticmethod
    def get_from_db(db: 'IconScoreDatabase', db_key: str, *args, value_type: type) -> Optional[K]:
        sub_db = db.get_sub_db(ContainerUtil.encode_key(db_key))
        *args, last_arg = args
        for arg in args:
            sub_db = sub_db.get_sub_db(ContainerUtil.encode_key(arg))

        byte_key = sub_db.get(ContainerUtil.encode_key(last_arg))
        if byte_key is None:
            return get_default_value(value_type)
        return ContainerUtil.decode_object(byte_key, value_type)

    @staticmethod
    def __put_to_db_internal(db: 'IconScoreDatabase', iters: iter) -> None:
        for key, value in iters:
            sub_db = db.get_sub_db(ContainerUtil.encode_key(key))
            if isinstance(value, dict):
                ContainerUtil.__put_to_db_internal(sub_db, value.items())
            elif isinstance(value, (list, set, tuple)):
                ContainerUtil.__put_to_db_internal(sub_db, enumerate(value))
            else:
                db_key = ContainerUtil.encode_key(key)
                db_value = ContainerUtil.encode_value(value)
                db.put(db_key, db_value)


class DictDB(object):
    """
    Utility classes wrapping the state DB.
    DictDB behaves more like python dict. DictDB does not maintain order
    """

    def __init__(self, var_key: str, db: 'IconScoreDatabase', value_type: type, depth: int=1) -> None:

        prefix: bytes = ContainerUtil.create_db_prefix(type(self), var_key)
        self._db = db.get_sub_db(prefix)

        self.__value_type = value_type
        self.__depth = depth

    def remove(self, key: K) -> None:
        """
        Removes the value of given key

        :param key: key
        """
        self.__remove(key)

    def __setitem__(self, key: K, value: V) -> None:
        if self.__depth != 1:
            raise ContainerDBException(f'DictDB depth mismatch')

        encoded_key: bytes = ContainerUtil.encode_key(key)
        encoded_value: bytes = ContainerUtil.encode_value(value)

        self._db.put(encoded_key, encoded_value)

    def __getitem__(self, key: K) -> Any:
        if self.__depth == 1:
            return ContainerUtil.decode_object(self._db.get(ContainerUtil.encode_key(key)), self.__value_type)
        else:
            return DictDB(key, self._db, self.__value_type, self.__depth - 1)

    def __delitem__(self, key):
        self.__remove(key)

    def __contains__(self, key: K):
        # Plyvel doesn't allow setting None value in the DB.
        # so there is no case of returning None value if the key exists.
        value = self._db.get(ContainerUtil.encode_key(key))
        return value is not None

    def __remove(self, key: K) -> None:
        if self.__depth != 1:
            raise ContainerDBException(f'DictDB depth mismatch')
        self._db.delete(ContainerUtil.encode_key(key))


class ArrayDB(Iterator):
<<<<<<< HEAD
    """
    Utility classes wrapping the state DB.
    supports length and iterator, maintains order
    """
=======
    class ArrayDBThreadingLocal(threading.local):
        def __init__(self, index: int, size: int):
            self.index = index
            self.size = size
>>>>>>> 3b9170e3

    __SIZE = 'size'
    __SIZE_BYTE_KEY = ContainerUtil.encode_key(__SIZE)

    def __init__(self, var_key: str, db: 'IconScoreDatabase', value_type: type) -> None:
        prefix: bytes = ContainerUtil.create_db_prefix(type(self), var_key)
        self._db = db.get_sub_db(prefix)

        self.__value_type = value_type

        self.__threading_local = self.ArrayDBThreadingLocal(0, self.__get_size_from_db())

    def put(self, value: V) -> None:
<<<<<<< HEAD
        """
        Puts the value at the end of array

        :param value: value to add
        """
=======
        size: int = self.__get_size()

>>>>>>> 3b9170e3
        byte_value = ContainerUtil.encode_value(value)
        self._db.put(ContainerUtil.encode_key(size), byte_value)
        self.__set_size(size + 1)

    def pop(self) -> Optional[V]:
<<<<<<< HEAD
        """
        Gets and removes last added value

        :return: last added value
        """
        if self.__size == 0:
=======
        size: int = self.__get_size()
        if size == 0:
>>>>>>> 3b9170e3
            return None

        index = size - 1
        last_val = self[index]
        self._db.delete(ContainerUtil.encode_key(index))
        self.__set_size(size - 1)
        return last_val

    def get(self, index: int=0) -> V:
        """
        Gets the value at index

        :param index: index
        :return: value at the index
        """
        return self[index]

    def __iter__(self):
        self.__threading_local.index = 0
        self.__threading_local.size = self.__get_size()
        return self

    def __next__(self) -> V:
        index = self.__threading_local.index
        size = self.__threading_local.size

        if index < size:
            self.__threading_local.index += 1
            return self[index]
        else:
            raise StopIteration

    def __len__(self):
        return self.__get_size()

    def __get_size(self) -> int:
        if self.__is_defective_revision():
            return self.__threading_local.size
        else:
            return self.__get_size_from_db()

    def __get_size_from_db(self) -> int:
        return ContainerUtil.decode_object(self._db.get(ArrayDB.__SIZE_BYTE_KEY), int)

    def __set_size(self, size: int) -> None:
        self.__threading_local.size = size
        byte_value = ContainerUtil.encode_value(size)
        self._db.put(ArrayDB.__SIZE_BYTE_KEY, byte_value)

    def __setitem__(self, index: int, value: V) -> None:
        size: int = self.__get_size()
        if index >= size:
            raise ContainerDBException(f'ArrayDB out of range')
        byte_value = ContainerUtil.encode_value(value)
        self._db.put(ContainerUtil.encode_key(index), byte_value)

    def __getitem__(self, index: int) -> V:
        if isinstance(index, int):
            if index < 0:
                index += len(self)
            if index < 0 or index >= len(self):
                raise ContainerDBException(f'ArrayDB out of range, {index}')
            sub_db = self._db
            index_byte_key = ContainerUtil.encode_key(index)
            return ContainerUtil.decode_object(sub_db.get(index_byte_key), self.__value_type)

    def __contains__(self, item: V):
        for e in self:
            if e == item:
                return True
        return False

    @staticmethod
    def __is_defective_revision():
        context = ContextContainer._get_context()
        revision = context.get_revision()
        return context.type == IconScoreContextType.INVOKE and revision < REVISION_3


class VarDB(object):
    """
    Utility classes wrapping the state DB. can be used to store simple key-value state
    """

    def __init__(self, var_key: str, db: 'IconScoreDatabase', value_type: type) -> None:
        # Use var_key as a db prefix in the case of VarDB
        self._db = db.get_sub_db(VAR_DB_ID)

        self.__var_byte_key = ContainerUtil.encode_key(var_key)
        self.__value_type = value_type

    def set(self, value: V) -> None:
        """
        Sets the value

        :param value: a value to be set
        """
        byte_value = ContainerUtil.encode_value(value)
        self._db.put(self.__var_byte_key, byte_value)

    def get(self) -> Optional[V]:
        """
        Gets the value

        :return: value of the var db
        """
        return ContainerUtil.decode_object(self._db.get(self.__var_byte_key), self.__value_type)

    def remove(self) -> None:
        """
        Deletes the value
        """
        self._db.delete(self.__var_byte_key)


def get_default_value(value_type: type) -> Any:
    if value_type == int:
        return 0
    elif value_type == str:
        return ""
    elif value_type == bool:
        return False
    return None<|MERGE_RESOLUTION|>--- conflicted
+++ resolved
@@ -219,17 +219,14 @@
 
 
 class ArrayDB(Iterator):
-<<<<<<< HEAD
     """
     Utility classes wrapping the state DB.
     supports length and iterator, maintains order
     """
-=======
     class ArrayDBThreadingLocal(threading.local):
         def __init__(self, index: int, size: int):
             self.index = index
             self.size = size
->>>>>>> 3b9170e3
 
     __SIZE = 'size'
     __SIZE_BYTE_KEY = ContainerUtil.encode_key(__SIZE)
@@ -243,32 +240,24 @@
         self.__threading_local = self.ArrayDBThreadingLocal(0, self.__get_size_from_db())
 
     def put(self, value: V) -> None:
-<<<<<<< HEAD
         """
         Puts the value at the end of array
 
         :param value: value to add
         """
-=======
         size: int = self.__get_size()
-
->>>>>>> 3b9170e3
         byte_value = ContainerUtil.encode_value(value)
         self._db.put(ContainerUtil.encode_key(size), byte_value)
         self.__set_size(size + 1)
 
     def pop(self) -> Optional[V]:
-<<<<<<< HEAD
         """
         Gets and removes last added value
 
         :return: last added value
         """
-        if self.__size == 0:
-=======
         size: int = self.__get_size()
         if size == 0:
->>>>>>> 3b9170e3
             return None
 
         index = size - 1

--- conflicted
+++ resolved
@@ -18,15 +18,11 @@
 
 from iconcommons.logger import Logger
 
-from .base.address import Address, generate_score_address, generate_score_address_for_tbears, TREASURY_ADDRESS
+from .base.address import Address, generate_score_address, generate_score_address_for_tbears
 from .base.address import ZERO_SCORE_ADDRESS, GOVERNANCE_SCORE_ADDRESS
 from .base.block import Block
 from .base.exception import ExceptionCode, IconServiceBaseException, ScoreNotFoundException, \
-<<<<<<< HEAD
     AccessDeniedException, IconScoreException, InvalidParamsException, IllegalFormatException
-=======
-    AccessDeniedException, IconScoreException, InvalidParamsException
->>>>>>> cee2db78
 from .base.message import Message
 from .base.transaction import Transaction
 from .database.batch import BlockBatch, TransactionBatch
@@ -54,11 +50,7 @@
 from .icx.icx_engine import IcxEngine
 from .icx.icx_issue_engine import IcxIssueEngine
 from .icx.icx_storage import IcxStorage
-<<<<<<< HEAD
 from .icx.issue_data_validator import IssueDataValidator
-=======
-from .icx.issue_data_checker import IssueDataValidator
->>>>>>> cee2db78
 from .iiss.engine import Engine as IISSEngine
 from .precommit_data_manager import PrecommitData, PrecommitDataManager, PrecommitFlag
 from .prep.candidate_batch import CandidateBatch as PRepCandidateBatch
@@ -91,12 +83,9 @@
         self._icon_score_deploy_engine = None
         self._step_counter_factory = None
         self._icon_pre_validator = None
-<<<<<<< HEAD
-=======
         self._fee_storage = None
         self._fee_engine = None
         self._deposit_handler = None
->>>>>>> cee2db78
         self._iiss_engine: 'IISSEngine' = None
         self._prep_candidate_engine: 'PRepCandidateEngine' = None
         self._icx_issue_engine: 'IcxIssueEngine' = None
@@ -148,20 +137,12 @@
         icon_score_deploy_storage = IconScoreDeployStorage(self._icx_context_db)
 
         self._step_counter_factory = IconScoreStepCounterFactory()
-<<<<<<< HEAD
-        self._icon_pre_validator = \
-            IconPreValidator(self._icx_engine, icon_score_deploy_storage)
-=======
 
         self._fee_engine = FeeEngine(
             icon_score_deploy_storage, self._fee_storage, self._icx_storage, self._icx_engine)
         self._deposit_handler = DepositHandler(self._fee_engine)
         self._icon_pre_validator = \
             IconPreValidator(self._icx_engine, self._fee_engine, icon_score_deploy_storage)
-
-        self._iiss_engine = IISSEngine()
-        self._prep_candidate_engine: 'PRepCandidateEngine' = PRepCandidateEngine()
->>>>>>> cee2db78
 
         self._iiss_engine = IISSEngine()
         self._prep_candidate_engine: 'PRepCandidateEngine' = PRepCandidateEngine()
@@ -497,7 +478,6 @@
             accounts = genesis_data['accounts']
 
             self._icx_engine.put_genesis_accounts(context, accounts)
-<<<<<<< HEAD
 
             tx_result.status = TransactionResult.SUCCESS
 
@@ -506,22 +486,11 @@
 
         return tx_result
 
-=======
-
-            tx_result.status = TransactionResult.SUCCESS
-
-        except BaseException as e:
-            tx_result.failure = self._get_failure_from_exception(e)
-
-        return tx_result
-
->>>>>>> cee2db78
     def _process_issue_transaction(self,
                                    context: 'IconScoreContext',
                                    issue_data_in_tx: dict,
                                    issue_data_in_db: dict):
 
-<<<<<<< HEAD
         treasury_address: 'Address' = self._icx_engine.fee_treasury_address
         tx_result = TransactionResult(context.tx, context.block)
         tx_result.to = treasury_address
@@ -531,26 +500,12 @@
                                          treasury_address,
                                          issue_data_in_tx,
                                          issue_data_in_db)
-=======
-        tx_result = TransactionResult(context.tx, context.block)
-        # todo: treasury address should be assigned when icon service open.
-        tx_result.to = TREASURY_ADDRESS
-        try:
-            self._icx_issue_engine.iiss_issue(context,
-                                              TREASURY_ADDRESS,
-                                              issue_data_in_tx,
-                                              issue_data_in_db)
->>>>>>> cee2db78
 
             tx_result.status = TransactionResult.SUCCESS
         except IconServiceBaseException as tx_failure_exception:
             tx_result.failure = self._get_failure_from_exception(tx_failure_exception)
             # todo: consider about trace (if need)
-<<<<<<< HEAD
             trace: 'Trace' = self._get_trace_from_exception(ZERO_SCORE_ADDRESS, tx_failure_exception)
-=======
-            trace = self._get_trace_from_exception(ZERO_SCORE_ADDRESS, tx_failure_exception)
->>>>>>> cee2db78
             context.traces.append(trace)
             context.event_logs.clear()
         finally:
@@ -563,7 +518,6 @@
     def _invoke_issue_request(self,
                               context: 'IconScoreContext',
                               request: dict) -> 'TransactionResult':
-<<<<<<< HEAD
         if not isinstance(request['params']['data'], dict):
             raise IllegalFormatException("invalid issue transaction format")
 
@@ -582,23 +536,6 @@
         context.msg_stack.clear()
         context.event_log_stack.clear()
 
-=======
-        issue_data_in_tx = request['params']['data']
-        issue_data_in_db: dict = self._iiss_engine.create_icx_issue_info(context)
-        IssueDataValidator.validate_iiss_issue_data_format(issue_data_in_tx, issue_data_in_db)
-
-        context.tx = Transaction(tx_hash=request['params']['txHash'],
-                                 index=ICX_ISSUE_TRANSACTION_INDEX,
-                                 origin=None,
-                                 timestamp=context.block.timestamp,
-                                 nonce=None)
-
-        context.event_logs: List['EventLog'] = []
-        context.traces: List['Trace'] = []
-        context.msg_stack.clear()
-        context.event_log_stack.clear()
-
->>>>>>> cee2db78
         # todo: get issue related data from iiss engine
         tx_result = self._process_issue_transaction(context,
                                                     issue_data_in_tx,
@@ -1060,23 +997,9 @@
                 params,
                 step_price=context.step_counter.step_price)
 
-<<<<<<< HEAD
-            if context.revision >= REVISION_3:
-                # Check if from account can charge a tx fee
-                self._icon_pre_validator.execute_to_check_out_of_balance(
-                    context,
-                    params,
-                    step_price=context.step_counter.step_price)
-            else:
-                tmp_context: 'IconScoreContext' = IconScoreContext(IconScoreContextType.QUERY)
-                tmp_context.block = self._get_last_block()
-                # Check if from account can charge a tx fee
-                self._icon_pre_validator.execute_to_check_out_of_balance(
-                    tmp_context,
-                    params,
-                    step_price=context.step_counter.step_price)
-
-        self._transfer_coin(context, params)
+        data_type: str = params.get('dataType')
+        if data_type in (None, 'call', 'message'):
+            self._transfer_coin(context, params)
 
         if to.is_contract:
             tx_result.score_address = self._handle_score_invoke(context, to, params)
@@ -1100,34 +1023,6 @@
         if value > 0:
             raise InvalidParamsException(f'invalid params: value{value}')
 
-=======
-        data_type: str = params.get('dataType')
-        if data_type in (None, 'call', 'message'):
-            self._transfer_coin(context, params)
-
-        if to.is_contract:
-            tx_result.score_address = self._handle_score_invoke(context, to, params)
-
-    def _process_new_transaction(self,
-                                 context: 'IconScoreContext',
-                                 params: dict,
-                                 tx_result: 'TransactionResult') -> None:
-        """
-        Processes the iiss transaction
-
-        :param params: JSON-RPC params
-        """
-
-        to: Address = params['to']
-        value: int = params['value']
-        data: dict = params['data']
-
-        assert to == ZERO_SCORE_ADDRESS, "Invalid to Address"
-
-        if value > 0:
-            raise InvalidParamsException(f'invalid params: value{value}')
-
->>>>>>> cee2db78
         # Check if from account can charge a tx fee
         self._icon_pre_validator.execute_to_check_out_of_balance(
             context,

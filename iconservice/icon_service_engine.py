# -*- coding: utf-8 -*-
# Copyright 2018 ICON Foundation
#
# Licensed under the Apache License, Version 2.0 (the "License");
# you may not use this file except in compliance with the License.
# You may obtain a copy of the License at
#
# http://www.apache.org/licenses/LICENSE-2.0
#
# Unless required by applicable law or agreed to in writing, software
# distributed under the License is distributed on an "AS IS" BASIS,
# WITHOUT WARRANTIES OR CONDITIONS OF ANY KIND, either express or implied.
# See the License for the specific language governing permissions and
# limitations under the License.

import os
from typing import TYPE_CHECKING, List, Any, Optional

from iconcommons.logger import Logger

from iconservice.iiss.icx_issue_formula import IcxIssueFormula
from .base.address import Address, generate_score_address, generate_score_address_for_tbears, TREASURY_ADDRESS
from .base.address import ZERO_SCORE_ADDRESS, GOVERNANCE_SCORE_ADDRESS
from .iconscore.icon_score_event_log import EventLog
from .base.block import Block
from .base.exception import ExceptionCode, IconServiceBaseException, ScoreNotFoundException, \
<<<<<<< HEAD
    AccessDeniedException, IconScoreException, InvalidParamsException
=======
    AccessDeniedException, IconScoreException, IllegalFormatException
>>>>>>> c73f4ea0
from .base.message import Message
from .base.transaction import Transaction
from .database.batch import BlockBatch, TransactionBatch
from .database.factory import ContextDatabaseFactory
from .deploy.icon_builtin_score_loader import IconBuiltinScoreLoader
from .deploy.icon_score_deploy_engine import IconScoreDeployEngine
from .deploy.icon_score_deploy_storage import IconScoreDeployStorage
from .icon_constant import ICON_DEX_DB_NAME, ICON_SERVICE_LOG_TAG, IconServiceFlag, ConfigKey, \
<<<<<<< HEAD
    IISS_METHOD_TABLE, PREP_METHOD_TABLE, NEW_METHPD_TABLE, REVISION_3, REVISION_4, REVISION_5
=======
    REVISION_3, ICX_ISSUE_TRANSACTION_INDEX, ISSUE_EVENT_LOG_MAPPER, ISSUE_CALCULATE_ORDER, IssueDataKey
>>>>>>> c73f4ea0
from .iconscore.icon_pre_validator import IconPreValidator
from .iconscore.icon_score_class_loader import IconScoreClassLoader
from .iconscore.icon_score_context import IconScoreContext, IconScoreFuncType, ContextContainer
from .iconscore.icon_score_context import IconScoreContextType
from .iconscore.icon_score_context_util import IconScoreContextUtil
from .iconscore.icon_score_engine import IconScoreEngine
from .iconscore.icon_score_event_log import EventLogEmitter
from .iconscore.icon_score_mapper import IconScoreMapper
from .iconscore.icon_score_result import TransactionResult
from .iconscore.icon_score_step import IconScoreStepCounterFactory, StepType, get_input_data_size, \
    get_deploy_content_size
from .iconscore.icon_score_trace import Trace, TraceType
from .iiss.iiss_engine import IissEngine
from .prep.prep_candidate_engine import PRepCandidateEngine
from .prep.prep_candidate_batch import PRepCandidateBatch

from .icx.icx_engine import IcxEngine
from .icx.icx_storage import IcxStorage
from .precommit_data_manager import PrecommitData, PrecommitDataManager, PrecommitFlag
from .utils import sha3_256, int_to_bytes, is_flags_on
from .utils import to_camel_case
from .utils.bloom import BloomFilter

if TYPE_CHECKING:
    from .builtin_scores.governance.governance import Governance
    from iconcommons.icon_config import IconConfig


class IconServiceEngine(ContextContainer):
    """The entry of all icon service related components

    It MUST NOT have any loopchain dependencies.
    It is contained in IconInnerService.
    """

    def __init__(self) -> None:
        """Constructor

        """
        self._conf = None
        self._icx_context_db = None
        self._icx_storage = None
        self._icx_engine = None
        self._icon_score_deploy_engine = None
        self._step_counter_factory = None
        self._icon_pre_validator = None
        self._iiss_engine: 'IissEngine' = None
        self._prep_candidate_engine: 'PRepCandidateEngine' = None

        # JSON-RPC handlers
        self._handlers = {
            'icx_getBalance': self._handle_icx_get_balance,
            'icx_getTotalSupply': self._handle_icx_get_total_supply,
            'icx_call': self._handle_icx_call,
            'icx_sendTransaction': self._handle_icx_send_transaction,
            'debug_estimateStep': self._handle_estimate_step,
            'icx_getScoreApi': self._handle_icx_get_score_api,
            'ise_getStatus': self._handle_ise_get_status,
            'iiss_get_issue_info': self._handle_iiss_get_issue_info
        }

        self._precommit_data_manager = PrecommitDataManager()

    def open(self, conf: 'IconConfig') -> None:
        """Get necessary parameters and initialize diverse objects

        :param conf:
        """

        self._conf = conf
        service_config_flag = self._make_service_flag(self._conf[ConfigKey.SERVICE])
        score_root_path: str = self._conf[ConfigKey.SCORE_ROOT_PATH].rstrip('/')
        score_root_path: str = os.path.abspath(score_root_path)
        state_db_root_path: str = self._conf[ConfigKey.STATE_DB_ROOT_PATH].rstrip('/')
        iiss_db_root_path: str = self._conf[ConfigKey.IISS_DB_ROOT_PATH].rstrip('/')
        iiss_db_root_path: str = os.path.abspath(iiss_db_root_path)
        conf[ConfigKey.IISS_DB_ROOT_PATH] = iiss_db_root_path

        os.makedirs(score_root_path, exist_ok=True)
        os.makedirs(state_db_root_path, exist_ok=True)
        os.makedirs(iiss_db_root_path, exist_ok=True)

        # Share one context db with all SCOREs
        ContextDatabaseFactory.open(
            state_db_root_path, ContextDatabaseFactory.Mode.SINGLE_DB)

        self._icx_engine = IcxEngine()
        self._icon_score_deploy_engine = IconScoreDeployEngine()

        self._icx_context_db = ContextDatabaseFactory.create_by_name(ICON_DEX_DB_NAME)
        self._icx_storage = IcxStorage(self._icx_context_db)
        icon_score_deploy_storage = IconScoreDeployStorage(self._icx_context_db)

        self._step_counter_factory = IconScoreStepCounterFactory()
        self._icon_pre_validator = \
            IconPreValidator(self._icx_engine, icon_score_deploy_storage)

        self._iiss_engine = IissEngine()
        self._prep_candidate_engine: 'PRepCandidateEngine' = PRepCandidateEngine()

        IconScoreClassLoader.init(score_root_path)
        IconScoreContext.score_root_path = score_root_path
        IconScoreContext.icx_engine = self._icx_engine
        IconScoreContext.icon_score_mapper = IconScoreMapper(is_threadsafe=True)
        IconScoreContext.icon_score_deploy_engine = self._icon_score_deploy_engine
        IconScoreContext.icon_service_flag = service_config_flag
        IconScoreContext.legacy_tbears_mode = self._conf.get(ConfigKey.TBEARS_MODE, False)
        IconScoreContext.iiss_engine: 'IissEngine' = self._iiss_engine
        IconScoreContext.prep_candidate_engine: 'PRepCandidateEngine' = self._prep_candidate_engine

        self._icx_engine.open(self._icx_storage)
        self._icon_score_deploy_engine.open(icon_score_deploy_storage)

        context = IconScoreContext(IconScoreContextType.DIRECT)
        IissEngine.icx_storage: 'IcxStorage' = self._icx_storage
        self._iiss_engine.open(context, conf, self._icx_context_db)

        PRepCandidateEngine.icx_storage: 'IcxStorage' = self._icx_storage
        self._prep_candidate_engine.open(context, conf, self._icx_context_db)

        self._load_builtin_scores()
        self._init_global_value_by_governance_score()
        self._load_prep_candidate()

        self._precommit_data_manager.last_block = self._icx_storage.last_block

    @staticmethod
    def _make_service_flag(flag_table: dict) -> int:
        make_flag = 0
        for flag in IconServiceFlag:
            flag_name = to_camel_case(flag.name.lower())
            is_enable = flag_table.get(flag_name, False)
            if is_enable:
                make_flag |= flag
        return make_flag

    def _load_builtin_scores(self):
        context = IconScoreContext(IconScoreContextType.DIRECT)
        context.block = self._precommit_data_manager.last_block
        try:
            self._push_context(context)
            IconBuiltinScoreLoader.load_builtin_scores(
                context, self._conf[ConfigKey.BUILTIN_SCORE_OWNER])
        finally:
            self._pop_context()

    def _load_prep_candidate(self):
        context = IconScoreContext(IconScoreContextType.DIRECT)
        context.block = self._get_last_block()
        self._prep_candidate_engine.load_prep_candidates(context, self._icx_storage)

    def _init_global_value_by_governance_score(self):
        """Initialize step_counter_factory with parameters
        managed by governance SCORE

        :return:
        """
        context = IconScoreContext(IconScoreContextType.QUERY)
        context.block = self._precommit_data_manager.last_block
        # Clarifies this context does not count steps
        context.step_counter = None

        try:
            self._push_context(context)
            # Gets the governance SCORE
            governance_score = self._get_governance_score(context)

            step_price = self._get_step_price_from_governance(context, governance_score)
            step_costs = self._get_step_costs_from_governance(governance_score)
            max_step_limits = self._get_step_max_limits_from_governance(governance_score)

            # Keep properties into the counter factory
            self._step_counter_factory.set_step_properties(
                step_price, step_costs, max_step_limits)

        finally:
            self._pop_context()

    def _set_revision_to_context(self, context: 'IconScoreContext') -> bool:
        try:
            self._push_context(context)
            governance_score = self._get_governance_score(context)
            if hasattr(governance_score, 'revision_code'):
                before_revision: int = context.revision
                revision: int = governance_score.revision_code
                if before_revision != revision:
                    context.revision = revision
                    return True
                else:
                    return False
        finally:
            self._pop_context()

    @staticmethod
    def _get_governance_score(context) -> 'Governance':
        governance_score: 'Governance' = IconScoreContextUtil.get_icon_score(
            context, GOVERNANCE_SCORE_ADDRESS)
        if governance_score is None:
            raise ScoreNotFoundException('Governance SCORE not found')
        return governance_score

    @staticmethod
    def _get_step_price_from_governance(context: 'IconScoreContext', governance) -> int:
        step_price = 0
        # Gets the step price if the fee flag is on
        if IconScoreContextUtil.is_service_flag_on(context, IconServiceFlag.FEE):
            step_price = governance.getStepPrice()

        return step_price

    @staticmethod
    def _get_step_costs_from_governance(governance) -> dict:
        step_costs = {}
        # Gets the step costs
        for key, value in governance.getStepCosts().items():
            try:
                step_costs[StepType(key)] = value
            except ValueError:
                # Pass the unknown step type
                pass

        return step_costs

    @staticmethod
    def _get_step_max_limits_from_governance(governance) -> dict:
        # Gets the max step limit
        return {IconScoreContextType.INVOKE: governance.getMaxStepLimit("invoke"),
                IconScoreContextType.QUERY: governance.getMaxStepLimit("query")}

    def _validate_deployer_whitelist(
            self, context: 'IconScoreContext', params: dict):
        data_type = params.get('dataType')

        if data_type != 'deploy':
            return

        _from: 'Address' = params.get('from')
        if _from is None:
            return

        try:
            self._push_context(context)
            # Gets the governance SCORE
            governance_score = self._get_governance_score(context)

            if not governance_score.isDeployer(_from):
                raise AccessDeniedException(f'Invalid deployer: no permission ({_from})')
        finally:
            self._pop_context()

    def close(self) -> None:
        """Free all resources occupied by IconServiceEngine
        including db, memory and so on
        """
        context = IconScoreContext(IconScoreContextType.DIRECT)
        context.block = self._precommit_data_manager.last_block
        try:
            self._push_context(context)
            self._icx_engine.close()
            self._prep_candidate_engine.close()
            self._iiss_engine.close()

            IconScoreContext.icon_score_mapper.close()
            IconScoreContext.icon_score_mapper = None

            IconScoreClassLoader.exit(context.score_root_path)
        finally:
            self._pop_context()
            ContextDatabaseFactory.close()
            self._clear_context()

    # todo: remove None of rev_block_contributors default
    def invoke(self,
               block: 'Block',
               tx_requests: list,
               prev_block_contributors: dict = None) -> tuple:

        """Process transactions in a block sent by loopchain

        :param block:
        :param tx_requests: transactions in a block
        :param prev_block_contributors: previous block contributors
        :return: (TransactionResult[], bytes)
        """
        # If the block has already been processed,
        # return the result from PrecommitDataManager
        precommit_data: 'PrecommitData' = self._precommit_data_manager.get(block.hash)
        if precommit_data is not None:
            Logger.info(
                f'The result of block(0x{block.hash.hex()} already exists',
                ICON_SERVICE_LOG_TAG)
            return precommit_data.block_result, precommit_data.state_root_hash

        # Check for block validation before invoke
        self._precommit_data_manager.validate_block_to_invoke(block)

        context = IconScoreContext(IconScoreContextType.INVOKE)
        context.step_counter = self._step_counter_factory.create(IconScoreContextType.INVOKE)
        context.block = block
        context.block_batch = BlockBatch(Block.from_block(block))
        context.tx_batch = TransactionBatch()
        context.new_icon_score_mapper = IconScoreMapper()
        context.prep_candidate_tx_batch = PRepCandidateBatch()
        context.prep_candidate_block_batch = PRepCandidateBatch()
        self._set_revision_to_context(context)
        block_result = []
        precommit_flag = PrecommitFlag.NONE

        if block.height == 0:
            # Assume that there is only one tx in genesis_block
            tx_result = self._invoke_genesis(context, tx_requests[0], 0)
            block_result.append(tx_result)
            context.block_batch.update(context.tx_batch)
            context.tx_batch.clear()
        else:
            for index, tx_request in enumerate(tx_requests):
                if self._check_is_issue_transaction(index, tx_request['params'].get('dataType', None)):
                    tx_result = self._invoke_issue_request(context, tx_request, index)
                else:
                    tx_result = self._invoke_request(context, tx_request, index)

                block_result.append(tx_result)
                context.update_batch()

                precommit_flag = self._update_revision_if_necessary(precommit_flag, context, tx_result)
                precommit_flag = self._generate_precommit_flag(precommit_flag, tx_result)
                self._update_step_properties_if_necessary(context, precommit_flag)

        # Save precommit data
        # It will be written to levelDB on commit
        precommit_data = PrecommitData(
            context.block_batch,
            block_result,
<<<<<<< HEAD
            context.rc_block_batch,
            context.prep_candidate_block_batch,
            context.new_icon_score_mapper,
            precommit_flag)
=======
            context.new_icon_score_mapper,
            precommit_flag,
            prev_block_contributors
        )
>>>>>>> c73f4ea0
        self._precommit_data_manager.push(precommit_data)

        return block_result, precommit_data.state_root_hash

<<<<<<< HEAD
    def _update_revision_if_necessary(self,
                                      flags: 'PrecommitFlag',
                                      context: 'IconScoreContext',
                                      tx_result: 'TransactionResult'):
=======
    @staticmethod
    def _check_is_issue_transaction(index: int, data_type: Optional[str]) -> bool:
        if index is ICX_ISSUE_TRANSACTION_INDEX:
            if not data_type == "issue":
                # invalid block. raise Exception to propagate a negative vote on the block
                raise IconServiceBaseException("invalid block. first transaction must be issue transaction")
            else:
                return True
        else:
            return False

    def _update_revision_if_necessary(self, context, tx_result):
>>>>>>> c73f4ea0
        """
        Updates the revision code of given context if governance or its states has been updated
        :param context: current context
        :param tx_result: transaction result
        :return:
        """
        if tx_result.to == GOVERNANCE_SCORE_ADDRESS and \
                tx_result.status == TransactionResult.SUCCESS:
            # If the tx is heading for Governance, updates the revision
            if self._set_revision_to_context(context):
                if context.revision == REVISION_5:
                    flags |= PrecommitFlag.GENESIS_IISS_CALC
        return flags

    @staticmethod
    def _generate_precommit_flag(flags: 'PrecommitFlag', tx_result: 'TransactionResult') -> 'PrecommitFlag':
        """
        Generates pre-commit flag related in STEP properties from the transaction result

        :param tx_result: transaction result
        :return: pre-commit flag related in STEP properties
        """

        if tx_result.to == GOVERNANCE_SCORE_ADDRESS and \
                tx_result.status == TransactionResult.SUCCESS:
            flags |= PrecommitFlag.STEP_ALL_CHANGED
        return flags

    def _update_step_properties_if_necessary(self, context, precommit_flag):
        """
        Updates step properties to the step counter if the pre-commit flag is set

        :param context: current context
        :param precommit_flag: pre-commit flag
        """
        if precommit_flag & PrecommitFlag.STEP_ALL_CHANGED == PrecommitFlag.NONE:
            return

        try:
            self._push_context(context)
            governance_score = self._get_governance_score(context)

            step_price: int = self._get_step_price_from_governance(context, governance_score)
            context.step_counter.set_step_price(step_price)

            step_costs: int = self._get_step_costs_from_governance(governance_score)
            context.step_counter.set_step_costs(step_costs)

            max_step_limits: dict = self._get_step_max_limits_from_governance(governance_score)
            context.step_counter.set_max_step_limit(max_step_limits.get(context.type, 0))
        finally:
            self._pop_context()

    @staticmethod
    def _is_genesis_block(
            tx_index: int, block_height: int, tx_params: dict) -> bool:

        return block_height == 0 \
               and tx_index == 0 \
               and 'genesisData' in tx_params

    def _invoke_genesis(self,
                        context: 'IconScoreContext',
                        tx_params: dict,
                        index: int) -> 'TransactionResult':

        params = tx_params['params']
        context.tx = Transaction(tx_hash=params['txHash'],
                                 index=index,
                                 origin=None,
                                 timestamp=context.block.timestamp,
                                 nonce=params.get('nonce', None))

        tx_result = TransactionResult(context.tx, context.block)

        try:
            genesis_data = tx_params['genesisData']
            accounts = genesis_data['accounts']

            self._icx_engine.put_genesis_accounts(context, accounts)

            tx_result.status = TransactionResult.SUCCESS

        except BaseException as e:
            tx_result.failure = self._get_failure_from_exception(e)

        return tx_result

    @staticmethod
    def _issue_transaction_format_check(tx_data, db_data):
        sorted_db_data_keys = sorted(db_data.keys())
        if not sorted(tx_data.keys()) == sorted_db_data_keys:
            raise IllegalFormatException("invalid issue transaction format")

        for key in sorted_db_data_keys:
            diff_set = tx_data[key].keys() ^ db_data[key].keys()
            if not len(diff_set) == 1 or diff_set.pop() != "value":
                raise IllegalFormatException("invalid issue transaction format")

    @staticmethod
    def _create_issue_event_log(indexed: list, data: list) -> dict:
        event_log_format = {
            "scoreAddress": str(ZERO_SCORE_ADDRESS),
            "indexed": indexed,
            "data": data
        }
        return event_log_format

    def _invoke_issue_request(self,
                              context: 'IconScoreContext',
                              request: dict,
                              index: int) -> 'TransactionResult':
        tx_hash = request['params']['txHash']
        issue_data_in_tx = request['params']['data']

        # issue transaction 생성
        context.tx = Transaction(tx_hash=tx_hash,
                                 index=index,
                                 origin=None,
                                 timestamp=context.block.timestamp,
                                 nonce=None)

        context.event_logs: List['EventLog'] = []
        context.traces: List['Trace'] = []
        context.event_log_stack.clear()

        # todo: get issue related data from iiss engine
        issue_data_in_db: dict = \
            {
                "prep": {
                    "incentive": 1,
                    "rewardRate": 1,
                    "totalDelegation": 1,
                },
                "eep": {
                    "incentive": 2,
                    "rewardRate": 2,
                    "totalDelegation": 2,
                },
                "dapp": {
                    "incentive": 3,
                    "rewardRate": 3,
                    "totalDelegation": 3,
                }
            }
        # format check
        self._issue_transaction_format_check(issue_data_in_tx, issue_data_in_db)

        formula = IcxIssueFormula()
        total_issue_amount = 0

        tx_result = TransactionResult(context.tx, context.block)
        # todo: treasury address should be assigned when icon service open.
        tx_result.to = TREASURY_ADDRESS

        for group_key in ISSUE_CALCULATE_ORDER:
            if group_key not in issue_data_in_db:
                continue

            calculated_issue_amount = formula.calculate(group_key, issue_data_in_db[group_key])
            issue_data_in_db[group_key]["value"] = calculated_issue_amount

            if issue_data_in_tx[group_key] != issue_data_in_db[group_key]:
                # todo: consider about trace (if need)
                tx_failure_exception = IconServiceBaseException("Have difference between "
                                                                "issue transaction and actual db data")
                tx_result.failure = self._get_failure_from_exception(tx_failure_exception)
                # todo: consider about trace (if need)
                trace = self._get_trace_from_exception(ZERO_SCORE_ADDRESS, tx_failure_exception)
                context.traces.append(trace)
                context.event_logs.clear()
                break

            indexed = ISSUE_EVENT_LOG_MAPPER[group_key]["indexed"]
            data = [issue_data_in_db[group_key][data_key] for data_key in ISSUE_EVENT_LOG_MAPPER[group_key]["data"]]
            event_log = EventLog(ZERO_SCORE_ADDRESS, indexed, data)
            context.event_logs.append(event_log)
            total_issue_amount += calculated_issue_amount
        else:
            # case of break being not called
            # todo : issue amount = total_issue_amount - prev total transaction fee
            self._icx_engine.issue(context, TREASURY_ADDRESS, total_issue_amount)
            total_issue_indexed = ISSUE_EVENT_LOG_MAPPER[IssueDataKey.TOTAL]["indexed"]
            total_issue_data = [total_issue_amount]
            total_issue_event_log = EventLog(ZERO_SCORE_ADDRESS, total_issue_indexed, total_issue_data)
            context.event_logs.append(total_issue_event_log)
            tx_result.status = TransactionResult.SUCCESS

        tx_result.event_logs = context.event_logs
        tx_result.logs_bloom = self._generate_logs_bloom(context.event_logs)
        tx_result.traces = context.traces

        return tx_result

    def _invoke_request(self,
                        context: 'IconScoreContext',
                        request: dict,
                        index: int) -> 'TransactionResult':
        """Invoke a transaction request

        :param context:
        :param request:
        :param index:
        :return:
        """

        method = request['method']
        params = request['params']

        from_ = params['from']
        to = params['to']

        # If the request is V2 the stepLimit field is not there,
        # so fills it as the max step limit to proceed the transaction.
        step_limit: int = params.get('stepLimit', context.step_counter.max_step_limit)

        context.tx = Transaction(tx_hash=params['txHash'],
                                 index=index,
                                 origin=from_,
                                 timestamp=params.get('timestamp', context.block.timestamp),
                                 nonce=params.get('nonce', None))

        context.msg = Message(sender=from_, value=params.get('value', 0))
        context.current_address = to
        context.event_logs: List['EventLog'] = []
        context.traces: List['Trace'] = []
        context.step_counter.reset(step_limit)
        context.msg_stack.clear()
        context.event_log_stack.clear()

        return self._call(context, method, params)

    def _estimate_step_by_request(self, request, context) -> int:
        """Calculates simply and estimates step with request data.

        :param request:
        :param context:
        """
        params: dict = request['params']
        data_type: str = params.get('dataType')
        data: dict = params.get('data')
        to: Address = params['to']

        context.step_counter.apply_step(StepType.DEFAULT, 1)

        input_size = get_input_data_size(context.revision, data)
        context.step_counter.apply_step(StepType.INPUT, input_size)

        if data_type == "deploy":
            content_size = get_deploy_content_size(context.revision, data.get('content', None))
            context.step_counter.apply_step(StepType.CONTRACT_SET, content_size)
            # When installing SCORE.
            if to == ZERO_SCORE_ADDRESS:
                context.step_counter.apply_step(StepType.CONTRACT_CREATE, 1)
            # When updating SCORE.
            else:
                context.step_counter.apply_step(StepType.CONTRACT_UPDATE, 1)

        return context.step_counter.step_used

    def _estimate_step_by_execution(self, request, context, step_limit) -> int:
        """Processes the transaction and estimates step.

        :param request:
        :param context:
        :param step_limit:
        """
        method: str = request['method']
        params: dict = request['params']

        from_: Address = params['from']
        to: Address = params['to']

        last_block: 'Block' = self._get_last_block()
        timestamp = params.get('timestamp', last_block.timestamp)
        context.tx = Transaction(tx_hash=sha3_256(int_to_bytes(timestamp)),
                                 index=0,
                                 origin=from_,
                                 timestamp=timestamp,
                                 nonce=params.get('nonce', None))
        context.msg = Message(sender=from_, value=params.get('value', 0))
        context.current_address = to
        context.event_logs: List['EventLog'] = []
        context.traces: List['Trace'] = []

        # Deposits virtual ICXs to the sender to prevent validation error due to 'out of balance'.
        account = self._icx_storage.get_account(context, from_)
        account.deposit(step_limit * context.step_counter.step_price + params.get('value', 0))
        self._icx_storage.put_account(context, account)
        return self._call(context, method, params)

    def estimate_step(self, request: dict) -> int:
        """
        Estimates the amount of step to process a specific transaction.

        [Specific information of each step]
        1. Transfer coin
            1) When the destination is EOA: Default
            2) when the destination is SCORE: process and estimate steps without commit
        2. Deploy
            1) Installing SCORE: Default + INPUT + CONTRACT_CREATE + CONTRACT_SET
            2) Update SCORE: Default + INPUT + CONTRACT_UPDATE + CONTRACT_SET
        3. Call
            - process and estimate steps without commit
        4. Message
            1) When the destination is EOA: Default + INPUT
            2) when the destination is SCORE: process and estimate steps without commit

        :return: The amount of step
        """
        context = IconScoreContext(IconScoreContextType.ESTIMATION)
        context.step_counter = self._step_counter_factory.create(IconScoreContextType.INVOKE)
        context.block = self._get_last_block()
        context.block_batch = BlockBatch(Block.from_block(context.block))
        context.tx_batch = TransactionBatch()
        context.new_icon_score_mapper = IconScoreMapper()
        self._set_revision_to_context(context)
        # Fills the step_limit as the max step limit to proceed the transaction.
        step_limit: int = context.step_counter.max_step_limit
        context.step_counter.reset(step_limit)

        params: dict = request['params']
        data_type: str = params.get('dataType')
        to: Address = params['to']

        if data_type == "deploy" or not to.is_contract:
            # Calculates simply and estimates step with request data.
            return self._estimate_step_by_request(request, context)
        else:
            # Processes the transaction and estimates step.
            return self._estimate_step_by_execution(request, context, step_limit)

    def query(self, method: str, params: dict) -> Any:
        """Process a query message call from outside

        State change is not allowed in a query message call

        * icx_getBalance
        * icx_getTotalSupply
        * icx_call

        :param method:
        :param params:
        :return: the result of query
        """
        context = IconScoreContext(IconScoreContextType.QUERY)
        context.block = self._get_last_block()
        context.step_counter = self._step_counter_factory.create(IconScoreContextType.QUERY)
        self._set_revision_to_context(context)
        step_limit: int = context.step_counter.max_step_limit

        if params:
            from_: 'Address' = params.get('from', None)
            context.msg = Message(sender=from_)
            step_limit: int = params.get('stepLimit', step_limit)

        context.traces: List['Trace'] = []
        context.step_counter.reset(step_limit)

        ret = self._call(context, method, params)
        return ret

    def validate_transaction(self, request: dict) -> None:
        """Validate JSON-RPC transaction request
        before putting it into transaction pool

        JSON Schema validator checks basic JSON-RPC request syntax
        on JSON-RPC Server
        IconPreValidator focuses on business logic and semantic problems

        :param request: JSON-RPC request
            values in request have already been converted to original format
            in IconInnerService
        :return:
        """
        assert self._get_context_stack_size() == 0

        method = request['method']
        assert method in ('icx_sendTransaction', 'debug_estimateStep')
        assert 'params' in request

        params: dict = request['params']
        to: 'Address' = params.get('to')

        context = IconScoreContext(IconScoreContextType.QUERY)
        context.block = self._get_last_block()
        context.step_counter = self._step_counter_factory.create(IconScoreContextType.QUERY)
        self._set_revision_to_context(context)

        try:
            self._push_context(context)

            step_price: int = context.step_counter.step_price
            minimum_step: int = self._step_counter_factory.get_step_cost(StepType.DEFAULT)

            if 'data' in params:
                # minimum_step is the sum of
                # default STEP cost and input STEP costs if data field exists
                data = params['data']
                input_size = get_input_data_size(context.revision, data)
                minimum_step += input_size * self._step_counter_factory.get_step_cost(StepType.INPUT)

            self._icon_pre_validator.execute(context, params, step_price, minimum_step)

            IconScoreContextUtil.validate_score_blacklist(context, to)
            if IconScoreContextUtil.is_service_flag_on(context, IconServiceFlag.DEPLOYER_WHITE_LIST):
                self._validate_deployer_whitelist(context, params)
        finally:
            self._pop_context()

    def _call(self,
              context: 'IconScoreContext',
              method: str,
              params: dict) -> Any:
        """Call invoke and query requests in jsonrpc format

        This method is designed to be called in icon_outer_service.py.
        We assume that
        all param values have already been converted to the proper types.
        (types: Address, int, str, bool, bytes and array)

        invoke: Changes states of icon scores or icx
        query: query states of icon scores or icx without state changing

        :param context:
        :param method: 'icx_sendTransaction' only
        :param params: params in jsonrpc message
        :return:
            icx_sendTransaction: (bool) True(success) or False(failure)
            icx_getBalance, icx_getTotalSupply, icx_call:
                (dict) result or error object in jsonrpc response
        """
        assert self._get_context_stack_size() == 0

        try:
            self._push_context(context)

            handler = self._handlers[method]
            ret = handler(context, params)
        finally:
            self._pop_context()

        return ret

    def _handle_icx_get_balance(self,
                                context: 'IconScoreContext',
                                params: dict) -> int:
        """Returns the icx balance of the given address

        :param context:
        :param params:
        :return: icx balance in loop
        """
        address = params['address']
        return self._icx_engine.get_balance(context, address)

    def _handle_icx_get_total_supply(self,
                                     context: 'IconScoreContext',
                                     params: dict) -> int:
        """Returns the amount of icx total supply

        :param context:
        :return: icx amount in loop (1 icx == 1e18 loop)
        """
        return self._icx_engine.get_total_supply(context)

    def _handle_icx_call(self,
                         context: 'IconScoreContext',
                         params: dict) -> object:
        """Handles an icx_call jsonrpc request

        State change is possible in icx_call message

        :param params:
        :return:
        """

        if self._check_new_process(params):
            if context.revision < REVISION_4:
                raise InvalidParamsException(f"Method Not Found")

            data: dict = params['data']
            if self._check_iiss_process(params):
                return self._iiss_engine.query(context, data)
            elif self._check_prep_process(params):
                return self._prep_candidate_engine.query(context, data)
            else:
                raise InvalidParamsException("Invalid Method")
        else:
            icon_score_address: Address = params['to']
            data_type = params.get('dataType', None)
            data = params.get('data', None)

            context.step_counter.apply_step(StepType.CONTRACT_CALL, 1)
            return IconScoreEngine.query(context,
                                         icon_score_address,
                                         data_type,
                                         data)

    def _handle_icx_send_transaction(self,
                                     context: 'IconScoreContext',
                                     params: dict) -> 'TransactionResult':
        """icx_sendTransaction message handler

        * EOA to EOA
        * EOA to SCORE

        :param params: JSON-RPC params
        :return: return value of an IconScoreBase method
            None is allowed
        """
        tx_result = TransactionResult(context.tx, context.block)

        try:
            tx_result.to = params['to']

            # process the transaction
            self._process_transaction(context, params, tx_result)
            tx_result.status = TransactionResult.SUCCESS
        except BaseException as e:
            tx_result.failure = self._get_failure_from_exception(e)
            trace = self._get_trace_from_exception(context.current_address, e)
            context.clear_batch()
            context.traces.append(trace)
            context.event_logs.clear()
        finally:
            # Revert func_type to IconScoreFuncType.WRITABLE
            # to avoid DatabaseException in self._charge_transaction_fee()
            context.func_type = IconScoreFuncType.WRITABLE

            # Charge a fee to from account
            final_step_used, final_step_price = \
                self._charge_transaction_fee(
                    context,
                    params,
                    tx_result.status,
                    context.step_counter.step_used)

            # Finalize tx_result
            context.cumulative_step_used += final_step_used
            tx_result.step_used = final_step_used
            tx_result.step_price = final_step_price
            tx_result.cumulative_step_used = context.cumulative_step_used
            tx_result.event_logs = context.event_logs
            tx_result.logs_bloom = self._generate_logs_bloom(context.event_logs)
            tx_result.traces = context.traces

        return tx_result

    def _handle_estimate_step(self,
                              context: 'IconScoreContext',
                              params: dict) -> int:
        """
        Handles estimate step by execution of tx

        :param context: context
        :param params: parameters of tx
        :return: estimated steps
        """
        tx_result: 'TransactionResult' = TransactionResult(context.tx, context.block)
        self._process_transaction(context, params, tx_result)

        return context.step_counter.step_used

    def _process_transaction(self,
                             context: 'IconScoreContext',
                             params: dict,
                             tx_result: 'TransactionResult') -> None:
        """
        Processes the transaction

        :param params: JSON-RPC params
        """

        # Every send_transaction are calculated DEFAULT STEP at first
        context.step_counter.apply_step(StepType.DEFAULT, 1)
        input_size = get_input_data_size(context.revision, params.get('data', None))
        context.step_counter.apply_step(StepType.INPUT, input_size)

        # TODO Branch IISS Engine
        if self._check_new_process(params):

            if context.revision < REVISION_4:
                raise InvalidParamsException(f"Method Not Found")

            self._process_new_transaction(context, params, tx_result)
        else:
            self._process_icx_transaction(context, params, tx_result)

    @staticmethod
    def _check_new_process(params: dict) -> bool:
        """Check if data in params is related to IISS

        :param params: tx params
        :return: True(IISS tx), False(None IISS tx)
        """

        to: Optional['Address'] = params.get('to')
        if to != ZERO_SCORE_ADDRESS:
            return False

        data_type: Optional[str] = params.get('dataType')
        if data_type != 'call':
            return False

        data: Optional[dict] = params.get('data')
        if data is None or not isinstance(data, dict):
            return False

        method_name: Optional[str] = data.get("method")
        return method_name in NEW_METHPD_TABLE

    @staticmethod
    def _check_iiss_process(params: dict) -> bool:
        data: Optional[dict] = params.get('data')
        method_name: Optional[str] = data.get("method")
        return method_name in IISS_METHOD_TABLE

    @staticmethod
    def _check_prep_process(params: dict) -> bool:
        data: Optional[dict] = params.get('data')
        method_name: Optional[str] = data.get("method")
        return method_name in PREP_METHOD_TABLE

    def _process_icx_transaction(self,
                                 context: 'IconScoreContext',
                                 params: dict,
                                 tx_result: 'TransactionResult') -> None:
        """
        Processes the icx transaction

        :param params: JSON-RPC params
        :return: SCORE address if 'deploy' command. otherwise None
        """

        to: Address = params['to']

        # Checks the balance only on the invoke context(skip estimate context)
        if context.type == IconScoreContextType.INVOKE:

            if context.revision >= REVISION_3:
                # Check if from account can charge a tx fee
                self._icon_pre_validator.execute_to_check_out_of_balance(
                    context,
                    params,
                    step_price=context.step_counter.step_price)
            else:
                tmp_context: 'IconScoreContext' = IconScoreContext(IconScoreContextType.QUERY)
                tmp_context.block = self._get_last_block()
                # Check if from account can charge a tx fee
                self._icon_pre_validator.execute_to_check_out_of_balance(
                    tmp_context,
                    params,
                    step_price=context.step_counter.step_price)

        self._transfer_coin(context, params)

        if to.is_contract:
            tx_result.score_address = self._handle_score_invoke(context, to, params)

    def _process_new_transaction(self,
                                 context: 'IconScoreContext',
                                 params: dict,
                                 tx_result: 'TransactionResult') -> None:
        """
        Processes the iiss transaction

        :param params: JSON-RPC params
        """

        to: Address = params['to']
        value: int = params['value']
        data: dict = params['data']

        assert to == ZERO_SCORE_ADDRESS, "Invalid to Address"

        if value > 0:
            raise InvalidParamsException(f'invalid params: value{value}')

        # Check if from account can charge a tx fee
        self._icon_pre_validator.execute_to_check_out_of_balance(
            context,
            params,
            step_price=context.step_counter.step_price)

        if self._check_iiss_process(params):
            self._iiss_engine.invoke(context, data, tx_result)
        elif self._check_prep_process(params):
            self._prep_candidate_engine.invoke(context, data, tx_result)
        else:
            raise InvalidParamsException("invalid method")

    def _transfer_coin(self,
                       context: 'IconScoreContext',
                       params: dict) -> None:
        """Transfer coin between EOA and EOA based on protocol v2
        JSON-RPC syntax validation has already been complete

        :param context:
        :param params:
        :return:
        """
        from_: 'Address' = params['from']
        to: 'Address' = params['to']
        value: int = params.get('value', 0)

        self._icx_engine.transfer(context, from_, to, value)

    def _charge_transaction_fee(self,
                                context: 'IconScoreContext',
                                params: dict,
                                status: int,
                                step_used: int) -> (int, int):
        """Charge a fee to from account
        Because it is on finalizing a transaction,
        this method MUST NOT throw any exceptions

        Assume that from account can charge a failed tx fee

        :param params:
        :param status: 1: SUCCESS, 0: FAILURE
        :return: final step_used, step_price
        """
        version: int = params.get('version', 2)
        from_: 'Address' = params['from']

        step_price = context.step_counter.step_price

        if version < 3:
            # Support coin transfer based on protocol v2
            # 0.01 icx == 10**16 loop
            # FIXED_FEE(0.01 icx) == step_used(10**6) * step_price(10**10)
            step_used = 10 ** 6

            if status == TransactionResult.FAILURE:
                # protocol v2 does not charge a fee for a failed tx
                step_price = 0
            elif IconScoreContextUtil.is_service_flag_on(context, IconServiceFlag.FEE):
                # 0.01 icx == 10**16 loop
                # FIXED_FEE(0.01 icx) == step_used(10**6) * step_price(10**10)
                step_price = 10 ** 10

        # Charge a fee to from account
        fee: int = step_used * step_price
        try:
            self._icx_engine.charge_fee(context, from_, fee)
        except BaseException as e:
            if hasattr(e, 'message'):
                message = e.message
            else:
                message = str(e)
            Logger.exception(message, ICON_SERVICE_LOG_TAG)
            step_used = 0

        # final step_used and step_price
        return step_used, step_price

    def _handle_score_invoke(self,
                             context: 'IconScoreContext',
                             to: 'Address',
                             params: dict) -> Optional['Address']:
        """Handle score invocation

        :param context:
        :param to: a recipient address
        :param params:
        :return: SCORE address if 'deploy' command. otherwise None
        """
        data_type: str = params.get('dataType')
        data: dict = params.get('data')

        if data_type == 'deploy':
            if to == ZERO_SCORE_ADDRESS:

                # SCORE install
                content_type = data.get('contentType')

                if content_type == 'application/tbears':
                    path: str = data.get('content')
                    score_address = generate_score_address_for_tbears(path)
                else:
                    score_address = generate_score_address(
                        context.tx.origin,
                        context.tx.timestamp,
                        context.tx.nonce)
                    deploy_info = IconScoreContextUtil.get_deploy_info(context, score_address)
                    if deploy_info is not None:
                        raise AccessDeniedException(f'SCORE address already in use: {score_address}')
                context.step_counter.apply_step(StepType.CONTRACT_CREATE, 1)
            else:
                # SCORE update
                score_address = to
                context.step_counter.apply_step(StepType.CONTRACT_UPDATE, 1)

            content_size = get_deploy_content_size(context.revision, data.get('content', None))
            context.step_counter.apply_step(StepType.CONTRACT_SET, content_size)

            self._icon_score_deploy_engine.invoke(
                context=context,
                to=to,
                icon_score_address=score_address,
                data=data)
            return score_address
        else:
            context.step_counter.apply_step(StepType.CONTRACT_CALL, 1)
            IconScoreEngine.invoke(context, to, data_type, data)
            return None

    @staticmethod
    def _get_failure_from_exception(
            e: BaseException) -> TransactionResult.Failure:
        """
        Gets `Failure` from an exception
        :param e: exception
        :return: a Failure
        """

        try:
            if isinstance(e, IconServiceBaseException):
                if e.code >= ExceptionCode.SCORE_ERROR or isinstance(e, IconScoreException):
                    Logger.warning(e.message, ICON_SERVICE_LOG_TAG)
                else:
                    Logger.exception(e.message, ICON_SERVICE_LOG_TAG)

                code = int(e.code)
                message = str(e.message)
            else:
                Logger.exception(e, ICON_SERVICE_LOG_TAG)
                Logger.error(e, ICON_SERVICE_LOG_TAG)

                code: int = ExceptionCode.SYSTEM_ERROR.value
                message = str(e)
        except:
            code: int = ExceptionCode.SYSTEM_ERROR.value
            message = 'Invalid exception: code or message is invalid'

        return TransactionResult.Failure(code, message)

    @staticmethod
    def _get_trace_from_exception(address: 'Address', e: BaseException):
        """
        Gets trace from an exception
        :param address: The SCORE address the exception is thrown
        :param e: exception
        :return: a Trace
        """
        return Trace(
            address,
            TraceType.REVERT if isinstance(e, IconScoreException) else
            TraceType.THROW,
            [e.code, e.message] if isinstance(e, IconServiceBaseException) else
            [ExceptionCode.SYSTEM_ERROR, str(e)]
        )

    @staticmethod
    def _generate_logs_bloom(event_logs: List['EventLog']) -> BloomFilter:
        """
        Generates the bloom data from the event logs
        :param event_logs: The event logs
        :return: Bloom data
        """
        logs_bloom = BloomFilter()

        for event_log in event_logs:
            logs_bloom.add(EventLogEmitter.get_ordered_bytes(0xff, event_log.score_address))
            for i, indexed_item in enumerate(event_log.indexed):
                indexed_bytes = EventLogEmitter.get_ordered_bytes(i, indexed_item)
                logs_bloom.add(indexed_bytes)

        return logs_bloom

    def _handle_icx_get_score_api(self,
                                  context: 'IconScoreContext',
                                  params: dict) -> object:
        """Handles an icx_get_score_api jsonrpc request

        get score api

        :param context:
        :param params:
        :return:
        """
        icon_score_address: Address = params['address']
        return IconScoreEngine.get_score_api(
            context, icon_score_address)

    def _handle_ise_get_status(self, context: 'IconScoreContext', params: dict) -> dict:

        response = dict()
        if not bool(params) or params.get('filter'):
            last_block_status = self._make_last_block_status()
            response['lastBlock'] = last_block_status
        return response

    def _handle_iiss_get_issue_info(self,
                                    context: 'IconScoreContext',
                                    _) -> dict:
        # todo: get issue related info from iiss engine
        # todo: consider order of dict data (should I have to use OrderedDict?)
        # dummy data
        iiss_data_for_issue: dict = \
            {
                "prep": {
                    "incentive": 1,
                    "rewardRate": 1,
                    "totalDelegation": 10,
                },
                "eep": {
                    "incentive": 2,
                    "rewardRate": 2,
                    "totalDelegation": 100,
                },
                "dapp": {
                    "incentive": 3,
                    "rewardRate": 3,
                    "totalDelegation": 1000,
                }
            }

        # calculate issue amount using formula method
        formula = IcxIssueFormula()
        for group in iiss_data_for_issue.keys():
            issue_amount_per_group = formula.calculate(group, iiss_data_for_issue[group])
            iiss_data_for_issue[group]["value"] = issue_amount_per_group

        return iiss_data_for_issue

    def _make_last_block_status(self) -> Optional[dict]:
        block = self._get_last_block()
        if block is None:
            block_height = -1
            block_hash = b'\x00' * 32
            timestamp = 0
            prev_block_hash = block_hash
        else:
            block_height = block.height
            block_hash = block.hash
            timestamp = block.timestamp
            prev_block_hash = block.prev_hash

        return {
            'blockHeight': block_height,
            'blockHash': block_hash,
            'timestamp': timestamp,
            'prevBlockHash': prev_block_hash
        }

    @staticmethod
    def _create_invalid_block():
        block_height = -1
        block_hash = b'\x00' * 32
        timestamp = 0
        prev_block_hash = block_hash
        return Block(block_height, block_hash, timestamp, prev_block_hash)

    def commit(self, block: 'Block') -> None:
        """Write updated states in a context.block_batch to StateDB
        when the candidate block has been confirmed
        """
        # Check for block validation before commit
        self._precommit_data_manager.validate_precommit_block(block)

        context = IconScoreContext(IconScoreContextType.DIRECT)

        precommit_data: 'PrecommitData' = \
            self._precommit_data_manager.get(block.hash)
        block_batch = precommit_data.block_batch
        new_icon_score_mapper = precommit_data.score_mapper
        if new_icon_score_mapper:
            context.icon_score_mapper.update(new_icon_score_mapper)

        self._icx_context_db.write_batch(
            context=context, states=block_batch)

        self._icx_storage.put_block_info(context, block_batch.block)
        self._precommit_data_manager.commit(block_batch.block)

        if precommit_data.precommit_flag & PrecommitFlag.STEP_ALL_CHANGED != PrecommitFlag.NONE:
            self._init_global_value_by_governance_score()

        self._prep_candidate_engine.commit(precommit_data.prep_candidate_block_batch)

        if is_flags_on(precommit_data.precommit_flag, PrecommitFlag.GENESIS_IISS_CALC):
            self._iiss_engine.genesis_commit(context, precommit_data)
        else:
            self._iiss_engine.commit(context, precommit_data)

    def rollback(self, block: 'Block') -> None:
        """Throw away a precommit state
        in context.block_batch and IconScoreEngine
        """
        # Check for block validation before rollback
        self._precommit_data_manager.validate_precommit_block(block)
        self._precommit_data_manager.rollback(block)
        self._prep_candidate_engine.rollback()
        self._iiss_engine.rollback()

    def clear_context_stack(self):
        """Clear IconScoreContext stacks
        """
        stack_size: int = self._get_context_stack_size()
        assert stack_size == 0

        if stack_size > 0:
            Logger.error(
                f'IconScoreContext leak is detected: {stack_size}',
                ICON_SERVICE_LOG_TAG)

        self._clear_context()

    def _get_last_block(self) -> Optional['Block']:
        if self._precommit_data_manager:
            return self._precommit_data_manager.last_block

        return None<|MERGE_RESOLUTION|>--- conflicted
+++ resolved
@@ -18,17 +18,13 @@
 
 from iconcommons.logger import Logger
 
-from iconservice.iiss.icx_issue_formula import IcxIssueFormula
+from .iiss.icx_issue_formula import IcxIssueFormula
 from .base.address import Address, generate_score_address, generate_score_address_for_tbears, TREASURY_ADDRESS
 from .base.address import ZERO_SCORE_ADDRESS, GOVERNANCE_SCORE_ADDRESS
 from .iconscore.icon_score_event_log import EventLog
 from .base.block import Block
 from .base.exception import ExceptionCode, IconServiceBaseException, ScoreNotFoundException, \
-<<<<<<< HEAD
-    AccessDeniedException, IconScoreException, InvalidParamsException
-=======
-    AccessDeniedException, IconScoreException, IllegalFormatException
->>>>>>> c73f4ea0
+    AccessDeniedException, IconScoreException, InvalidParamsException, IllegalFormatException
 from .base.message import Message
 from .base.transaction import Transaction
 from .database.batch import BlockBatch, TransactionBatch
@@ -37,11 +33,8 @@
 from .deploy.icon_score_deploy_engine import IconScoreDeployEngine
 from .deploy.icon_score_deploy_storage import IconScoreDeployStorage
 from .icon_constant import ICON_DEX_DB_NAME, ICON_SERVICE_LOG_TAG, IconServiceFlag, ConfigKey, \
-<<<<<<< HEAD
-    IISS_METHOD_TABLE, PREP_METHOD_TABLE, NEW_METHPD_TABLE, REVISION_3, REVISION_4, REVISION_5
-=======
-    REVISION_3, ICX_ISSUE_TRANSACTION_INDEX, ISSUE_EVENT_LOG_MAPPER, ISSUE_CALCULATE_ORDER, IssueDataKey
->>>>>>> c73f4ea0
+    IISS_METHOD_TABLE, PREP_METHOD_TABLE, NEW_METHPD_TABLE, REVISION_3, REVISION_4, REVISION_5, \
+    ICX_ISSUE_TRANSACTION_INDEX, ISSUE_EVENT_LOG_MAPPER, ISSUE_CALCULATE_ORDER, IssueDataKey
 from .iconscore.icon_pre_validator import IconPreValidator
 from .iconscore.icon_score_class_loader import IconScoreClassLoader
 from .iconscore.icon_score_context import IconScoreContext, IconScoreFuncType, ContextContainer
@@ -66,6 +59,7 @@
 from .utils.bloom import BloomFilter
 
 if TYPE_CHECKING:
+    from .iconscore.icon_score_event_log import EventLog
     from .builtin_scores.governance.governance import Governance
     from iconcommons.icon_config import IconConfig
 
@@ -375,27 +369,15 @@
         precommit_data = PrecommitData(
             context.block_batch,
             block_result,
-<<<<<<< HEAD
             context.rc_block_batch,
             context.prep_candidate_block_batch,
             context.new_icon_score_mapper,
-            precommit_flag)
-=======
-            context.new_icon_score_mapper,
             precommit_flag,
-            prev_block_contributors
-        )
->>>>>>> c73f4ea0
+            prev_block_contributors)
         self._precommit_data_manager.push(precommit_data)
 
         return block_result, precommit_data.state_root_hash
 
-<<<<<<< HEAD
-    def _update_revision_if_necessary(self,
-                                      flags: 'PrecommitFlag',
-                                      context: 'IconScoreContext',
-                                      tx_result: 'TransactionResult'):
-=======
     @staticmethod
     def _check_is_issue_transaction(index: int, data_type: Optional[str]) -> bool:
         if index is ICX_ISSUE_TRANSACTION_INDEX:
@@ -407,8 +389,10 @@
         else:
             return False
 
-    def _update_revision_if_necessary(self, context, tx_result):
->>>>>>> c73f4ea0
+    def _update_revision_if_necessary(self,
+                                      flags: 'PrecommitFlag',
+                                      context: 'IconScoreContext',
+                                      tx_result: 'TransactionResult'):
         """
         Updates the revision code of given context if governance or its states has been updated
         :param context: current context

# -*- coding: utf-8 -*-
# Copyright 2018 ICON Foundation
#
# Licensed under the Apache License, Version 2.0 (the "License");
# you may not use this file except in compliance with the License.
# You may obtain a copy of the License at
#
# http://www.apache.org/licenses/LICENSE-2.0
#
# Unless required by applicable law or agreed to in writing, software
# distributed under the License is distributed on an "AS IS" BASIS,
# WITHOUT WARRANTIES OR CONDITIONS OF ANY KIND, either express or implied.
# See the License for the specific language governing permissions and
# limitations under the License.

import os
from copy import deepcopy
from enum import IntEnum
from typing import TYPE_CHECKING, List, Any, Optional, Tuple, Dict, Union

from iconcommons.logger import Logger
from iconservice.rollback import check_backup_exists
from iconservice.rollback.backup_cleaner import BackupCleaner
from iconservice.rollback.backup_manager import BackupManager
from iconservice.rollback.rollback_manager import RollbackManager
from iconservice.score_loader.icon_builtin_score_loader import IconBuiltinScoreLoader
from iconservice.score_loader.icon_score_class_loader import IconScoreClassLoader
from .base.address import Address
from .base.address import GOVERNANCE_SCORE_ADDRESS
from .base.address import SYSTEM_SCORE_ADDRESS
from .base.block import Block, EMPTY_BLOCK
from .base.exception import (
    ExceptionCode, IconServiceBaseException, IconScoreException, InvalidBaseTransactionException,
    InternalServiceErrorException, DatabaseException)
from .base.message import Message
from .base.transaction import Transaction
from .base.type_converter_templates import ConstantKeys
from .database.db import KeyValueDatabase
from .database.factory import ContextDatabaseFactory
from .database.wal import WriteAheadLogReader, WALDBType
from .database.wal import WriteAheadLogWriter, IissWAL, StateWAL, WALState
from .deploy import DeployEngine, DeployStorage
from .fee import FeeEngine, FeeStorage, DepositHandler
from .icon_constant import (
<<<<<<< HEAD
    ICON_DEX_DB_NAME, IconServiceFlag, ConfigKey,
    Revision, BASE_TRANSACTION_INDEX,
    IISS_DB, IISS_INITIAL_IREP, PREP_MAIN_PREPS, PREP_MAIN_AND_SUB_PREPS,
    STEP_LOG_TAG, TERM_PERIOD, BlockVoteStatus, WAL_LOG_TAG, ROLLBACK_LOG_TAG,
    RevisionChangedFlag)
from .inv import INVEngine, INVStorage
from .iconscore.context.context import ContextContainer
=======
    ICON_DEX_DB_NAME, ICON_SERVICE_LOG_TAG, IconServiceFlag, ConfigKey,
    IISS_METHOD_TABLE, PREP_METHOD_TABLE, NEW_METHOD_TABLE, Revision, BASE_TRANSACTION_INDEX,
    IISS_DB, IISS_INITIAL_IREP, DEBUG_METHOD_TABLE, PREP_MAIN_PREPS, PREP_MAIN_AND_SUB_PREPS,
    ISCORE_EXCHANGE_RATE, STEP_LOG_TAG, TERM_PERIOD, BlockVoteStatus, WAL_LOG_TAG, ROLLBACK_LOG_TAG,
    BLOCK_INVOKE_TIMEOUT_S
)
>>>>>>> eefc37cd
from .iconscore.icon_pre_validator import IconPreValidator
from .iconscore.icon_score_context import IconScoreContext, IconScoreFuncType, IconScoreContextFactory
from .iconscore.icon_score_context import IconScoreContextType
from .iconscore.icon_score_context_util import IconScoreContextUtil
from .iconscore.icon_score_engine import IconScoreEngine
from .iconscore.icon_score_event_log import EventLogEmitter
from .iconscore.icon_score_mapper import IconScoreMapper
from .iconscore.icon_score_result import TransactionResult
from .iconscore.icon_score_step import StepType, get_input_data_size, \
    get_deploy_content_size
from .iconscore.icon_score_trace import Trace, TraceType
from .icx import IcxEngine, IcxStorage
from .icx.issue import IssueEngine, IssueStorage
from .icx.issue.base_transaction_creator import BaseTransactionCreator
from .iiss import IISSEngine, IISSStorage, check_decentralization_condition
from .iiss.reward_calc import RewardCalcStorage
from .iiss.reward_calc.storage import IissDBNameRefactor
from .iiss.reward_calc.storage import RewardCalcDBInfo
from .inner_call import inner_call
from .meta import MetaDBStorage
from .precommit_data_manager import PrecommitData, PrecommitDataManager
from .prep import PRepEngine, PRepStorage
from .prep.data import PRep
from .rollback.metadata import Metadata as RollbackMetadata
from .utils import print_log_with_level
from .utils import sha3_256, int_to_bytes, ContextEngine, ContextStorage
from .utils import to_camel_case, bytes_to_hex
from .utils.bloom import BloomFilter
from .utils.timer import Timer

if TYPE_CHECKING:
    from .iconscore.icon_score_event_log import EventLog
    from .prep.data import Term

_TAG = "ISE"


class IconServiceEngine(ContextContainer):
    """The entry of all icon service related components

    It MUST NOT have any loopchain dependencies.
    It is contained in IconInnerService.
    """
    WAL_FILE = "block.wal"
    ROLLBACK_METADATA_FILE = "ROLLBACK_METADATA"

    def __init__(self):
        """Constructor

        """
        self._icx_context_db = None
        self._icon_pre_validator = None
        self._deposit_handler = None
        self._context_factory = None
        self._state_db_root_path: Optional[str] = None
        self._backup_root_path: Optional[str] = None
        self._rc_data_path: Optional[str] = None
        self._wal_reader: Optional['WriteAheadLogReader'] = None
        self._backup_manager: Optional[BackupManager] = None
        self._backup_cleaner: Optional[BackupCleaner] = None
        self._conf: Optional[Dict[str, Union[str, int]]] = None
        self._block_invoke_timeout_s: int = BLOCK_INVOKE_TIMEOUT_S

        # JSON-RPC handlers
        self._handlers = {
            'icx_getBalance': self._handle_icx_get_balance,
            'icx_getTotalSupply': self._handle_icx_get_total_supply,
            'icx_call': self._handle_icx_call,
            'icx_sendTransaction': self._handle_icx_send_transaction,
            'debug_estimateStep': self._handle_estimate_step,
            'icx_getScoreApi': self._handle_icx_get_score_api,
            'ise_getStatus': self._handle_ise_get_status
        }

        self._precommit_data_manager = PrecommitDataManager()

    def open(self, conf: dict):
        """Get necessary parameters and initialize diverse objects

        :param conf:
        """

        service_config_flag = self._make_service_flag(conf[ConfigKey.SERVICE])
        score_root_path: str = conf[ConfigKey.SCORE_ROOT_PATH].rstrip('/')
        score_root_path: str = os.path.abspath(score_root_path)
        state_db_root_path: str = conf[ConfigKey.STATE_DB_ROOT_PATH].rstrip('/')
        state_db_root_path: str = os.path.abspath(state_db_root_path)
        rc_data_path: str = os.path.join(state_db_root_path, IISS_DB)
        rc_socket_path: str = f"/tmp/iiss_{conf[ConfigKey.AMQP_KEY]}.sock"
        log_dir: str = os.path.dirname(conf[ConfigKey.LOG].get(ConfigKey.LOG_FILE_PATH, "./"))
        backup_root_path: str = os.path.join(state_db_root_path, "backup")

        os.makedirs(score_root_path, exist_ok=True)
        os.makedirs(state_db_root_path, exist_ok=True)
        os.makedirs(rc_data_path, exist_ok=True)
        os.makedirs(backup_root_path, exist_ok=True)

        # Share one context db with all SCORE
        ContextDatabaseFactory.open(state_db_root_path, ContextDatabaseFactory.Mode.SINGLE_DB)
        self._state_db_root_path = state_db_root_path
        self._rc_data_path = rc_data_path
        self._backup_root_path = backup_root_path

        self._icx_context_db = ContextDatabaseFactory.create_by_name(ICON_DEX_DB_NAME)
        self._context_factory = IconScoreContextFactory()

        self._deposit_handler = DepositHandler()
        self._icon_pre_validator = IconPreValidator()
        self._backup_manager = BackupManager(backup_root_path, rc_data_path)
        self._backup_cleaner = BackupCleaner(backup_root_path, conf[ConfigKey.BACKUP_FILES])

        IconScoreClassLoader.init(score_root_path)
        IconScoreContext.score_root_path = score_root_path
        IconScoreContext.icon_score_mapper = IconScoreMapper(is_threadsafe=True)
        IconScoreContext.icon_service_flag = service_config_flag
        IconScoreContext.legacy_tbears_mode = conf.get(ConfigKey.TBEARS_MODE, False)
        IconScoreContext.iiss_initial_irep = conf.get(ConfigKey.INITIAL_IREP, IISS_INITIAL_IREP)
        IconScoreContext.main_prep_count = conf.get(ConfigKey.PREP_MAIN_PREPS, PREP_MAIN_PREPS)
        IconScoreContext.main_and_sub_prep_count = conf.get(ConfigKey.PREP_MAIN_AND_SUB_PREPS, PREP_MAIN_AND_SUB_PREPS)
        IconScoreContext.term_period = conf.get(ConfigKey.TERM_PERIOD, TERM_PERIOD)
        IconScoreContext.set_decentralize_trigger(conf.get(ConfigKey.DECENTRALIZE_TRIGGER))
        IconScoreContext.step_trace_flag = conf.get(ConfigKey.STEP_TRACE_FLAG, False)
        IconScoreContext.log_level = conf[ConfigKey.LOG].get("level", "debug")
        IconScoreContext.precommitdata_log_flag = conf[ConfigKey.PRECOMMIT_DATA_LOG_FLAG]
        self._init_component_context()

        # Recover incomplete state on wal and rollback process
        self._recover_dbs(rc_data_path)

        # load last_block_info
        context = IconScoreContext(IconScoreContextType.DIRECT)
        self._init_last_block_info(context)

        # Remove revision from iiss_rc_db name
        IissDBNameRefactor.run(self._rc_data_path)

        # Clean up stale backup files
        self._backup_cleaner.run_on_init(context.block.height)

        self._open_component_context(context,
                                     log_dir,
                                     rc_data_path,
                                     rc_socket_path,
                                     conf[ConfigKey.IISS_META_DATA],
                                     conf[ConfigKey.IISS_CALCULATE_PERIOD],
                                     conf[ConfigKey.TERM_PERIOD],
                                     conf[ConfigKey.INITIAL_IREP],
                                     conf[ConfigKey.PREP_REGISTRATION_FEE],
                                     conf[ConfigKey.PENALTY_GRACE_PERIOD],
                                     conf[ConfigKey.LOW_PRODUCTIVITY_PENALTY_THRESHOLD],
                                     conf[ConfigKey.BLOCK_VALIDATION_PENALTY_THRESHOLD],
                                     conf[ConfigKey.IPC_TIMEOUT],
                                     conf[ConfigKey.ICON_RC_DIR_PATH],
                                     conf[ConfigKey.ICON_RC_MONITOR])

        self._load_builtin_scores(context,
                                  Address.from_string(conf[ConfigKey.BUILTIN_SCORE_OWNER]))

        context.engine.inv.load_inv_container(context)

        self._set_block_invoke_timeout(conf)

        # DO NOT change the values in conf
        self._conf = conf

    def _init_component_context(self):
        engine: 'ContextEngine' = ContextEngine(deploy=DeployEngine(),
                                                fee=FeeEngine(),
                                                icx=IcxEngine(),
                                                iiss=IISSEngine(),
                                                prep=PRepEngine(),
                                                issue=IssueEngine(),
                                                inv=INVEngine())

        storage: 'ContextStorage' = ContextStorage(deploy=DeployStorage(self._icx_context_db),
                                                   fee=FeeStorage(self._icx_context_db),
                                                   icx=IcxStorage(self._icx_context_db),
                                                   iiss=IISSStorage(self._icx_context_db),
                                                   prep=PRepStorage(self._icx_context_db),
                                                   issue=IssueStorage(self._icx_context_db),
                                                   meta=MetaDBStorage(self._icx_context_db),
                                                   rc=RewardCalcStorage(),
                                                   inv=INVStorage(self._icx_context_db))

        IconScoreContext.engine = engine
        IconScoreContext.storage = storage

    def _init_last_block_info(self, context: 'IconScoreContext'):
        context.storage.icx.load_last_block_info(context)
        self._precommit_data_manager.last_block = IconScoreContext.storage.icx.last_block
        context.block = self._get_last_block()

    @classmethod
    def _open_component_context(cls,
                                context: 'IconScoreContext',
                                log_dir: str,
                                rc_data_path: str,
                                rc_socket_path: str,
                                iiss_meta_data: dict,
                                calc_period: int,
                                term_period: int,
                                irep: int,
                                prep_reg_fee: int,
                                penalty_grace_period: int,
                                low_productivity_penalty_threshold: int,
                                block_validation_penalty_threshold: int,
                                ipc_timeout: int,
                                icon_rc_path: str,
                                icon_rc_monitor: bool):
        # storages MUST be prepared prior to engines because engines use them on open()
        IconScoreContext.storage.deploy.open(context)
        IconScoreContext.storage.fee.open(context)
        IconScoreContext.storage.icx.open(context)
        IconScoreContext.storage.iiss.open(context, iiss_meta_data, calc_period)
        IconScoreContext.storage.prep.open(context, prep_reg_fee)
        IconScoreContext.storage.issue.open(context)
        IconScoreContext.storage.meta.open(context)
        IconScoreContext.storage.rc.open(context, rc_data_path)
        IconScoreContext.storage.inv.open(context)

        IconScoreContext.engine.deploy.open(context)
        IconScoreContext.engine.fee.open(context)
        IconScoreContext.engine.icx.open(context)
        IconScoreContext.engine.iiss.open(context,
                                          log_dir,
                                          rc_data_path,
                                          rc_socket_path,
                                          ipc_timeout,
                                          icon_rc_path,
                                          icon_rc_monitor)
        IconScoreContext.engine.prep.open(context,
                                          term_period,
                                          irep,
                                          penalty_grace_period,
                                          low_productivity_penalty_threshold,
                                          block_validation_penalty_threshold)
        IconScoreContext.engine.issue.open(context)
        IconScoreContext.engine.inv.open(context)

    @classmethod
    def _close_component_context(cls, context: 'IconScoreContext'):
        IconScoreContext.engine.deploy.close()
        IconScoreContext.engine.fee.close()
        IconScoreContext.engine.icx.close()
        IconScoreContext.engine.iiss.close()
        IconScoreContext.engine.prep.close()
        IconScoreContext.engine.issue.close()
        IconScoreContext.engine.inv.close()

        IconScoreContext.storage.deploy.close(context)
        IconScoreContext.storage.fee.close(context)
        IconScoreContext.storage.icx.close(context)
        IconScoreContext.storage.iiss.close(context)
        IconScoreContext.storage.prep.close(context)
        IconScoreContext.storage.issue.close(context)
        IconScoreContext.storage.meta.close(context)
        IconScoreContext.storage.rc.close()
        IconScoreContext.storage.inv.close(context)

    @classmethod
    def get_ready_future(cls):
        return IconScoreContext.engine.iiss.get_ready_future()

    @classmethod
    def is_reward_calculator_ready(cls) -> bool:
        return IconScoreContext.engine.iiss.is_reward_calculator_ready()

    @staticmethod
    def _make_service_flag(flag_table: dict) -> int:
        make_flag = 0
        for flag in IconServiceFlag:
            flag_name = to_camel_case(flag.name.lower())
            is_enable = flag_table.get(flag_name, False)
            if is_enable:
                make_flag |= flag
        return make_flag

    def _load_builtin_scores(self, context: 'IconScoreContext', builtin_score_owner: 'Address'):
        context.icon_score_mapper.clear()

        current_address: 'Address' = context.current_address
        context.current_address = GOVERNANCE_SCORE_ADDRESS

        try:
            self._push_context(context)
            IconBuiltinScoreLoader.load_builtin_scores(context, builtin_score_owner)
        finally:
            self._pop_context()

        context.current_address = current_address

    def close(self) -> None:
        """Free all resources occupied by IconServiceEngine
        including db, memory and so on
        """
        context = IconScoreContext(IconScoreContextType.DIRECT)
        context.block = self._precommit_data_manager.last_block
        try:
            self._push_context(context)

            IconScoreContext.icon_score_mapper.close()
            IconScoreContext.icon_score_mapper = None

            self._close_component_context(context)

            IconScoreClassLoader.close(context.score_root_path)
        finally:
            self._pop_context()
            ContextDatabaseFactory.close()
            self._clear_context()

    def invoke(self,
               block: 'Block',
               tx_requests: list,
               prev_block_generator: Optional['Address'] = None,
               prev_block_validators: Optional[List['Address']] = None,
               prev_block_votes: Optional[List[Tuple['Address', int]]] = None,
               is_block_editable: bool = False) -> Tuple[List['TransactionResult'], bytes, dict, Optional[dict]]:

        """Process transactions in a block sent by loopchain

        :param block:
        :param tx_requests: transactions in a block
        :param prev_block_generator: previous block generator
        :param prev_block_validators: previous block validators (legacy)
        :param prev_block_votes: previous block vote info
        :param is_block_editable: boolean which imply whether creating base transaction or not
        :return: (TransactionResult[], bytes, added transaction{}, main prep as dict{})
        """
        # If the block has already been processed,
        # return the result from PrecommitDataManager
        precommit_data: 'PrecommitData' = self._precommit_data_manager.get(block.hash)
        if precommit_data is not None:
            if not precommit_data.already_exists:
                Logger.info(tag=_TAG,
                            msg=f"Block result already exists: \n{precommit_data}")
                precommit_data.already_exists = True
            else:
                Logger.info(tag=_TAG,
                            msg=f"Block result already exists: \n"
                            f"state_root_hash={bytes_to_hex(precommit_data.state_root_hash)}")

            return \
                precommit_data.block_result, \
                precommit_data.state_root_hash, \
                precommit_data.added_transactions, \
                precommit_data.main_prep_as_dict

        # Check for block validation before invoke
        self._precommit_data_manager.validate_block_to_invoke(block)

        context: 'IconScoreContext' = self._context_factory.create(IconScoreContextType.INVOKE, block=block)

        # TODO: prev_block_votes must be support to low version about prev_block_validators by using meta storage.
        prev_block_votes: Optional[List[Tuple['Address', int]]] = \
            self._get_prev_block_votes(context,
                                       prev_block_generator,
                                       prev_block_validators,
                                       prev_block_votes)
        prev_block_generator = \
            context.prep_address_converter.get_prep_address_from_node_address(prev_block_generator)

        # For RC DB
        rc_db_revision: int = self._get_rc_db_revision_before_process_transactions(context)

        block_result = []
        added_transactions = {}

        self._before_transaction_process(context,
                                         is_block_editable,
                                         tx_requests,
                                         added_transactions,
                                         prev_block_generator,
                                         prev_block_votes)

        if block.height == 0:
            # Assume that there is only one tx in genesis_block
            tx_result = self._invoke_genesis(context, tx_requests[0], 0)
            block_result.append(tx_result)
            context.block_batch.update(context.tx_batch)
            context.tx_batch.clear()
        else:
            tx_timer = Timer()
            tx_timer.start()

            for index, tx_request in enumerate(tx_requests):
                # Adjust the number of transactions in a block to make sure that
                # a leader can broadcast a block candidate to validators in a specific period.
                if is_block_editable and not self._continue_to_invoke(tx_request, tx_timer):
                    Logger.info(
                        tag=self.TAG,
                        msg=f"Stop to invoke remaining transactions: {index} / {len(tx_requests)}")
                    break

                if index == BASE_TRANSACTION_INDEX and context.is_decentralized():
                    if not tx_request['params'].get('dataType') == "base":
                        raise InvalidBaseTransactionException(
                            "Invalid block: first transaction must be an base transaction")
                    tx_result = self._invoke_base_request(context, tx_request, is_block_editable)
                else:
                    tx_result = self._invoke_request(context, tx_request, index)

                self._log_step_trace(context)
                block_result.append(tx_result)
                context.update_batch()

                # for migration governance SCORE
                context.engine.inv.update_inv_container_by_result(context, tx_result)

                if context.is_revision_changed(Revision.IISS.value):
                    context.revision_changed_flag |= RevisionChangedFlag.GENESIS_IISS_CALC

                if context.revision >= Revision.IISS.value:
                    context.block_batch.block.cumulative_fee += tx_result.step_price * tx_result.step_used

        if self._check_end_block_height_of_calc(context):
            context.revision_changed_flag |= RevisionChangedFlag.IISS_CALC
            if check_decentralization_condition(context):
                context.revision_changed_flag |= RevisionChangedFlag.DECENTRALIZATION
                Logger.info(tag=_TAG,
                            msg=f"Decentralization condition is met: {context.block}")

                # When decentralization begins,
                # change the reward calculation period from 43200 to 43120 which is the same as term_period
                context.storage.iiss.put_calc_period(context, context.term_period)

        main_prep_as_dict, term, rc_state_hash = self._after_transaction_process(context,
                                                                                 rc_db_revision,
                                                                                 prev_block_generator,
                                                                                 prev_block_votes)

        # Save precommit data
        # It will be written to levelDB on commit
        precommit_data = PrecommitData(context.revision,
                                       rc_db_revision,
                                       context.inv_container,
                                       context.block_batch,
                                       block_result,
                                       context.rc_block_batch,
                                       context.preps,
                                       term,
                                       prev_block_generator,
                                       prev_block_validators,
                                       context.new_icon_score_mapper,
                                       rc_state_hash,
                                       added_transactions,
                                       main_prep_as_dict,
                                       context.prep_address_converter)
        if context.precommitdata_log_flag:
            Logger.info(tag=_TAG,
                        msg=f"Created precommit_data: \n{precommit_data}")
        self._precommit_data_manager.push(precommit_data)

        return \
            block_result, \
            precommit_data.state_root_hash, \
            precommit_data.added_transactions, \
            precommit_data.main_prep_as_dict

    @classmethod
    def _get_rc_db_revision_before_process_transactions(cls, context: 'IconScoreContext') -> int:

        if context.revision < Revision.IISS.value:
            return 0

        start: int = context.engine.iiss.get_start_block_of_calc(context)
        if start == context.block.height:
            return context.revision
        else:
            return cls._get_revision_from_rc(context)

    @classmethod
    def _get_revision_from_rc(cls,
                              context: 'IconScoreContext') -> int:
        version, revision = context.storage.rc.get_version_and_revision()
        return revision

    @classmethod
    def _get_prev_block_votes(cls,
                              context: 'IconScoreContext',
                              prev_block_generator: Optional['Address'] = None,
                              prev_block_validators: Optional[List['Address']] = None,
                              prev_block_votes: Optional[List[Tuple['Address', int]]] = None) -> \
            Optional[List[Tuple['Address', int]]]:

        """
        If prev_block_votes is valid field, you can just return origin data but if not,
        you have to make prev_block_votes by using meta storage and prev_block_validators params for being simple logic.

        :param context:
        :param prev_block_validators:
        :param prev_block_votes:
        :return:
        """
        if prev_block_generator:
            if prev_block_votes:
                return cls._convert_node_address_to_prep_address(context, prev_block_votes)
            elif prev_block_validators:
                return cls._convert_validators_to_votes(context, prev_block_generator, prev_block_validators)

        return None

    @classmethod
    def _convert_node_address_to_prep_address(cls,
                                              context: 'IconScoreContext',
                                              prev_block_votes: Optional[List[Tuple['Address', int]]]) -> \
            Optional[List[Tuple['Address', int]]]:
        """Convert node_address in prev_block_votes to prep_address

        """

        new_prev_block_votes: List[Tuple['Address', int]] = []

        for node_address, vote in prev_block_votes:
            # prep_address can be the same as node_address
            # if P-Rep does not have its specific node_address
            prep_address: 'Address' = \
                context.prep_address_converter.get_prep_address_from_node_address(node_address)
            new_prev_block_votes.append([prep_address, vote])

        return new_prev_block_votes

    @classmethod
    def _convert_validators_to_votes(cls,
                                     context: 'IconScoreContext',
                                     prev_block_generator: 'Address',
                                     prev_block_validators: Optional[List['Address']]) -> list:

        prev_block_votes: List[Tuple['Address', int]] = []
        last_main_preps: List['Address'] = context.storage.meta.get_last_main_preps(context)

        for address in last_main_preps:
            if address == prev_block_generator:
                continue
            else:
                # we can't support denied vote in low version.
                # so we can set only Approve.
                vote_status: 'BlockVoteStatus' = BlockVoteStatus.NONE
                if address in prev_block_validators:
                    vote_status: 'BlockVoteStatus' = BlockVoteStatus.TRUE

                prev_block_votes.append([address, vote_status.value])

        return prev_block_votes

    @classmethod
    def _log_step_trace(cls, context: 'IconScoreContext'):
        """If steptrace option is turned on, write step trace messages to a log file

        :param context:
        :return:
        """
        try:
            if context.step_counter.step_tracer is not None:
                msg: str = f"txHash(0x{context.tx.hash.hex()})\n{context.step_counter.step_tracer}"
                print_log_with_level(context.log_level, tag=STEP_LOG_TAG, msg=msg)
        except:
            pass

    def _before_transaction_process(self,
                                    context: 'IconScoreContext',
                                    is_block_editable: bool,
                                    tx_requests: list,
                                    added_transactions: dict,
                                    prev_block_generator: Optional['Address'],
                                    prev_block_votes: Optional[List[Tuple['Address', int]]]):

        # if you want to use rc_version here, you must use it.
        # rc_db_revision: int = self._get_revision_from_rc(context)

        self._check_calculate_done(context)

        if not context.is_decentralized():
            return

        self._make_base_transaction(context, is_block_editable, tx_requests, added_transactions)

        # Skip the first block after decentralization
        if context.is_the_first_block_on_decentralization():
            Logger.info(tag=_TAG,
                        msg=f"The first block of decentralization: {context.block}")
            return

        self._update_productivity(context, prev_block_generator, prev_block_votes)
        self._update_last_generate_block_height(context, prev_block_generator)

        context.prep_address_converter.reset_prev_node_address()

    @classmethod
    def _check_calculate_done(cls,
                              context: 'IconScoreContext'):

        end_block: int = context.storage.iiss.get_end_block_height_of_calc(context)
        if end_block == context.block.height:
            iscore, rc_latest_calculate_bh, _ = context.storage.rc.get_calc_response_from_rc()
            period: int = context.storage.iiss.get_calc_period(context)

            latest_calculate_bh: int = end_block - period

            # Check if the response has been received
            if iscore == -1:
                iscore, calc_bh, state_hash = context.engine.iiss.query_calculate_result(latest_calculate_bh)
                context.storage.rc.put_calc_response_from_rc(iscore, calc_bh, state_hash)
            else:
                context.engine.iiss.check_calculate_request_block_height(rc_latest_calculate_bh,
                                                                         latest_calculate_bh)

    @classmethod
    def _make_base_transaction(cls,
                               context: 'IconScoreContext',
                               is_block_editable: bool,
                               tx_requests: list,
                               added_transactions: dict):

        if is_block_editable:
            base_transaction: dict = BaseTransactionCreator.create_base_transaction(context)
            # todo: if the txHash field is add to addedTransaction, should remove this logic
            tx_params_to_added = deepcopy(base_transaction["params"])
            del tx_params_to_added["txHash"]
            tx_hash: bytes = base_transaction["params"]["txHash"]
            added_transactions[tx_hash.hex()] = tx_params_to_added
            tx_requests.insert(0, base_transaction)

    @classmethod
    def _after_transaction_process(
            cls,
            context: 'IconScoreContext',
            rc_db_revision: int,
            prev_block_generator: Optional['Address'] = None,
            prev_block_votes: Optional[List[Tuple['Address', int]]] = None) \
            -> Tuple[Optional[dict], Optional['Term'], bytes]:
        """If the current term is ended, prepare the next term,
        - Prepare the list of main P-Reps for the next term which is passed to loopchain
        - Calculate the weighted average of ireps
        submitted by P-Rep candidates that will run as main P-Reps during the next term
        - Impose low productivity penalty on the current main P-Reps which did not validate more than 15% of blocks

        :param context:
        :param rc_db_revision
        :param prev_block_generator:
        :param prev_block_votes:
        :return: (main_preps_as_dict, term, rc_state_hash)
        """

        main_prep_as_dict, term = context.engine.prep.on_block_invoked(
            context, bool(context.revision_changed_flag & RevisionChangedFlag.DECENTRALIZATION))

        rc_state_hash: Optional[bytes] = None
        if context.revision >= Revision.IISS.value:
            rc_state_hash: Optional[bytes] = context.engine.iiss.update_db(context,
                                                                           term,
                                                                           prev_block_generator,
                                                                           prev_block_votes,
                                                                           rc_db_revision)
        context.update_batch()
        context.storage.meta.put_prep_address_converter(context, context.prep_address_converter)

        if main_prep_as_dict is not None:
            Logger.info(tag="TERM", msg=f"{main_prep_as_dict}")

        return main_prep_as_dict, term, rc_state_hash

    @classmethod
    def _update_productivity(cls,
                             context: 'IconScoreContext',
                             prev_block_generator: Optional['Address'],
                             prev_block_votes: Optional[List[Tuple['Address', int]]]):

        """Update block validation statistics of Main P-Reps
        This method should be called only after decentralization

        :param context:
        :param prev_block_generator:
        :param prev_block_votes:
        :return:
        """

        if prev_block_generator is None or prev_block_votes is None:
            Logger.warning(tag=_TAG, msg=f"No block validators: block={context.block}")
            return

        validators: List[Tuple['Address', int]] = [[prev_block_generator, BlockVoteStatus.TRUE.value]]
        validators.extend(prev_block_votes)

        Logger.info(f"update_productivity(validators): {validators}")

        for address, vote_state in validators:
            dirty_prep: Optional['PRep'] = context.get_prep(address, mutable=True)
            assert isinstance(dirty_prep, PRep)

            is_validator: bool = vote_state != BlockVoteStatus.NONE.value

            dirty_prep.update_block_statistics(is_validator)
            context.put_dirty_prep(dirty_prep)

        context.update_dirty_prep_batch()

    @classmethod
    def _update_last_generate_block_height(cls,
                                           context: 'IconScoreContext',
                                           prev_block_generator: Optional['Address']):
        """This method should be called only after decentralization

        :param context:
        :param prev_block_generator:
        :return:
        """
        if prev_block_generator is None:
            return

        dirty_prep: 'PRep' = context.get_prep(prev_block_generator, mutable=True)
        assert isinstance(dirty_prep, PRep)

        dirty_prep.last_generate_block_height = context.block.height - 1
        context.put_dirty_prep(dirty_prep)

        context.update_dirty_prep_batch()

    @staticmethod
    def _check_end_block_height_of_calc(context: 'IconScoreContext') -> bool:
        if context.revision < Revision.IISS.value:
            return False

        check_end_block_height: Optional[int] = context.storage.iiss.get_end_block_height_of_calc(context)
        if check_end_block_height is None:
            return False

        return context.block.height == check_end_block_height

    @staticmethod
    def _is_genesis_block(
            tx_index: int, block_height: int, tx_params: dict) -> bool:

        return block_height == 0 \
               and tx_index == 0 \
               and 'genesisData' in tx_params

    def _invoke_genesis(self,
                        context: 'IconScoreContext',
                        tx_params: dict,
                        index: int) -> 'TransactionResult':

        params = tx_params['params']
        context.tx = Transaction(tx_hash=params['txHash'],
                                 index=index,
                                 origin=None,
                                 timestamp=context.block.timestamp,
                                 nonce=params.get('nonce', None))

        tx_result = TransactionResult(context.tx, context.block)

        try:
            genesis_data = tx_params['genesisData']
            accounts = genesis_data['accounts']

            context.storage.icx.put_genesis_accounts(context, accounts)

            tx_result.status = TransactionResult.SUCCESS

        except BaseException as e:
            tx_result.failure = self._get_failure_from_exception(e)

        return tx_result

    def _process_base_transaction(self,
                                  context: 'IconScoreContext',
                                  issue_data: dict):

        treasury_address: 'Address' = context.storage.icx.fee_treasury
        tx_result = TransactionResult(context.tx, context.block)
        tx_result.to = treasury_address

        # proceed issue
        context.engine.issue.issue(context,
                                   treasury_address,
                                   issue_data)

        if context.engine.prep.term.start_block_height == context.block.height:
            EventLogEmitter.emit_event_log(context,
                                           score_address=SYSTEM_SCORE_ADDRESS,
                                           event_signature='TermStarted(int,int,int)',
                                           arguments=[context.engine.prep.term.sequence,
                                                      context.engine.prep.term.start_block_height,
                                                      context.engine.prep.term.end_block_height],
                                           indexed_args_count=0)

        # Handles to impose low productivity and block validation penalties, if exists
        context.engine.prep.impose_penalty(context)

        tx_result.status = TransactionResult.SUCCESS
        tx_result.event_logs = context.event_logs
        if context.revision >= Revision.ADD_LOGS_BLOOM_ON_BASE_TX.value:
            tx_result.logs_bloom = self._generate_logs_bloom(context.event_logs)
        tx_result.traces = context.traces

        return tx_result

    def _invoke_base_request(self,
                             context: 'IconScoreContext',
                             request: dict,
                             is_block_editable: bool) -> 'TransactionResult':
        assert 'params' in request
        assert 'data' in request['params']

        issue_data_in_tx: dict = request['params'].get('data')
        if not is_block_editable:
            issue_data_in_db: dict = context.engine.issue.create_icx_issue_info(context)
            if issue_data_in_tx != issue_data_in_db:
                raise InvalidBaseTransactionException("Have difference between "
                                                      "base transaction and actual db data. "
                                                      f"base tx: {issue_data_in_tx} "
                                                      f"db: {issue_data_in_db} ")

        context.tx = Transaction(tx_hash=request['params']['txHash'],
                                 index=BASE_TRANSACTION_INDEX,
                                 origin=None,
                                 timestamp=context.block.timestamp,
                                 nonce=None)

        context.event_logs = []
        context.traces = []
        context.msg_stack.clear()
        context.event_log_stack.clear()

        tx_result = self._process_base_transaction(context, issue_data_in_tx)
        return tx_result

    def _invoke_request(self,
                        context: 'IconScoreContext',
                        request: dict,
                        index: int) -> 'TransactionResult':
        """Invoke a transaction request

        :param context:
        :param request:
        :param index:
        :return:
        """

        method = request['method']
        params = request['params']

        from_ = params['from']
        to = params['to']

        # If the request is V2 the stepLimit field is not there,
        # so fills it as the max step limit to proceed the transaction.
        step_limit: int = params.get('stepLimit')

        context.tx = Transaction(tx_hash=params['txHash'],
                                 index=index,
                                 origin=from_,
                                 to=to,
                                 timestamp=params.get('timestamp', context.block.timestamp),
                                 nonce=params.get('nonce', None))

        context.msg = Message(sender=from_, value=params.get('value', 0))
        context.current_address = to
        context.event_logs = []
        context.traces = []
        context.set_step_counter(step_limit=step_limit)
        context.msg_stack.clear()
        context.event_log_stack.clear()
        context.fee_sharing_proportion = 0

        return self._call(context, method, params)

    @classmethod
    def _estimate_step_by_request(cls, request, context) -> int:
        """Calculates simply and estimates step with request data.

        :param request:
        :param context:
        """
        params: dict = request['params']
        data_type: str = params.get('dataType')
        data: dict = params.get('data')
        to: Address = params['to']

        context.step_counter.apply_step(StepType.DEFAULT, 1)

        input_size = get_input_data_size(context.revision, data)
        context.step_counter.apply_step(StepType.INPUT, input_size)

        if data_type == "deploy":
            content_size = get_deploy_content_size(context.revision, data.get('content', None))
            context.step_counter.apply_step(StepType.CONTRACT_SET, content_size)
            # When installing SCORE.
            if to == SYSTEM_SCORE_ADDRESS:
                context.step_counter.apply_step(StepType.CONTRACT_CREATE, 1)
            # When updating SCORE.
            else:
                context.step_counter.apply_step(StepType.CONTRACT_UPDATE, 1)

        return context.step_counter.step_used

    def _estimate_step_by_execution(self, request, context) -> int:
        """Processes the transaction and estimates step.

        :param request:
        :param context:
        :param step_limit:
        """
        method: str = request['method']
        params: dict = request['params']

        from_: Address = params['from']
        to: Address = params['to']

        last_block: 'Block' = self._get_last_block()
        timestamp = params.get('timestamp', last_block.timestamp)
        context.tx = Transaction(tx_hash=sha3_256(int_to_bytes(timestamp)),
                                 index=0,
                                 origin=from_,
                                 timestamp=timestamp,
                                 nonce=params.get('nonce', None))
        context.msg = Message(sender=from_, value=params.get('value', 0))
        context.current_address = to
        context.event_logs = []
        context.traces = []

        # Deposits virtual ICXs to the sender to prevent validation error due to 'out of balance'.
        account = context.storage.icx.get_account(context, from_)
        account.deposit(context.step_counter.step_limit * context.step_counter.step_price + params.get('value', 0))
        context.storage.icx.put_account(context, account)
        return self._call(context, method, params)

    def estimate_step(self, request: dict) -> int:
        """
        Estimates the amount of step to process a specific transaction.

        [Specific information of each step]
        1. Transfer coin
            1) When the destination is EOA: Default
            2) when the destination is SCORE: process and estimate steps without commit
        2. Deploy
            1) Installing SCORE: Default + INPUT + CONTRACT_CREATE + CONTRACT_SET
            2) Update SCORE: Default + INPUT + CONTRACT_UPDATE + CONTRACT_SET
        3. Call
            - process and estimate steps without commit
        4. Message
            1) When the destination is EOA: Default + INPUT
            2) when the destination is SCORE: process and estimate steps without commit

        :return: The amount of step
        """
        context = self._context_factory.create(IconScoreContextType.ESTIMATION, block=self._get_last_block())
        context.set_step_counter()

        params: dict = request['params']
        data_type: str = params.get('dataType')
        to: Address = params['to']

        if data_type == "deploy" or not to.is_contract:
            # Calculates simply and estimates step with request data.
            return self._estimate_step_by_request(request, context)
        else:
            # Processes the transaction and estimates step.
            return self._estimate_step_by_execution(request, context)

    def query(self, method: str, params: dict) -> Any:
        """Process a query message call from outside

        State change is not allowed in a query message call

        * icx_getBalance
        * icx_getTotalSupply
        * icx_call

        :param method:
        :param params:
        :return: the result of query
        """
        context: 'IconScoreContext' = self._context_factory.create(
            IconScoreContextType.QUERY,
            block=self._get_last_block()
        )

        if params:
            from_: 'Address' = params.get('from', None)
            context.msg = Message(sender=from_)
            step_limit: Optional[int] = params.get('stepLimit')
        else:
            step_limit = None

        context.traces = []
        context.set_step_counter(step_limit=step_limit)

        ret = self._call(context, method, params)
        return ret

    def validate_transaction(self, request: dict) -> None:
        """Validate JSON-RPC transaction request
        before putting it into transaction pool

        JSON Schema validator checks basic JSON-RPC request syntax
        on JSON-RPC Server
        IconPreValidator focuses on business logic and semantic problems

        :param request: JSON-RPC request
            values in request have already been converted to original format
            in IconInnerService
        :return:
        """
        assert self._get_context_stack_size() == 0

        method = request['method']
        assert method in ('icx_sendTransaction', 'debug_estimateStep')
        assert 'params' in request

        params: dict = request['params']
        to: 'Address' = params.get('to')

        context = self._context_factory.create(IconScoreContextType.QUERY, self._get_last_block())
        context.set_step_counter()

        try:
            self._push_context(context)

            step_price: int = context.step_counter.step_price
            minimum_step: int = context.inv_container.step_costs.get(StepType.DEFAULT, 0)

            if 'data' in params:
                # minimum_step is the sum of
                # default STEP cost and input STEP costs if data field exists
                data = params['data']
                input_size = get_input_data_size(context.revision, data)
                minimum_step += input_size * context.inv_container.step_costs.get(StepType.INPUT, 0)

            self._icon_pre_validator.execute(context, params, step_price, minimum_step)

            # SCORE updating is not blocked by SCORE blacklist
            if 'dataType' in params and params['dataType'] == 'call':
                IconScoreContextUtil.validate_score_blacklist(context, to)
        finally:
            self._pop_context()

    def _call(self,
              context: 'IconScoreContext',
              method: str,
              params: dict) -> Any:
        """Call invoke and query requests in jsonrpc format

        This method is designed to be called in icon_outer_service.py.
        We assume that
        all param values have already been converted to the proper types.
        (types: Address, int, str, bool, bytes and array)

        invoke: Changes states of icon scores or icx
        query: query states of icon scores or icx without state changing

        :param context:
        :param method: 'icx_sendTransaction' only
        :param params: params in jsonrpc message
        :return:
            icx_sendTransaction: (bool) True(success) or False(failure)
            icx_getBalance, icx_getTotalSupply, icx_call:
                (dict) result or error object in jsonrpc response
        """
        assert self._get_context_stack_size() == 0

        try:
            self._push_context(context)

            handler = self._handlers[method]
            ret = handler(context, params)
        finally:
            self._pop_context()

        return ret

    @classmethod
    def _handle_icx_get_balance(cls,
                                context: 'IconScoreContext',
                                params: dict) -> int:
        """Returns the icx balance of the given address

        :param context:
        :param params:
        :return: icx balance in loop
        """
        address = params['address']
        return context.engine.icx.get_balance(context, address)

    @classmethod
    def _handle_icx_get_total_supply(cls,
                                     context: 'IconScoreContext',
                                     _params: dict) -> int:
        """Returns the amount of icx total supply

        :param context:
        :param _params:
        :return: icx amount in loop (1 icx == 1e18 loop)
        """
        return context.storage.icx.get_total_supply(context)

    def _handle_icx_call(self,
                         context: 'IconScoreContext',
                         params: dict) -> object:
        """Handles an icx_call jsonrpc request

        State change is possible in icx_call message

        :param params:
        :return:
        """

        icon_score_address: Address = params['to']
        data_type = params.get('dataType', None)
        data = params.get('data', None)

        context.step_counter.apply_step(StepType.CONTRACT_CALL, 1)
        return IconScoreEngine.query(context, icon_score_address, data_type, data)

    def _handle_icx_send_transaction(self,
                                     context: 'IconScoreContext',
                                     params: dict) -> 'TransactionResult':
        """icx_sendTransaction message handler

        * EOA to EOA
        * EOA to SCORE

        :param params: JSON-RPC params
        :return: return value of an IconScoreBase method
            None is allowed
        """
        tx_result = TransactionResult(context.tx, context.block)

        try:
            tx_result.to = params['to']

            # process the transaction
            self._process_transaction(context, params, tx_result)
            tx_result.status = TransactionResult.SUCCESS
        except BaseException as e:
            tx_result.failure = self._get_failure_from_exception(e)
            trace = self._get_trace_from_exception(context.current_address, e)
            context.clear_batch()
            context.traces.append(trace)
            context.event_logs.clear()
        finally:
            # Revert func_type to IconScoreFuncType.WRITABLE
            # to avoid DatabaseException in self._charge_transaction_fee()
            context.func_type = IconScoreFuncType.WRITABLE

            # Charge a fee to from account
            step_used_details, final_step_price = \
                self._charge_transaction_fee(
                    context,
                    params,
                    tx_result.status,
                    context.step_counter.step_used)

            # Finalize tx_result
            tx_result.step_price = final_step_price
            tx_result.event_logs = context.event_logs
            tx_result.logs_bloom = self._generate_logs_bloom(context.event_logs)
            tx_result.traces = context.traces
            final_step_used = self._append_step_results(tx_result, context, step_used_details)

            context.cumulative_step_used += final_step_used

        return tx_result

    def _handle_estimate_step(self,
                              context: 'IconScoreContext',
                              params: dict) -> int:
        """
        Handles estimate step by execution of tx

        :param context: context
        :param params: parameters of tx
        :return: estimated steps
        """
        tx_result: 'TransactionResult' = TransactionResult(context.tx, context.block)
        self._process_transaction(context, params, tx_result)

        return context.step_counter.max_step_used

    def _process_transaction(self,
                             context: 'IconScoreContext',
                             params: dict,
                             tx_result: 'TransactionResult') -> None:
        """
        Processes the transaction

        :param params: JSON-RPC params
        """
        # Checks the balance only on the invoke context(skip estimate context)
        if context.type == IconScoreContextType.INVOKE:
            tmp_context: 'IconScoreContext' = IconScoreContext(IconScoreContextType.QUERY)
            tmp_context.block = self._get_last_block()
            # Check if from account can charge a tx fee
            self._icon_pre_validator.execute_to_check_out_of_balance(
                context if context.revision >= Revision.THREE.value else tmp_context,
                params,
                step_price=context.step_counter.step_price)

        # Every send_transaction are calculated DEFAULT STEP at first
        context.step_counter.apply_step(StepType.DEFAULT, 1)
        input_size = get_input_data_size(context.revision, params.get('data', None))
        context.step_counter.apply_step(StepType.INPUT, input_size)

        to: Address = params['to']
        data_type: str = params.get('dataType')

        # Can't transfer ICX to system SCORE
        if data_type in (None, 'call', 'message') and to != SYSTEM_SCORE_ADDRESS:
            self._transfer_coin(context, params)

        if to.is_contract:
            tx_result.score_address = self._handle_score_invoke(context, to, params)

    @classmethod
    def _transfer_coin(cls,
                       context: 'IconScoreContext',
                       params: dict) -> None:
        """Transfer coin between EOA and EOA based on protocol v2
        JSON-RPC syntax validation has already been complete

        :param context:
        :param params:
        :return:
        """
        from_: 'Address' = params['from']
        to: 'Address' = params['to']
        value: int = params.get('value', 0)

        context.engine.icx.transfer(context, from_, to, value)

    @classmethod
    def _charge_transaction_fee(cls,
                                context: 'IconScoreContext',
                                params: dict,
                                status: int,
                                step_used: int) -> (dict, int):
        """Charge a fee to from account
        Because it is on finalizing a transaction,
        this method MUST NOT throw any exceptions

        Assume that from account can charge a failed tx fee

        :param params:
        :param status: 1: SUCCESS, 0: FAILURE
        :return: detail step usage, final step price
        """
        version: int = params.get('version', 2)
        from_: 'Address' = params['from']
        to: 'Address' = params['to']

        step_price = context.step_counter.step_price

        if version < 3:
            # Support coin transfer based on protocol v2
            # 0.01 icx == 10**16 loop
            # FIXED_FEE(0.01 icx) == step_used(10**6) * step_price(10**10)
            step_used = 10 ** 6

            if status == TransactionResult.FAILURE:
                # protocol v2 does not charge a fee for a failed tx
                step_price = 0
            elif IconScoreContextUtil.is_service_flag_on(context, IconServiceFlag.FEE):
                # 0.01 icx == 10**16 loop
                # FIXED_FEE(0.01 icx) == step_used(10**6) * step_price(10**10)
                step_price = 10 ** 10

        # Charge a fee to from account
        try:
            step_used_details = context.engine.fee.charge_transaction_fee(
                context, from_, to, step_price, step_used, context.block.height)
        except BaseException as e:
            if hasattr(e, 'message'):
                message = e.message
            else:
                message = str(e)
            Logger.exception(message, _TAG)
            step_used_details = {from_: 0, to: 0}

        # final step_used and step_price
        return step_used_details, step_price

    def _handle_score_invoke(self,
                             context: 'IconScoreContext',
                             to: 'Address',
                             params: dict) -> Optional['Address']:
        """Handle score invocation

        :param context:
        :param to: a recipient address
        :param params:
        :return: SCORE address if 'deploy' command. otherwise None
        """
        data_type: str = params.get('dataType')
        data: dict = params.get('data')

        if data_type == 'deploy':
            return context.engine.deploy.invoke(context, to, data)
        elif data_type == 'deposit':
            self._deposit_handler.handle_deposit_request(context, data)
            return None
        else:
            # do not charge CONNTRAC_CALL step to system SCORE call
            if to != SYSTEM_SCORE_ADDRESS:
                context.step_counter.apply_step(StepType.CONTRACT_CALL, 1)
            IconScoreEngine.invoke(context, to, data_type, data)
            return None

    @staticmethod
    def _append_step_results(
            tx_result: 'TransactionResult', context: 'IconScoreContext', step_used_details: dict) -> int:
        """
        Appends step usage information to TransactionResult
        """
        final_step_used = sum(step_used_details.values())
        tx_result.step_used = final_step_used
        tx_result.cumulative_step_used = context.cumulative_step_used + final_step_used
        if final_step_used != step_used_details.get(context.msg.sender, 0):
            tx_result.step_used_details = step_used_details

        return final_step_used

    @staticmethod
    def _get_failure_from_exception(
            e: BaseException) -> TransactionResult.Failure:
        """
        Gets `Failure` from an exception
        :param e: exception
        :return: a Failure
        """

        try:
            if isinstance(e, IconServiceBaseException):
                if e.code >= ExceptionCode.SCORE_ERROR or isinstance(e, IconScoreException):
                    Logger.warning(e.message, _TAG)
                else:
                    Logger.exception(e.message, _TAG)

                code = int(e.code)
                message = str(e.message)
            else:
                Logger.exception(str(e), _TAG)
                Logger.error(str(e), _TAG)

                code: int = ExceptionCode.SYSTEM_ERROR.value
                message = str(e)
        except:
            code: int = ExceptionCode.SYSTEM_ERROR.value
            message = 'Invalid exception: code or message is invalid'

        return TransactionResult.Failure(code, message)

    @staticmethod
    def _get_trace_from_exception(address: 'Address', e: BaseException):
        """
        Gets trace from an exception
        :param address: The SCORE address the exception is thrown
        :param e: exception
        :return: a Trace
        """
        return Trace(
            address,
            TraceType.REVERT if isinstance(e, IconScoreException) else
            TraceType.THROW,
            [e.code, e.message] if isinstance(e, IconServiceBaseException) else
            [ExceptionCode.SYSTEM_ERROR, str(e)]
        )

    @staticmethod
    def _generate_logs_bloom(event_logs: List['EventLog']) -> BloomFilter:
        """
        Generates the bloom data from the event logs
        :param event_logs: The event logs
        :return: Bloom data
        """
        logs_bloom = BloomFilter()

        for event_log in event_logs:
            logs_bloom.add(EventLogEmitter.get_ordered_bytes(0xff, event_log.score_address))
            for i, indexed_item in enumerate(event_log.indexed):
                indexed_bytes = EventLogEmitter.get_ordered_bytes(i, indexed_item)
                logs_bloom.add(indexed_bytes)

        return logs_bloom

    @classmethod
    def _handle_icx_get_score_api(cls,
                                  context: 'IconScoreContext',
                                  params: dict) -> object:
        """Handles an icx_get_score_api JSON-RPC request

        get score api

        :param context:
        :param params:
        :return:
        """
        icon_score_address: Address = params['address']
        return IconScoreEngine.get_score_api(
            context, icon_score_address)

    def _handle_ise_get_status(self, _context: 'IconScoreContext', params: dict) -> dict:

        response = dict()
        if not bool(params) or params.get('filter'):
            last_block_status = self._make_last_block_status()
            response['lastBlock'] = last_block_status
        return response

    def _make_last_block_status(self) -> Optional[dict]:
        block = self._get_last_block()
        if block is None:
            block_height = -1
            block_hash = b'\x00' * 32
            timestamp = 0
            prev_block_hash = block_hash
        else:
            block_height = block.height
            block_hash = block.hash
            timestamp = block.timestamp
            prev_block_hash = block.prev_hash

        return {
            'blockHeight': block_height,
            'blockHash': block_hash,
            'timestamp': timestamp,
            'prevBlockHash': prev_block_hash
        }

    def commit(self, _block_height: int, instant_block_hash: bytes, block_hash: Optional[bytes]) -> None:
        """Write updated states in a context.block_batch to StateDB
        when the precommit block has been confirmed
        :param _block_height: height of block being committed
        :param instant_block_hash: instant hash of block being committed
        :param block_hash: hash of block being committed
        """
        # Check for block validation before commit
        self._precommit_data_manager.validate_precommit_block(instant_block_hash)

        precommit_data: 'PrecommitData' = self._get_updated_precommit_data(instant_block_hash, block_hash)
        context = self._context_factory.create(IconScoreContextType.DIRECT, block=precommit_data.block)

        if precommit_data.revision < Revision.IISS.value:
            self._commit_before_iiss(context, precommit_data)
        else:
            self._commit_after_iiss(context, precommit_data, instant_block_hash)

    def _commit_before_iiss(self, context: 'IconScoreContext', precommit_data: 'PrecommitData'):
        state_wal: 'StateWAL' = StateWAL(precommit_data.block_batch)
        self._process_state_commit(context, precommit_data, state_wal)

    def _commit_after_iiss(self,
                           context: 'IconScoreContext',
                           precommit_data: 'PrecommitData',
                           instant_block_hash: bytes):
        # Check if this block is the start block of a calculation period
        start_calc_block_height: int = context.engine.iiss.get_start_block_of_calc(context)
        is_calc_period_start_block: bool = context.block.height == start_calc_block_height

        wal_writer, state_wal, iiss_wal = \
            self._process_wal(context, precommit_data, is_calc_period_start_block, instant_block_hash)
        wal_writer.flush()

        # Backup the previous block state
        self._backup_manager.run(
            icx_db=self._icx_context_db.key_value_db,
            rc_db=context.storage.rc.key_value_db,
            revision=context.revision,
            prev_block=self._get_last_block(),
            block_batch=precommit_data.block_batch,
            iiss_wal=iiss_wal,
            is_calc_period_start_block=is_calc_period_start_block,
            instant_block_hash=instant_block_hash)

        # Clean up the oldest backup file
        self._backup_cleaner.run_on_commit(context.block.height)

        # Write iiss_wal to rc_db
        standby_db_info: Optional['RewardCalcDBInfo'] = \
            self._process_iiss_commit(context, precommit_data, iiss_wal, is_calc_period_start_block)
        wal_writer.write_state(WALState.WRITE_RC_DB.value, add=True)
        wal_writer.flush()

        # Write state_wal to state_db
        self._process_state_commit(context, precommit_data, state_wal)
        wal_writer.write_state(WALState.WRITE_STATE_DB.value, add=True)
        wal_writer.flush()

        # send IPC
        self._process_ipc(context, wal_writer, precommit_data, standby_db_info, instant_block_hash)
        wal_writer.close()

        try:
            os.remove(self._get_write_ahead_log_path())
        except BaseException as e:
            Logger.error(tag=_TAG, msg=str(e))

    def _process_wal(self, context: 'IconScoreContext',
                     precommit_data: 'PrecommitData',
                     is_calc_period_start_block: bool,
                     instant_block_hash: bytes) \
            -> Tuple['WriteAheadLogWriter', 'StateWAL', Optional['IissWAL']]:
        """Assume that this method is called after Revision.IISS is on

        :param context:
        :param precommit_data:
        :param is_calc_period_start_block:
        :return:
        """
        assert precommit_data.revision >= Revision.IISS.value

        block: 'Block' = precommit_data.block
        wal_path: str = self._get_write_ahead_log_path()
        state_wal: 'StateWAL' = StateWAL(precommit_data.block_batch)

        # At the start of calc period, put revision and version to newly created current_rc_db
        revision: int = precommit_data.rc_db_revision if is_calc_period_start_block else -1

        tx_index: int = context.storage.rc.get_tx_index(is_calc_period_start_block)
        Logger.info(tag=_TAG, msg=f"tx_index={tx_index}")
        iiss_wal: 'IissWAL' = IissWAL(precommit_data.rc_block_batch, tx_index, revision)

        wal_writer: 'WriteAheadLogWriter' = \
            WriteAheadLogWriter(precommit_data.revision,
                                max_log_count=2,
                                block=block,
                                instant_block_hash=instant_block_hash)
        wal_writer.open(wal_path)

        if is_calc_period_start_block:
            wal_writer.write_state(WALState.CALC_PERIOD_START_BLOCK.value, add=False)

        wal_writer.write_walogable(iiss_wal)
        wal_writer.write_walogable(state_wal)

        return wal_writer, state_wal, iiss_wal

    def _get_updated_precommit_data(self, instant_block_hash: bytes, block_hash: Optional[bytes]) -> 'PrecommitData':
        precommit_data: 'PrecommitData' = \
            self._precommit_data_manager.get(instant_block_hash)
        if block_hash:
            precommit_data.block_batch.update_block_hash(block_hash)

        precommit_data.block_batch.set_block_to_batch(precommit_data.revision)
        return precommit_data

    def _process_state_commit(self,
                              context: 'IconScoreContext',
                              precommit_data: 'PrecommitData',
                              state_wal: 'StateWAL'):
        new_icon_score_mapper = precommit_data.score_mapper
        if new_icon_score_mapper:
            IconScoreContext.icon_score_mapper.update(new_icon_score_mapper)

        self._icx_context_db.write_batch(context, state_wal)
        context.storage.icx.set_last_block(precommit_data.block_batch.block)
        context.engine.inv.commit(context, precommit_data)
        self._precommit_data_manager.commit(precommit_data.block_batch.block)

    @staticmethod
    def _process_iiss_commit(context: 'IconScoreContext',
                             precommit_data: 'PrecommitData',
                             iiss_wal: Optional['IissWAL'],
                             is_calc_period_start_block: bool) -> Optional['RewardCalcDBInfo']:
        """Assume that this method is called after Revision.IISS is on

        :param context:
        :param precommit_data:
        :param iiss_wal:
        :param is_calc_period_start_block:
        :return:
        """
        assert precommit_data.revision >= Revision.IISS.value
        assert isinstance(iiss_wal, IissWAL)
        calc_end_block_height: int = -1
        standby_db_info: Optional['RewardCalcDBInfo'] = None

        if is_calc_period_start_block:
            calc_end_block_height: int = context.block.height - 1
            standby_db_info: 'RewardCalcDBInfo' = context.storage.rc.replace_db(calc_end_block_height)

        context.engine.prep.commit(context, precommit_data)
        context.storage.rc.commit(iiss_wal)

        if is_calc_period_start_block:
            RewardCalcStorage.finalize_iiss_db(calc_end_block_height,
                                               context.storage.rc.key_value_db,
                                               standby_db_info.path)
        return standby_db_info

    @staticmethod
    def _process_ipc(context: 'IconScoreContext',
                     wal_writer: 'WriteAheadLogWriter',
                     precommit_data: 'PrecommitData',
                     standby_db_info: Optional['RewardCalcDBInfo'],
                     instant_block_hash: bytes):
        assert precommit_data.revision >= Revision.IISS.value

        commit_block_hash: bytes = precommit_data.block.hash
        if commit_block_hash != instant_block_hash:
            # Leader node must use instant_block_hash which is used in invoke()
            commit_block_hash: bytes = instant_block_hash

        context.engine.iiss.send_commit(
            precommit_data.block.height, commit_block_hash)
        wal_writer.write_state(WALState.SEND_COMMIT_BLOCK.value, add=True)
        wal_writer.flush()

        if standby_db_info is not None:
            iiss_db_path: str = context.storage.rc.rename_standby_db_to_iiss_db(standby_db_info.path)
            context.engine.iiss.send_calculate(iiss_db_path, standby_db_info.block_height)
            wal_writer.write_state(WALState.SEND_CALCULATE.value, add=True)

    def remove_precommit_state(self, block_height: int, instant_block_hash: bytes) -> None:
        """Throw away a precommit state
        in context.block_batch and IconScoreEngine
        :param block_height: height of block which is needed to be removed from the pre-commit data manager
        :param instant_block_hash: hash of block which is needed to be removed from the pre-commit data manager
        """
        Logger.warning(tag=_TAG, msg=f"remove_precommit_state() start: height={block_height}")

        self._precommit_data_manager.validate_precommit_block(instant_block_hash)
        self._precommit_data_manager.remove_precommit_state(instant_block_hash)

        Logger.warning(tag=_TAG, msg="remove_precommit_state() end")

    def rollback(self, block_height: int, block_hash: bytes) -> dict:
        """Rollback the current confirmed state to the old one indicated by block_height

        :param block_height: final block height after rollback
        :param block_hash: final block hash after rollback
        :return:
        """
        Logger.info(tag=ROLLBACK_LOG_TAG,
                    msg=f"rollback() start: height={block_height} hash={bytes_to_hex(block_hash)}")

        last_block: 'Block' = self._get_last_block()
        Logger.info(tag=_TAG, msg=f"last_block={last_block}")

        # If rollback is not possible for the current state,
        # self._is_rollback_needed() should raise an InternalServiceErrorException
        try:
            if self._is_rollback_needed(last_block, block_height, block_hash):
                # Get the start block height of this term
                term_start_block_height: int = IconScoreContext.engine.prep.term.start_block_height

                # Record rollback metadata
                path = self._get_rollback_metadata_path()
                metadata = RollbackMetadata(
                    block_height, block_hash, term_start_block_height, last_block)
                metadata.save(path)

                # Do rollback
                context = self._context_factory.create(IconScoreContextType.DIRECT, block=last_block)
                self._rollback(context, block_height, block_hash, term_start_block_height)

                self._remove_rollback_metadata()

        except BaseException as e:
            Logger.error(tag=ROLLBACK_LOG_TAG, msg=str(e))
            raise InternalServiceErrorException(
                f"Failed to rollback: {last_block.height} -> {block_height}")

        response = {
            ConstantKeys.BLOCK_HEIGHT: block_height,
            ConstantKeys.BLOCK_HASH: block_hash
        }

        Logger.info(tag=ROLLBACK_LOG_TAG, msg=f"rollback() end")

        return response

    def _is_rollback_needed(self, last_block: 'Block', block_height: int, block_hash: bytes) -> bool:
        """Check if rollback is needed
        """
        if block_height == last_block.height and block_hash == last_block.hash:
            # No need to rollback
            return False

        if check_backup_exists(self._backup_root_path, last_block.height, block_height):
            # There are enough backup files to rollback
            return True

        raise InternalServiceErrorException(
            f"Failed to rollback: "
            f"height={block_height} "
            f"hash={bytes_to_hex(block_hash)} "
            f"last_block={last_block}")

    def _rollback(self, context: 'IconScoreContext',
                  rollback_block_height: int,
                  rollback_block_hash: bytes,
                  term_start_block_height: int):
        """

        :param context:
        :param rollback_block_height: final block_height after rollback
        :param rollback_block_hash: final block hash after rollback
        """
        # Close storage
        IconScoreContext.storage.rc.close()

        # Rollback state_db and rc_data_db to those of a given block_height
        rollback_manager = RollbackManager(
            self._backup_root_path, self._rc_data_path, self._icx_context_db.key_value_db)
        rollback_manager.run(
            last_block_height=context.block.height,
            rollback_block_height=rollback_block_height,
            term_start_block_height=term_start_block_height)

        # Rollback the state of reward_calculator prior to iconservice
        IconScoreContext.engine.iiss.rollback_reward_calculator(rollback_block_height, rollback_block_hash)

        # Clear all iconscores and reload builtin scores only
        builtin_score_owner: 'Address' = Address.from_string(self._conf[ConfigKey.BUILTIN_SCORE_OWNER])
        self._load_builtin_scores(context, builtin_score_owner)

        # Rollback storages
        storages = [
            IconScoreContext.storage.deploy,
            IconScoreContext.storage.fee,
            IconScoreContext.storage.icx,
            IconScoreContext.storage.iiss,
            IconScoreContext.storage.prep,
            IconScoreContext.storage.issue,
            IconScoreContext.storage.meta,
            IconScoreContext.storage.rc,
        ]
        for storage in storages:
            storage.rollback(context, rollback_block_height, rollback_block_hash)

        # Rollback engines to block_height
        engines = [
            IconScoreContext.engine.deploy,
            IconScoreContext.engine.fee,
            IconScoreContext.engine.icx,
            IconScoreContext.engine.iiss,
            IconScoreContext.engine.prep,
            IconScoreContext.engine.issue,
        ]
        for engine in engines:
            engine.rollback(context, rollback_block_height, rollback_block_hash)

        # Reset last_block
        self._init_last_block_info(context)

    def clear_context_stack(self):
        """Clear IconScoreContext stacks
        """
        stack_size: int = self._get_context_stack_size()
        assert stack_size == 0

        if stack_size > 0:
            Logger.error(f'IconScoreContext leak is detected: {stack_size}', _TAG)

        self._clear_context()

    def _get_last_block(self) -> Optional['Block']:
        if self._precommit_data_manager:
            return self._precommit_data_manager.last_block

        return EMPTY_BLOCK

    def inner_call(self, request: dict):
        context: 'IconScoreContext' = self._context_factory.create(
            IconScoreContextType.QUERY, block=self._get_last_block()
        )

        return inner_call(context, request)

    def _recover_dbs(self, rc_data_path: str):
        """
        CAUTION: last_block_info is not ready at this moment

        """

        self._recover_commit(rc_data_path)
        self._recover_rollback()

    def _recover_rollback(self):
        Logger.debug(tag=ROLLBACK_LOG_TAG, msg=f"_recover_rollback() start")

        # Load RollbackMetadata from a file
        path = self._get_rollback_metadata_path()
        metadata: Optional['RollbackMetadata'] = RollbackMetadata.load(path)

        if metadata:
            # Resume the previous rollback for the databases managed by iconservice
            rollback_manager = RollbackManager(
                self._backup_root_path, self._rc_data_path, self._icx_context_db.key_value_db)
            rollback_manager.run(
                last_block_height=metadata.last_block.height,
                rollback_block_height=metadata.block_height,
                term_start_block_height=metadata.term_start_block_height)

        Logger.debug(tag=WAL_LOG_TAG, msg=f"_recover_rollback() end")

    def _recover_commit(self, rc_data_path: str):
        """Recover iiss_db and state_db with a wal file

        :param rc_data_path: The directory where iiss_dbs are contained
        """

        Logger.debug(tag=WAL_LOG_TAG, msg=f"_recover_commit() start: rc_data_path={rc_data_path}")

        path: str = self._get_write_ahead_log_path()
        if not os.path.isfile(path):
            Logger.debug(tag=WAL_LOG_TAG, msg=f"_recover_commit() end: No WAL file {path}")
            return

        self._wal_reader = None
        reader = WriteAheadLogReader()
        try:
            reader.open(path)
            Logger.info(tag=WAL_LOG_TAG, msg=f"reader=({reader})")

            if reader.log_count == 2:
                self._recover_rc_db(reader, rc_data_path)
                self._recover_state_db(reader)
                self._wal_reader = reader
            else:
                Logger.debug(tag=WAL_LOG_TAG, msg=f"Incomplete WAL file: {path}")
        except IconServiceBaseException as e:
            Logger.info(tag=WAL_LOG_TAG, msg=e.message)
        except BaseException as e:
            Logger.warning(tag=WAL_LOG_TAG, msg=str(e))
        finally:
            reader.close()

        try:
            os.remove(path)
        except BaseException as e:
            Logger.error(tag=WAL_LOG_TAG, msg=str(e))

        Logger.debug(tag=WAL_LOG_TAG, msg="_recover_commit() end")

    @staticmethod
    def _is_need_to_recover_rc_db(wal_state: 'WALState', is_calc_period_start_block: bool) -> bool:
        if wal_state & WALState.WRITE_RC_DB:
            if not is_calc_period_start_block or \
                    (is_calc_period_start_block and wal_state & WALState.SEND_CALCULATE):
                return False

        return True

    @classmethod
    def _recover_rc_db(cls, reader: 'WriteAheadLogReader', rc_data_path: str):
        Logger.debug(tag=WAL_LOG_TAG, msg=f"_recover_rc_db() start: rc_data_path={rc_data_path}")

        wal_state = WALState(reader.state)
        is_calc_period_start_block = bool(wal_state & WALState.CALC_PERIOD_START_BLOCK)
        Logger.info(tag=WAL_LOG_TAG, msg=f"reader state={wal_state}")

        if not cls._is_need_to_recover_rc_db(wal_state, is_calc_period_start_block):
            Logger.info(tag=WAL_LOG_TAG, msg="rc_db has already been up-to-date")
            return

        # If WAL file is made at the start block of calc period
        if is_calc_period_start_block:
            cls._rename_rc_db_on_calc_start_block(rc_data_path, reader.block)

        # Write data to "current_db"
        current_db: 'KeyValueDatabase' = RewardCalcStorage.create_current_db(rc_data_path)
        current_db.write_batch(reader.get_iterator(WALDBType.RC.value))

        # If the block to recover is the start block of this term
        if is_calc_period_start_block:
            calc_end_block_height: int = reader.block.height - 1
            iiss_rc_db_name: str = RewardCalcStorage.get_iiss_rc_db_name(calc_end_block_height)
            iiss_rc_db_path: str = os.path.join(rc_data_path, iiss_rc_db_name)
            RewardCalcStorage.finalize_iiss_db(calc_end_block_height, current_db, iiss_rc_db_path)
        current_db.close()

        Logger.debug(tag=WAL_LOG_TAG, msg="_recover_rc_db() end")

    @classmethod
    def _rename_rc_db_on_calc_start_block(cls, rc_data_path: str, block: 'Block'):
        class DBType(IntEnum):
            CURRENT = 0
            STANDBY = 1
            IISS = 2

        calc_end_block_height = block.height - 1

        items = (
            [RewardCalcStorage.CURRENT_IISS_DB_NAME, False],
            [RewardCalcStorage.get_standby_rc_db_name(calc_end_block_height), False],
            [RewardCalcStorage.get_iiss_rc_db_name(calc_end_block_height), False]
        )

        for item in items:
            item[0]: str = os.path.join(rc_data_path, item[0])
            item[1]: bool = os.path.isdir(item[0])

        if items[DBType.IISS][1]:
            # Do nothing
            pass
        elif items[DBType.STANDBY][1]:
            # Rename standby_rc_db to iiss_rc_db
            os.rename(items[DBType.STANDBY][0], items[DBType.IISS][0])
        elif items[DBType.CURRENT][1]:
            # Rename current_db to iiss_rc_db
            path: str = items[DBType.CURRENT][0]
            os.rename(path, items[DBType.IISS][0])
        else:
            raise DatabaseException("IISS-related DB not found")

    def _recover_state_db(self, reader: 'WriteAheadLogReader'):
        Logger.debug(tag=WAL_LOG_TAG, msg=f"_recover_state_db() start: reader={reader}")

        wal_state = WALState(reader.state)
        if wal_state & WALState.WRITE_STATE_DB:
            Logger.info(tag=WAL_LOG_TAG, msg="state_db has already been up-to-date")
            return

        ret: int = self._icx_context_db.key_value_db.write_batch(reader.get_iterator(WALDBType.STATE.value))
        Logger.info(tag=WAL_LOG_TAG, msg=f"state_db has been updated with wal file: count={ret}")

        Logger.debug(tag=WAL_LOG_TAG, msg="_recover_state_db() end")

    def _get_write_ahead_log_path(self) -> str:
        return os.path.join(self._state_db_root_path, self.WAL_FILE)

    def _get_rollback_metadata_path(self) -> str:
        return os.path.join(self._state_db_root_path, self.ROLLBACK_METADATA_FILE)

    def _remove_rollback_metadata(self):
        Logger.debug(tag=ROLLBACK_LOG_TAG, msg="_remove_rollback_metadata() start")

        path = self._get_rollback_metadata_path()
        try:
            os.remove(path)
            Logger.info(tag=ROLLBACK_LOG_TAG, msg=f"Remove {path}")
        except:
            Logger.error(tag=ROLLBACK_LOG_TAG, msg=f"Failed to remove {path}")

        Logger.debug(tag=ROLLBACK_LOG_TAG, msg="_remove_rollback_metadata() end")

    def hello(self) -> dict:
        """If state_db and rc_db are recovered, send COMMIT_BLOCK message to reward calculator
        It is called on INVOKE thread
        Assume that the connection between iconservice and rc is ready

        :return:
        """
        Logger.debug(tag=_TAG, msg="hello() start")

        self._finish_to_recover_commit()
        self._finish_to_recover_rollback()

        Logger.debug(tag=_TAG, msg="hello() end")

        return {}

    def _finish_to_recover_commit(self):
        """Finish to recover WAL by sending COMMIT_BLOCK message to reward calculator
        """
        Logger.debug(tag=_TAG, msg="_finish_to_recover_commit() start")

        if not isinstance(self._wal_reader, WriteAheadLogReader):
            Logger.debug(tag=_TAG, msg="_finish_to_recover_commit() end")
            return

        iiss_engine: 'IISSEngine' = IconScoreContext.engine.iiss
        last_block: 'Block' = self._get_last_block()

        wal_state = WALState(self._wal_reader.state)

        # If only writing rc_db is done on commit without sending COMMIT_BLOCK to rc,
        # send COMMIT_BLOCK to rc prior to invoking a block
        if not (wal_state & WALState.SEND_COMMIT_BLOCK):
            iiss_engine.send_commit(
                self._wal_reader.block.height, self._wal_reader.instant_block_hash)

        assert last_block == self._wal_reader.block

        # No need to use
        self._wal_reader = None

        Logger.debug(tag=_TAG, msg="_finish_to_recover_commit() end")

    def _finish_to_recover_rollback(self):
        """Finish to recover rollback by sending ROLLBACK message to reward calculator
        """
        Logger.debug(tag=_TAG, msg="_finish_to_recover_rollback() start")

        # Get ROLLBACK_METADATA file path
        path = self._get_rollback_metadata_path()

        # Load RollbackMetadata from a file
        metadata: Optional[RollbackMetadata] = RollbackMetadata.load(path)

        if metadata:
            # Request reward calculator to rollback its state
            IconScoreContext.engine.iiss.rollback_reward_calculator(metadata.block_height, metadata.block_hash)

            # Remove ROLLBACK_METADATA file when the rollback is done.
            self._remove_rollback_metadata()

            # Remove obsolete block backup files used for rollback
            self._backup_cleaner.run(
                start_block_height=metadata.block_height + 1,
                end_block_height=metadata.last_block.height - 1)

<<<<<<< HEAD
        Logger.debug(tag=_TAG, msg="_finish_to_recover_rollback() end")
=======
        Logger.debug(tag=self.TAG, msg="_finish_to_recover_rollback() end")

    def _set_block_invoke_timeout(self, conf: Dict[str, Union[str, int]]):
        try:
            timeout_s: int = conf[ConfigKey.BLOCK_INVOKE_TIMEOUT]
            if timeout_s > 0:
                self._block_invoke_timeout_s = timeout_s
        except:
            pass

        Logger.info(tag=self.TAG, msg=f"{ConfigKey.BLOCK_INVOKE_TIMEOUT}: {self._block_invoke_timeout_s}")

    def _continue_to_invoke(self, tx_request: Dict, tx_timer: 'Timer') -> bool:
        """If this is a block created by a leader,
        check to continue transaction invoking with block_invoke_timeout

        :param tx_request:
        :param tx_timer:
        :return:
        """
        to: Optional['Address'] = tx_request["params"].get("to")

        # Skip EOA to EOA coin transfer in execution time check
        if to and to.is_contract:
            if tx_timer.duration >= self._block_invoke_timeout_s:
                Logger.info(
                    tag=self.TAG,
                    msg=f"Stop transaction invoking: "
                        f"duration={tx_timer.duration} "
                        f"block_invoke_timeout={self._block_invoke_timeout_s}"
                )
                return False

        return True
>>>>>>> eefc37cd
<|MERGE_RESOLUTION|>--- conflicted
+++ resolved
@@ -19,6 +19,7 @@
 from typing import TYPE_CHECKING, List, Any, Optional, Tuple, Dict, Union
 
 from iconcommons.logger import Logger
+
 from iconservice.rollback import check_backup_exists
 from iconservice.rollback.backup_cleaner import BackupCleaner
 from iconservice.rollback.backup_manager import BackupManager
@@ -42,22 +43,13 @@
 from .deploy import DeployEngine, DeployStorage
 from .fee import FeeEngine, FeeStorage, DepositHandler
 from .icon_constant import (
-<<<<<<< HEAD
     ICON_DEX_DB_NAME, IconServiceFlag, ConfigKey,
     Revision, BASE_TRANSACTION_INDEX,
     IISS_DB, IISS_INITIAL_IREP, PREP_MAIN_PREPS, PREP_MAIN_AND_SUB_PREPS,
     STEP_LOG_TAG, TERM_PERIOD, BlockVoteStatus, WAL_LOG_TAG, ROLLBACK_LOG_TAG,
-    RevisionChangedFlag)
-from .inv import INVEngine, INVStorage
+    BLOCK_INVOKE_TIMEOUT_S, RevisionChangedFlag
+)
 from .iconscore.context.context import ContextContainer
-=======
-    ICON_DEX_DB_NAME, ICON_SERVICE_LOG_TAG, IconServiceFlag, ConfigKey,
-    IISS_METHOD_TABLE, PREP_METHOD_TABLE, NEW_METHOD_TABLE, Revision, BASE_TRANSACTION_INDEX,
-    IISS_DB, IISS_INITIAL_IREP, DEBUG_METHOD_TABLE, PREP_MAIN_PREPS, PREP_MAIN_AND_SUB_PREPS,
-    ISCORE_EXCHANGE_RATE, STEP_LOG_TAG, TERM_PERIOD, BlockVoteStatus, WAL_LOG_TAG, ROLLBACK_LOG_TAG,
-    BLOCK_INVOKE_TIMEOUT_S
-)
->>>>>>> eefc37cd
 from .iconscore.icon_pre_validator import IconPreValidator
 from .iconscore.icon_score_context import IconScoreContext, IconScoreFuncType, IconScoreContextFactory
 from .iconscore.icon_score_context import IconScoreContextType
@@ -77,6 +69,7 @@
 from .iiss.reward_calc.storage import IissDBNameRefactor
 from .iiss.reward_calc.storage import RewardCalcDBInfo
 from .inner_call import inner_call
+from .inv import INVEngine, INVStorage
 from .meta import MetaDBStorage
 from .precommit_data_manager import PrecommitData, PrecommitDataManager
 from .prep import PRepEngine, PRepStorage
@@ -448,7 +441,7 @@
                 # a leader can broadcast a block candidate to validators in a specific period.
                 if is_block_editable and not self._continue_to_invoke(tx_request, tx_timer):
                     Logger.info(
-                        tag=self.TAG,
+                        tag=_TAG,
                         msg=f"Stop to invoke remaining transactions: {index} / {len(tx_requests)}")
                     break
 
@@ -959,7 +952,6 @@
 
         :param request:
         :param context:
-        :param step_limit:
         """
         method: str = request['method']
         params: dict = request['params']
@@ -1154,10 +1146,11 @@
         """
         return context.storage.icx.get_total_supply(context)
 
-    def _handle_icx_call(self,
+    @classmethod
+    def _handle_icx_call(cls,
                          context: 'IconScoreContext',
                          params: dict) -> object:
-        """Handles an icx_call jsonrpc request
+        """Handles an icx_call json-rpc request
 
         State change is possible in icx_call message
 
@@ -2061,10 +2054,7 @@
                 start_block_height=metadata.block_height + 1,
                 end_block_height=metadata.last_block.height - 1)
 
-<<<<<<< HEAD
         Logger.debug(tag=_TAG, msg="_finish_to_recover_rollback() end")
-=======
-        Logger.debug(tag=self.TAG, msg="_finish_to_recover_rollback() end")
 
     def _set_block_invoke_timeout(self, conf: Dict[str, Union[str, int]]):
         try:
@@ -2074,7 +2064,7 @@
         except:
             pass
 
-        Logger.info(tag=self.TAG, msg=f"{ConfigKey.BLOCK_INVOKE_TIMEOUT}: {self._block_invoke_timeout_s}")
+        Logger.info(tag=_TAG, msg=f"{ConfigKey.BLOCK_INVOKE_TIMEOUT}: {self._block_invoke_timeout_s}")
 
     def _continue_to_invoke(self, tx_request: Dict, tx_timer: 'Timer') -> bool:
         """If this is a block created by a leader,
@@ -2090,12 +2080,11 @@
         if to and to.is_contract:
             if tx_timer.duration >= self._block_invoke_timeout_s:
                 Logger.info(
-                    tag=self.TAG,
+                    tag=_TAG,
                     msg=f"Stop transaction invoking: "
                         f"duration={tx_timer.duration} "
                         f"block_invoke_timeout={self._block_invoke_timeout_s}"
                 )
                 return False
 
-        return True
->>>>>>> eefc37cd
+        return True
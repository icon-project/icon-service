# -*- coding: utf-8 -*-
# Copyright 2018 ICON Foundation
#
# Licensed under the Apache License, Version 2.0 (the "License");
# you may not use this file except in compliance with the License.
# You may obtain a copy of the License at
#
# http://www.apache.org/licenses/LICENSE-2.0
#
# Unless required by applicable law or agreed to in writing, software
# distributed under the License is distributed on an "AS IS" BASIS,
# WITHOUT WARRANTIES OR CONDITIONS OF ANY KIND, either express or implied.
# See the License for the specific language governing permissions and
# limitations under the License.

import os
from typing import TYPE_CHECKING, List, Any, Optional

from iconcommons.logger import Logger

from .base.address import Address, generate_score_address, generate_score_address_for_tbears, TREASURY_ADDRESS
from .base.address import ZERO_SCORE_ADDRESS, GOVERNANCE_SCORE_ADDRESS
from .base.block import Block
from .base.exception import ExceptionCode, IconServiceBaseException, ScoreNotFoundException, \
    AccessDeniedException, IconScoreException, InvalidParamsException
from .base.message import Message
from .base.transaction import Transaction
from .database.batch import BlockBatch, TransactionBatch
from .database.factory import ContextDatabaseFactory
from .deploy.icon_builtin_score_loader import IconBuiltinScoreLoader
from .deploy.icon_score_deploy_engine import IconScoreDeployEngine
from .deploy.icon_score_deploy_storage import IconScoreDeployStorage
from .icon_constant import ICON_DEX_DB_NAME, ICON_SERVICE_LOG_TAG, IconServiceFlag, ConfigKey, \
    IISS_METHOD_TABLE, PREP_METHOD_TABLE, NEW_METHPD_TABLE, REVISION_3, REVISION_4, REVISION_5, \
    ICX_ISSUE_TRANSACTION_INDEX
from .iconscore.icon_pre_validator import IconPreValidator
from .iconscore.icon_score_class_loader import IconScoreClassLoader
from .iconscore.icon_score_context import IconScoreContext, IconScoreFuncType, ContextContainer
from .iconscore.icon_score_context import IconScoreContextType
from .iconscore.icon_score_context_util import IconScoreContextUtil
from .iconscore.icon_score_engine import IconScoreEngine
from .iconscore.icon_score_event_log import EventLog
from .iconscore.icon_score_event_log import EventLogEmitter
from .iconscore.icon_score_mapper import IconScoreMapper
from .iconscore.icon_score_result import TransactionResult
from .iconscore.icon_score_step import IconScoreStepCounterFactory, StepType, get_input_data_size, \
    get_deploy_content_size
from .iconscore.icon_score_trace import Trace, TraceType
from .icx.icx_engine import IcxEngine
from .icx.icx_issue_engine import IcxIssueEngine
from .icx.icx_storage import IcxStorage
from .icx.issue_data_checker import IssueDataValidator
from .iiss.engine import Engine as IISSEngine
from .precommit_data_manager import PrecommitData, PrecommitDataManager, PrecommitFlag
<<<<<<< HEAD
from .prep.candidate_batch import CandidateBatch
from .prep.candidate_engine import CandidateEngine
=======
from .prep.prep_candidate_batch import PRepCandidateBatch
from .prep.prep_candidate_engine import PRepCandidateEngine
>>>>>>> 35473708
from .utils import sha3_256, int_to_bytes, is_flags_on
from .utils import to_camel_case
from .utils.bloom import BloomFilter

if TYPE_CHECKING:
    from .iconscore.icon_score_event_log import EventLog
    from .builtin_scores.governance.governance import Governance
    from iconcommons.icon_config import IconConfig


class IconServiceEngine(ContextContainer):
    """The entry of all icon service related components

    It MUST NOT have any loopchain dependencies.
    It is contained in IconInnerService.
    """

    def __init__(self) -> None:
        """Constructor

        """
        self._conf = None
        self._icx_context_db = None
        self._icx_storage = None
        self._icx_engine = None
        self._icon_score_deploy_engine = None
        self._step_counter_factory = None
        self._icon_pre_validator = None
        self._iiss_engine: 'IISSEngine' = None
<<<<<<< HEAD
        self._prep_candidate_engine: 'CandidateEngine' = None
=======
        self._prep_candidate_engine: 'PRepCandidateEngine' = None
>>>>>>> 35473708
        self._icx_issue_engine: 'IcxIssueEngine' = None

        # JSON-RPC handlers
        self._handlers = {
            'icx_getBalance': self._handle_icx_get_balance,
            'icx_getTotalSupply': self._handle_icx_get_total_supply,
            'icx_call': self._handle_icx_call,
            'icx_sendTransaction': self._handle_icx_send_transaction,
            'debug_estimateStep': self._handle_estimate_step,
            'icx_getScoreApi': self._handle_icx_get_score_api,
            'ise_getStatus': self._handle_ise_get_status,
            'iiss_get_issue_info': self._handle_iiss_get_issue_info
        }

        self._precommit_data_manager = PrecommitDataManager()

    def open(self, conf: 'IconConfig') -> None:
        """Get necessary parameters and initialize diverse objects

        :param conf:
        """

        self._conf = conf
        service_config_flag = self._make_service_flag(self._conf[ConfigKey.SERVICE])
        score_root_path: str = self._conf[ConfigKey.SCORE_ROOT_PATH].rstrip('/')
        score_root_path: str = os.path.abspath(score_root_path)
        state_db_root_path: str = self._conf[ConfigKey.STATE_DB_ROOT_PATH].rstrip('/')
        iiss_db_root_path: str = self._conf[ConfigKey.IISS_DB_ROOT_PATH].rstrip('/')
        iiss_db_root_path: str = os.path.abspath(iiss_db_root_path)
        conf[ConfigKey.IISS_DB_ROOT_PATH] = iiss_db_root_path

        os.makedirs(score_root_path, exist_ok=True)
        os.makedirs(state_db_root_path, exist_ok=True)
        os.makedirs(iiss_db_root_path, exist_ok=True)

        # Share one context db with all SCOREs
        ContextDatabaseFactory.open(
            state_db_root_path, ContextDatabaseFactory.Mode.SINGLE_DB)

        self._icx_engine = IcxEngine()
        self._icx_issue_engine = IcxIssueEngine()
        self._icon_score_deploy_engine = IconScoreDeployEngine()

        self._icx_context_db = ContextDatabaseFactory.create_by_name(ICON_DEX_DB_NAME)
        self._icx_storage = IcxStorage(self._icx_context_db)
        icon_score_deploy_storage = IconScoreDeployStorage(self._icx_context_db)

        self._step_counter_factory = IconScoreStepCounterFactory()
        self._icon_pre_validator = \
            IconPreValidator(self._icx_engine, icon_score_deploy_storage)

        self._iiss_engine = IISSEngine()
<<<<<<< HEAD
        self._prep_candidate_engine: 'CandidateEngine' = CandidateEngine()
=======
        self._prep_candidate_engine: 'PRepCandidateEngine' = PRepCandidateEngine()
>>>>>>> 35473708

        IconScoreClassLoader.init(score_root_path)
        IconScoreContext.score_root_path = score_root_path
        IconScoreContext.icx_engine = self._icx_engine
        IconScoreContext.icon_score_mapper = IconScoreMapper(is_threadsafe=True)
        IconScoreContext.icon_score_deploy_engine = self._icon_score_deploy_engine
        IconScoreContext.icon_service_flag = service_config_flag
        IconScoreContext.legacy_tbears_mode = self._conf.get(ConfigKey.TBEARS_MODE, False)
        IconScoreContext.iiss_engine: 'IISSEngine' = self._iiss_engine
<<<<<<< HEAD
        IconScoreContext.prep_candidate_engine: 'CandidateEngine' = self._prep_candidate_engine
=======
        IconScoreContext.prep_candidate_engine: 'PRepCandidateEngine' = self._prep_candidate_engine
>>>>>>> 35473708

        self._icx_engine.open(self._icx_storage)
        self._icx_issue_engine.open(self._icx_storage)
        self._icon_score_deploy_engine.open(icon_score_deploy_storage)

        context = IconScoreContext(IconScoreContextType.DIRECT)
        IISSEngine.icx_storage: 'IcxStorage' = self._icx_storage
        self._iiss_engine.open(context, conf, self._icx_context_db)

        CandidateEngine.icx_storage: 'IcxStorage' = self._icx_storage
        self._prep_candidate_engine.open(context, conf, self._icx_context_db)

        self._precommit_data_manager.last_block = self._icx_storage.last_block

        self._load_builtin_scores()
        self._init_global_value_by_governance_score()
        self._load_prep_candidate()

    @staticmethod
    def _make_service_flag(flag_table: dict) -> int:
        make_flag = 0
        for flag in IconServiceFlag:
            flag_name = to_camel_case(flag.name.lower())
            is_enable = flag_table.get(flag_name, False)
            if is_enable:
                make_flag |= flag
        return make_flag

    def _load_builtin_scores(self):
        context = IconScoreContext(IconScoreContextType.DIRECT)
        context.block = self._get_last_block()
        try:
            self._push_context(context)
            IconBuiltinScoreLoader.load_builtin_scores(
                context, self._conf[ConfigKey.BUILTIN_SCORE_OWNER])
        finally:
            self._pop_context()

    def _load_prep_candidate(self):
        context = IconScoreContext(IconScoreContextType.DIRECT)
        context.block = self._get_last_block()
        self._prep_candidate_engine.load_prep_candidates(context, self._icx_storage)

    def _init_global_value_by_governance_score(self):
        """Initialize step_counter_factory with parameters
        managed by governance SCORE

        :return:
        """
        context = IconScoreContext(IconScoreContextType.QUERY)
        context.block = self._get_last_block()
        # Clarifies this context does not count steps
        context.step_counter = None

        try:
            self._push_context(context)
            # Gets the governance SCORE
            governance_score = self._get_governance_score(context)

            step_price = self._get_step_price_from_governance(context, governance_score)
            step_costs = self._get_step_costs_from_governance(governance_score)
            max_step_limits = self._get_step_max_limits_from_governance(governance_score)

            # Keep properties into the counter factory
            self._step_counter_factory.set_step_properties(
                step_price, step_costs, max_step_limits)

        finally:
            self._pop_context()

    def _set_revision_to_context(self, context: 'IconScoreContext') -> bool:
        try:
            self._push_context(context)
            governance_score = self._get_governance_score(context)
            if hasattr(governance_score, 'revision_code'):
                before_revision: int = context.revision
                revision: int = governance_score.revision_code
                if before_revision != revision:
                    context.revision = revision
                    return True
                else:
                    return False
        finally:
            self._pop_context()

    @staticmethod
    def _get_governance_score(context) -> 'Governance':
        governance_score: 'Governance' = IconScoreContextUtil.get_icon_score(
            context, GOVERNANCE_SCORE_ADDRESS)
        if governance_score is None:
            raise ScoreNotFoundException('Governance SCORE not found')
        return governance_score

    @staticmethod
    def _get_step_price_from_governance(context: 'IconScoreContext', governance) -> int:
        step_price = 0
        # Gets the step price if the fee flag is on
        if IconScoreContextUtil.is_service_flag_on(context, IconServiceFlag.FEE):
            step_price = governance.getStepPrice()

        return step_price

    @staticmethod
    def _get_step_costs_from_governance(governance) -> dict:
        step_costs = {}
        # Gets the step costs
        for key, value in governance.getStepCosts().items():
            try:
                step_costs[StepType(key)] = value
            except ValueError:
                # Pass the unknown step type
                pass

        return step_costs

    @staticmethod
    def _get_step_max_limits_from_governance(governance) -> dict:
        # Gets the max step limit
        return {IconScoreContextType.INVOKE: governance.getMaxStepLimit("invoke"),
                IconScoreContextType.QUERY: governance.getMaxStepLimit("query")}

    def _validate_deployer_whitelist(
            self, context: 'IconScoreContext', params: dict):
        data_type = params.get('dataType')

        if data_type != 'deploy':
            return

        _from: 'Address' = params.get('from')
        if _from is None:
            return

        try:
            self._push_context(context)
            # Gets the governance SCORE
            governance_score = self._get_governance_score(context)

            if not governance_score.isDeployer(_from):
                raise AccessDeniedException(f'Invalid deployer: no permission ({_from})')
        finally:
            self._pop_context()

    def close(self) -> None:
        """Free all resources occupied by IconServiceEngine
        including db, memory and so on
        """
        context = IconScoreContext(IconScoreContextType.DIRECT)
        context.block = self._precommit_data_manager.last_block
        try:
            self._push_context(context)
            self._icx_engine.close()
            self._prep_candidate_engine.close()
            self._iiss_engine.close()

            IconScoreContext.icon_score_mapper.close()
            IconScoreContext.icon_score_mapper = None

            IconScoreClassLoader.exit(context.score_root_path)
        finally:
            self._pop_context()
            ContextDatabaseFactory.close()
            self._clear_context()

    # todo: remove None of rev_block_contributors default
    def invoke(self,
               block: 'Block',
               tx_requests: list,
               prev_block_contributors: dict = None) -> tuple:

        """Process transactions in a block sent by loopchain

        :param block:
        :param tx_requests: transactions in a block
        :param prev_block_contributors: previous block contributors
        :return: (TransactionResult[], bytes)
        """
        # If the block has already been processed,
        # return the result from PrecommitDataManager
        precommit_data: 'PrecommitData' = self._precommit_data_manager.get(block.hash)
        if precommit_data is not None:
            Logger.info(
                f'The result of block(0x{block.hash.hex()} already exists',
                ICON_SERVICE_LOG_TAG)
            return precommit_data.block_result, precommit_data.state_root_hash

        # Check for block validation before invoke
        self._precommit_data_manager.validate_block_to_invoke(block)

        context = IconScoreContext(IconScoreContextType.INVOKE)
        context.step_counter = self._step_counter_factory.create(IconScoreContextType.INVOKE)
        context.block = block
        context.block_batch = BlockBatch(Block.from_block(block))
        context.tx_batch = TransactionBatch()
        context.new_icon_score_mapper = IconScoreMapper()
        context.prep_candidate_tx_batch = CandidateBatch()
        context.prep_candidate_block_batch = CandidateBatch()
        self._set_revision_to_context(context)
        block_result = []
        precommit_flag = PrecommitFlag.NONE

        if block.height == 0:
            # Assume that there is only one tx in genesis_block
            tx_result = self._invoke_genesis(context, tx_requests[0], 0)
            block_result.append(tx_result)
            context.block_batch.update(context.tx_batch)
            context.tx_batch.clear()
        else:
            for index, tx_request in enumerate(tx_requests):
                if index == ICX_ISSUE_TRANSACTION_INDEX and context.revision >= REVISION_5:
                    if not tx_request['params'].get('dataType') == "issue":
                        raise IconServiceBaseException("invalid block. first transaction must be issue transaction")
                    tx_result = self._invoke_issue_request(context, tx_request)
                else:
                    tx_result = self._invoke_request(context, tx_request, index)

                block_result.append(tx_result)
                context.update_batch()

                precommit_flag = self._update_revision_if_necessary(precommit_flag, context, tx_result)
                precommit_flag = self._generate_precommit_flag(precommit_flag, tx_result)
                self._update_step_properties_if_necessary(context, precommit_flag)

        # Save precommit data
        # It will be written to levelDB on commit
        precommit_data = PrecommitData(
            context.block_batch,
            block_result,
            context.rc_block_batch,
            context.prep_candidate_block_batch,
            prev_block_contributors,
            context.new_icon_score_mapper,
            precommit_flag)
        self._precommit_data_manager.push(precommit_data)

        return block_result, precommit_data.state_root_hash

    def _update_revision_if_necessary(self,
                                      flags: 'PrecommitFlag',
                                      context: 'IconScoreContext',
                                      tx_result: 'TransactionResult'):
        """Updates the revision code of given context
        if governance or its state has been updated

        :param context: current context
        :param tx_result: transaction result
        :return:
        """
        if tx_result.to == GOVERNANCE_SCORE_ADDRESS and \
                tx_result.status == TransactionResult.SUCCESS:
            # If the tx is heading for Governance, updates the revision
            if self._set_revision_to_context(context):
                if context.revision == REVISION_5:
                    flags |= PrecommitFlag.GENESIS_IISS_CALC
        return flags

    @staticmethod
    def _generate_precommit_flag(flags: 'PrecommitFlag', tx_result: 'TransactionResult') -> 'PrecommitFlag':
        """
        Generates pre-commit flag related in STEP properties from the transaction result

        :param tx_result: transaction result
        :return: pre-commit flag related in STEP properties
        """

        if tx_result.to == GOVERNANCE_SCORE_ADDRESS and \
                tx_result.status == TransactionResult.SUCCESS:
            flags |= PrecommitFlag.STEP_ALL_CHANGED
        return flags

    def _update_step_properties_if_necessary(self, context, precommit_flag):
        """
        Updates step properties to the step counter if the pre-commit flag is set

        :param context: current context
        :param precommit_flag: pre-commit flag
        """
        if precommit_flag & PrecommitFlag.STEP_ALL_CHANGED == PrecommitFlag.NONE:
            return

        try:
            self._push_context(context)
            governance_score = self._get_governance_score(context)

            step_price: int = self._get_step_price_from_governance(context, governance_score)
            context.step_counter.set_step_price(step_price)

            step_costs: dict = self._get_step_costs_from_governance(governance_score)
            context.step_counter.set_step_costs(step_costs)

            max_step_limits: dict = self._get_step_max_limits_from_governance(governance_score)
            context.step_counter.set_max_step_limit(max_step_limits.get(context.type, 0))
        finally:
            self._pop_context()

    @staticmethod
    def _is_genesis_block(
            tx_index: int, block_height: int, tx_params: dict) -> bool:

        return block_height == 0 \
               and tx_index == 0 \
               and 'genesisData' in tx_params

    def _invoke_genesis(self,
                        context: 'IconScoreContext',
                        tx_params: dict,
                        index: int) -> 'TransactionResult':

        params = tx_params['params']
        context.tx = Transaction(tx_hash=params['txHash'],
                                 index=index,
                                 origin=None,
                                 timestamp=context.block.timestamp,
                                 nonce=params.get('nonce', None))

        tx_result = TransactionResult(context.tx, context.block)

        try:
            genesis_data = tx_params['genesisData']
            accounts = genesis_data['accounts']

            self._icx_engine.put_genesis_accounts(context, accounts)

            tx_result.status = TransactionResult.SUCCESS

        except BaseException as e:
            tx_result.failure = self._get_failure_from_exception(e)

        return tx_result

    def _process_issue_transaction(self,
                                   context: 'IconScoreContext',
                                   issue_data_in_tx: dict,
                                   issue_data_in_db: dict):

        tx_result = TransactionResult(context.tx, context.block)
        # todo: treasury address should be assigned when icon service open.
        tx_result.to = TREASURY_ADDRESS
        try:
            self._icx_issue_engine.iiss_issue(context,
                                              TREASURY_ADDRESS,
                                              issue_data_in_tx,
                                              issue_data_in_db)

            tx_result.status = TransactionResult.SUCCESS
        except IconServiceBaseException as tx_failure_exception:
            tx_result.failure = self._get_failure_from_exception(tx_failure_exception)
            # todo: consider about trace (if need)
            trace = self._get_trace_from_exception(ZERO_SCORE_ADDRESS, tx_failure_exception)
            context.traces.append(trace)
            context.event_logs.clear()
        finally:
            tx_result.event_logs = context.event_logs
            tx_result.logs_bloom = self._generate_logs_bloom(context.event_logs)
            tx_result.traces = context.traces

            return tx_result

    def _invoke_issue_request(self,
                              context: 'IconScoreContext',
                              request: dict) -> 'TransactionResult':
        issue_data_in_tx = request['params']['data']
        issue_data_in_db: dict = self._iiss_engine.create_icx_issue_info(context)
        IssueDataValidator.validate_iiss_issue_data_format(issue_data_in_tx, issue_data_in_db)

        context.tx = Transaction(tx_hash=request['params']['txHash'],
                                 index=ICX_ISSUE_TRANSACTION_INDEX,
                                 origin=None,
                                 timestamp=context.block.timestamp,
                                 nonce=None)

        context.event_logs: List['EventLog'] = []
        context.traces: List['Trace'] = []
        context.msg_stack.clear()
        context.event_log_stack.clear()

        # todo: get issue related data from iiss engine
        tx_result = self._process_issue_transaction(context,
                                                    issue_data_in_tx,
                                                    issue_data_in_db)
        return tx_result

    def _invoke_request(self,
                        context: 'IconScoreContext',
                        request: dict,
                        index: int) -> 'TransactionResult':
        """Invoke a transaction request

        :param context:
        :param request:
        :param index:
        :return:
        """

        method = request['method']
        params = request['params']

        from_ = params['from']
        to = params['to']

        # If the request is V2 the stepLimit field is not there,
        # so fills it as the max step limit to proceed the transaction.
        step_limit: int = params.get('stepLimit', context.step_counter.max_step_limit)

        context.tx = Transaction(tx_hash=params['txHash'],
                                 index=index,
                                 origin=from_,
                                 timestamp=params.get('timestamp', context.block.timestamp),
                                 nonce=params.get('nonce', None))

        context.msg = Message(sender=from_, value=params.get('value', 0))
        context.current_address = to
        context.event_logs: List['EventLog'] = []
        context.traces: List['Trace'] = []
        context.step_counter.reset(step_limit)
        context.msg_stack.clear()
        context.event_log_stack.clear()

        return self._call(context, method, params)

    def _estimate_step_by_request(self, request, context) -> int:
        """Calculates simply and estimates step with request data.

        :param request:
        :param context:
        """
        params: dict = request['params']
        data_type: str = params.get('dataType')
        data: dict = params.get('data')
        to: Address = params['to']

        context.step_counter.apply_step(StepType.DEFAULT, 1)

        input_size = get_input_data_size(context.revision, data)
        context.step_counter.apply_step(StepType.INPUT, input_size)

        if data_type == "deploy":
            content_size = get_deploy_content_size(context.revision, data.get('content', None))
            context.step_counter.apply_step(StepType.CONTRACT_SET, content_size)
            # When installing SCORE.
            if to == ZERO_SCORE_ADDRESS:
                context.step_counter.apply_step(StepType.CONTRACT_CREATE, 1)
            # When updating SCORE.
            else:
                context.step_counter.apply_step(StepType.CONTRACT_UPDATE, 1)

        return context.step_counter.step_used

    def _estimate_step_by_execution(self, request, context, step_limit) -> int:
        """Processes the transaction and estimates step.

        :param request:
        :param context:
        :param step_limit:
        """
        method: str = request['method']
        params: dict = request['params']

        from_: Address = params['from']
        to: Address = params['to']

        last_block: 'Block' = self._get_last_block()
        timestamp = params.get('timestamp', last_block.timestamp)
        context.tx = Transaction(tx_hash=sha3_256(int_to_bytes(timestamp)),
                                 index=0,
                                 origin=from_,
                                 timestamp=timestamp,
                                 nonce=params.get('nonce', None))
        context.msg = Message(sender=from_, value=params.get('value', 0))
        context.current_address = to
        context.event_logs: List['EventLog'] = []
        context.traces: List['Trace'] = []

        # Deposits virtual ICXs to the sender to prevent validation error due to 'out of balance'.
        account = self._icx_storage.get_account(context, from_)
        account.deposit(step_limit * context.step_counter.step_price + params.get('value', 0))
        self._icx_storage.put_account(context, account)
        return self._call(context, method, params)

    def estimate_step(self, request: dict) -> int:
        """
        Estimates the amount of step to process a specific transaction.

        [Specific information of each step]
        1. Transfer coin
            1) When the destination is EOA: Default
            2) when the destination is SCORE: process and estimate steps without commit
        2. Deploy
            1) Installing SCORE: Default + INPUT + CONTRACT_CREATE + CONTRACT_SET
            2) Update SCORE: Default + INPUT + CONTRACT_UPDATE + CONTRACT_SET
        3. Call
            - process and estimate steps without commit
        4. Message
            1) When the destination is EOA: Default + INPUT
            2) when the destination is SCORE: process and estimate steps without commit

        :return: The amount of step
        """
        context = IconScoreContext(IconScoreContextType.ESTIMATION)
        context.step_counter = self._step_counter_factory.create(IconScoreContextType.INVOKE)
        context.block = self._get_last_block()
        context.block_batch = BlockBatch(Block.from_block(context.block))
        context.tx_batch = TransactionBatch()
        context.new_icon_score_mapper = IconScoreMapper()
        self._set_revision_to_context(context)
        # Fills the step_limit as the max step limit to proceed the transaction.
        step_limit: int = context.step_counter.max_step_limit
        context.step_counter.reset(step_limit)

        params: dict = request['params']
        data_type: str = params.get('dataType')
        to: Address = params['to']

        if data_type == "deploy" or not to.is_contract:
            # Calculates simply and estimates step with request data.
            return self._estimate_step_by_request(request, context)
        else:
            # Processes the transaction and estimates step.
            return self._estimate_step_by_execution(request, context, step_limit)

    def query(self, method: str, params: dict) -> Any:
        """Process a query message call from outside

        State change is not allowed in a query message call

        * icx_getBalance
        * icx_getTotalSupply
        * icx_call

        :param method:
        :param params:
        :return: the result of query
        """
        context = IconScoreContext(IconScoreContextType.QUERY)
        context.block = self._get_last_block()
        context.step_counter = self._step_counter_factory.create(IconScoreContextType.QUERY)
        self._set_revision_to_context(context)
        step_limit: int = context.step_counter.max_step_limit

        if params:
            from_: 'Address' = params.get('from', None)
            context.msg = Message(sender=from_)
            step_limit: int = params.get('stepLimit', step_limit)

        context.traces: List['Trace'] = []
        context.step_counter.reset(step_limit)

        ret = self._call(context, method, params)
        return ret

    def validate_transaction(self, request: dict) -> None:
        """Validate JSON-RPC transaction request
        before putting it into transaction pool

        JSON Schema validator checks basic JSON-RPC request syntax
        on JSON-RPC Server
        IconPreValidator focuses on business logic and semantic problems

        :param request: JSON-RPC request
            values in request have already been converted to original format
            in IconInnerService
        :return:
        """
        assert self._get_context_stack_size() == 0

        method = request['method']
        assert method in ('icx_sendTransaction', 'debug_estimateStep')
        assert 'params' in request

        params: dict = request['params']
        to: 'Address' = params.get('to')

        context = IconScoreContext(IconScoreContextType.QUERY)
        context.block = self._get_last_block()
        context.step_counter = self._step_counter_factory.create(IconScoreContextType.QUERY)
        self._set_revision_to_context(context)

        try:
            self._push_context(context)

            step_price: int = context.step_counter.step_price
            minimum_step: int = self._step_counter_factory.get_step_cost(StepType.DEFAULT)

            if 'data' in params:
                # minimum_step is the sum of
                # default STEP cost and input STEP costs if data field exists
                data = params['data']
                input_size = get_input_data_size(context.revision, data)
                minimum_step += input_size * self._step_counter_factory.get_step_cost(StepType.INPUT)

            self._icon_pre_validator.execute(context, params, step_price, minimum_step)

            IconScoreContextUtil.validate_score_blacklist(context, to)
            if IconScoreContextUtil.is_service_flag_on(context, IconServiceFlag.DEPLOYER_WHITE_LIST):
                self._validate_deployer_whitelist(context, params)
        finally:
            self._pop_context()

    def _call(self,
              context: 'IconScoreContext',
              method: str,
              params: dict) -> Any:
        """Call invoke and query requests in jsonrpc format

        This method is designed to be called in icon_outer_service.py.
        We assume that
        all param values have already been converted to the proper types.
        (types: Address, int, str, bool, bytes and array)

        invoke: Changes states of icon scores or icx
        query: query states of icon scores or icx without state changing

        :param context:
        :param method: 'icx_sendTransaction' only
        :param params: params in jsonrpc message
        :return:
            icx_sendTransaction: (bool) True(success) or False(failure)
            icx_getBalance, icx_getTotalSupply, icx_call:
                (dict) result or error object in jsonrpc response
        """
        assert self._get_context_stack_size() == 0

        try:
            self._push_context(context)

            handler = self._handlers[method]
            ret = handler(context, params)
        finally:
            self._pop_context()

        return ret

    def _handle_icx_get_balance(self,
                                context: 'IconScoreContext',
                                params: dict) -> int:
        """Returns the icx balance of the given address

        :param context:
        :param params:
        :return: icx balance in loop
        """
        address = params['address']
        return self._icx_engine.get_balance(context, address)

    def _handle_icx_get_total_supply(self,
                                     context: 'IconScoreContext',
                                     params: dict) -> int:
        """Returns the amount of icx total supply

        :param context:
        :return: icx amount in loop (1 icx == 1e18 loop)
        """
        return self._icx_engine.get_total_supply(context)

    def _handle_icx_call(self,
                         context: 'IconScoreContext',
                         params: dict) -> object:
        """Handles an icx_call jsonrpc request

        State change is possible in icx_call message

        :param params:
        :return:
        """

        if self._check_new_process(params):
            if context.revision < REVISION_4:
                raise InvalidParamsException(f"Method Not Found")

            data: dict = params['data']
            if self._check_iiss_process(params):
                return self._iiss_engine.query(context, data)
            elif self._check_prep_process(params):
                return self._prep_candidate_engine.query(context, data)
            else:
                raise InvalidParamsException("Invalid Method")
        else:
            icon_score_address: Address = params['to']
            data_type = params.get('dataType', None)
            data = params.get('data', None)

            context.step_counter.apply_step(StepType.CONTRACT_CALL, 1)
            return IconScoreEngine.query(context,
                                         icon_score_address,
                                         data_type,
                                         data)

    def _handle_icx_send_transaction(self,
                                     context: 'IconScoreContext',
                                     params: dict) -> 'TransactionResult':
        """icx_sendTransaction message handler

        * EOA to EOA
        * EOA to SCORE

        :param params: JSON-RPC params
        :return: return value of an IconScoreBase method
            None is allowed
        """
        tx_result = TransactionResult(context.tx, context.block)

        try:
            tx_result.to = params['to']

            # process the transaction
            self._process_transaction(context, params, tx_result)
            tx_result.status = TransactionResult.SUCCESS
        except BaseException as e:
            tx_result.failure = self._get_failure_from_exception(e)
            trace = self._get_trace_from_exception(context.current_address, e)
            context.clear_batch()
            context.traces.append(trace)
            context.event_logs.clear()
        finally:
            # Revert func_type to IconScoreFuncType.WRITABLE
            # to avoid DatabaseException in self._charge_transaction_fee()
            context.func_type = IconScoreFuncType.WRITABLE

            # Charge a fee to from account
            final_step_used, final_step_price = \
                self._charge_transaction_fee(
                    context,
                    params,
                    tx_result.status,
                    context.step_counter.step_used)

            # Finalize tx_result
            context.cumulative_step_used += final_step_used
            tx_result.step_used = final_step_used
            tx_result.step_price = final_step_price
            tx_result.cumulative_step_used = context.cumulative_step_used
            tx_result.event_logs = context.event_logs
            tx_result.logs_bloom = self._generate_logs_bloom(context.event_logs)
            tx_result.traces = context.traces

        return tx_result

    def _handle_estimate_step(self,
                              context: 'IconScoreContext',
                              params: dict) -> int:
        """
        Handles estimate step by execution of tx

        :param context: context
        :param params: parameters of tx
        :return: estimated steps
        """
        tx_result: 'TransactionResult' = TransactionResult(context.tx, context.block)
        self._process_transaction(context, params, tx_result)

        return context.step_counter.step_used

    def _process_transaction(self,
                             context: 'IconScoreContext',
                             params: dict,
                             tx_result: 'TransactionResult') -> None:
        """
        Processes the transaction

        :param params: JSON-RPC params
        """

        # Every send_transaction are calculated DEFAULT STEP at first
        context.step_counter.apply_step(StepType.DEFAULT, 1)
        input_size = get_input_data_size(context.revision, params.get('data', None))
        context.step_counter.apply_step(StepType.INPUT, input_size)

        # TODO Branch IISS Engine
        if self._check_new_process(params):

            if context.revision < REVISION_4:
                raise InvalidParamsException(f"Method Not Found")

            self._process_new_transaction(context, params, tx_result)
        else:
            self._process_icx_transaction(context, params, tx_result)

    @staticmethod
    def _check_new_process(params: dict) -> bool:
        """Check if data in params is related to IISS

        :param params: tx params
        :return: True(IISS tx), False(None IISS tx)
        """

        to: Optional['Address'] = params.get('to')
        if to != ZERO_SCORE_ADDRESS:
            return False

        data_type: Optional[str] = params.get('dataType')
        if data_type != 'call':
            return False

        data: Optional[dict] = params.get('data')
        if data is None or not isinstance(data, dict):
            return False

        method_name: Optional[str] = data.get("method")
        return method_name in NEW_METHPD_TABLE

    @staticmethod
    def _check_iiss_process(params: dict) -> bool:
        data: Optional[dict] = params.get('data')
        method_name: Optional[str] = data.get("method")
        return method_name in IISS_METHOD_TABLE

    @staticmethod
    def _check_prep_process(params: dict) -> bool:
        data: Optional[dict] = params.get('data')
        method_name: Optional[str] = data.get("method")
        return method_name in PREP_METHOD_TABLE

    def _process_icx_transaction(self,
                                 context: 'IconScoreContext',
                                 params: dict,
                                 tx_result: 'TransactionResult') -> None:
        """
        Processes the icx transaction

        :param params: JSON-RPC params
        :return: SCORE address if 'deploy' command. otherwise None
        """

        to: Address = params['to']

        # Checks the balance only on the invoke context(skip estimate context)
        if context.type == IconScoreContextType.INVOKE:

            if context.revision >= REVISION_3:
                # Check if from account can charge a tx fee
                self._icon_pre_validator.execute_to_check_out_of_balance(
                    context,
                    params,
                    step_price=context.step_counter.step_price)
            else:
                tmp_context: 'IconScoreContext' = IconScoreContext(IconScoreContextType.QUERY)
                tmp_context.block = self._get_last_block()
                # Check if from account can charge a tx fee
                self._icon_pre_validator.execute_to_check_out_of_balance(
                    tmp_context,
                    params,
                    step_price=context.step_counter.step_price)

        self._transfer_coin(context, params)

        if to.is_contract:
            tx_result.score_address = self._handle_score_invoke(context, to, params)

    def _process_new_transaction(self,
                                 context: 'IconScoreContext',
                                 params: dict,
                                 tx_result: 'TransactionResult') -> None:
        """
        Processes the iiss transaction

        :param params: JSON-RPC params
        """

        to: Address = params['to']
        value: int = params['value']
        data: dict = params['data']

        assert to == ZERO_SCORE_ADDRESS, "Invalid to Address"

        if value > 0:
            raise InvalidParamsException(f'invalid params: value{value}')

        # Check if from account can charge a tx fee
        self._icon_pre_validator.execute_to_check_out_of_balance(
            context,
            params,
            step_price=context.step_counter.step_price)

        if self._check_iiss_process(params):
            self._iiss_engine.invoke(context, data, tx_result)
        elif self._check_prep_process(params):
            self._prep_candidate_engine.invoke(context, data, tx_result)
        else:
            raise InvalidParamsException("invalid method")

    def _transfer_coin(self,
                       context: 'IconScoreContext',
                       params: dict) -> None:
        """Transfer coin between EOA and EOA based on protocol v2
        JSON-RPC syntax validation has already been complete

        :param context:
        :param params:
        :return:
        """
        from_: 'Address' = params['from']
        to: 'Address' = params['to']
        value: int = params.get('value', 0)

        self._icx_engine.transfer(context, from_, to, value)

    def _charge_transaction_fee(self,
                                context: 'IconScoreContext',
                                params: dict,
                                status: int,
                                step_used: int) -> (int, int):
        """Charge a fee to from account
        Because it is on finalizing a transaction,
        this method MUST NOT throw any exceptions

        Assume that from account can charge a failed tx fee

        :param params:
        :param status: 1: SUCCESS, 0: FAILURE
        :return: final step_used, step_price
        """
        version: int = params.get('version', 2)
        from_: 'Address' = params['from']

        step_price = context.step_counter.step_price

        if version < 3:
            # Support coin transfer based on protocol v2
            # 0.01 icx == 10**16 loop
            # FIXED_FEE(0.01 icx) == step_used(10**6) * step_price(10**10)
            step_used = 10 ** 6

            if status == TransactionResult.FAILURE:
                # protocol v2 does not charge a fee for a failed tx
                step_price = 0
            elif IconScoreContextUtil.is_service_flag_on(context, IconServiceFlag.FEE):
                # 0.01 icx == 10**16 loop
                # FIXED_FEE(0.01 icx) == step_used(10**6) * step_price(10**10)
                step_price = 10 ** 10

        # Charge a fee to from account
        fee: int = step_used * step_price
        try:
            self._icx_engine.charge_fee(context, from_, fee)
        except BaseException as e:
            if hasattr(e, 'message'):
                message = e.message
            else:
                message = str(e)
            Logger.exception(message, ICON_SERVICE_LOG_TAG)
            step_used = 0

        # final step_used and step_price
        return step_used, step_price

    def _handle_score_invoke(self,
                             context: 'IconScoreContext',
                             to: 'Address',
                             params: dict) -> Optional['Address']:
        """Handle score invocation

        :param context:
        :param to: a recipient address
        :param params:
        :return: SCORE address if 'deploy' command. otherwise None
        """
        data_type: str = params.get('dataType')
        data: dict = params.get('data')

        if data_type == 'deploy':
            if to == ZERO_SCORE_ADDRESS:

                # SCORE install
                content_type = data.get('contentType')

                if content_type == 'application/tbears':
                    path: str = data.get('content')
                    score_address = generate_score_address_for_tbears(path)
                else:
                    score_address = generate_score_address(
                        context.tx.origin,
                        context.tx.timestamp,
                        context.tx.nonce)
                    deploy_info = IconScoreContextUtil.get_deploy_info(context, score_address)
                    if deploy_info is not None:
                        raise AccessDeniedException(f'SCORE address already in use: {score_address}')
                context.step_counter.apply_step(StepType.CONTRACT_CREATE, 1)
            else:
                # SCORE update
                score_address = to
                context.step_counter.apply_step(StepType.CONTRACT_UPDATE, 1)

            content_size = get_deploy_content_size(context.revision, data.get('content', None))
            context.step_counter.apply_step(StepType.CONTRACT_SET, content_size)

            self._icon_score_deploy_engine.invoke(
                context=context,
                to=to,
                icon_score_address=score_address,
                data=data)
            return score_address
        else:
            context.step_counter.apply_step(StepType.CONTRACT_CALL, 1)
            IconScoreEngine.invoke(context, to, data_type, data)
            return None

    @staticmethod
    def _get_failure_from_exception(
            e: BaseException) -> TransactionResult.Failure:
        """
        Gets `Failure` from an exception
        :param e: exception
        :return: a Failure
        """

        try:
            if isinstance(e, IconServiceBaseException):
                if e.code >= ExceptionCode.SCORE_ERROR or isinstance(e, IconScoreException):
                    Logger.warning(e.message, ICON_SERVICE_LOG_TAG)
                else:
                    Logger.exception(e.message, ICON_SERVICE_LOG_TAG)

                code = int(e.code)
                message = str(e.message)
            else:
                Logger.exception(e, ICON_SERVICE_LOG_TAG)
                Logger.error(e, ICON_SERVICE_LOG_TAG)

                code: int = ExceptionCode.SYSTEM_ERROR.value
                message = str(e)
        except:
            code: int = ExceptionCode.SYSTEM_ERROR.value
            message = 'Invalid exception: code or message is invalid'

        return TransactionResult.Failure(code, message)

    @staticmethod
    def _get_trace_from_exception(address: 'Address', e: BaseException):
        """
        Gets trace from an exception
        :param address: The SCORE address the exception is thrown
        :param e: exception
        :return: a Trace
        """
        return Trace(
            address,
            TraceType.REVERT if isinstance(e, IconScoreException) else
            TraceType.THROW,
            [e.code, e.message] if isinstance(e, IconServiceBaseException) else
            [ExceptionCode.SYSTEM_ERROR, str(e)]
        )

    @staticmethod
    def _generate_logs_bloom(event_logs: List['EventLog']) -> BloomFilter:
        """
        Generates the bloom data from the event logs
        :param event_logs: The event logs
        :return: Bloom data
        """
        logs_bloom = BloomFilter()

        for event_log in event_logs:
            logs_bloom.add(EventLogEmitter.get_ordered_bytes(0xff, event_log.score_address))
            for i, indexed_item in enumerate(event_log.indexed):
                indexed_bytes = EventLogEmitter.get_ordered_bytes(i, indexed_item)
                logs_bloom.add(indexed_bytes)

        return logs_bloom

    def _handle_icx_get_score_api(self,
                                  context: 'IconScoreContext',
                                  params: dict) -> object:
        """Handles an icx_get_score_api jsonrpc request

        get score api

        :param context:
        :param params:
        :return:
        """
        icon_score_address: Address = params['address']
        return IconScoreEngine.get_score_api(
            context, icon_score_address)

    def _handle_ise_get_status(self, context: 'IconScoreContext', params: dict) -> dict:

        response = dict()
        if not bool(params) or params.get('filter'):
            last_block_status = self._make_last_block_status()
            response['lastBlock'] = last_block_status
        return response

    def _handle_iiss_get_issue_info(self,
                                    context: 'IconScoreContext',
                                    _) -> dict:
        # todo: get issue related info from iiss engine
        if context.revision < REVISION_5:
            iiss_data_for_issue = {"prep": {"value": 0}}
            return iiss_data_for_issue

        iiss_data_for_issue: dict = self._iiss_engine.create_icx_issue_info(context)
        return iiss_data_for_issue

    def _make_last_block_status(self) -> Optional[dict]:
        block = self._get_last_block()
        if block is None:
            block_height = -1
            block_hash = b'\x00' * 32
            timestamp = 0
            prev_block_hash = block_hash
        else:
            block_height = block.height
            block_hash = block.hash
            timestamp = block.timestamp
            prev_block_hash = block.prev_hash

        return {
            'blockHeight': block_height,
            'blockHash': block_hash,
            'timestamp': timestamp,
            'prevBlockHash': prev_block_hash
        }

    @staticmethod
    def _create_invalid_block():
        block_height = -1
        block_hash = b'\x00' * 32
        timestamp = 0
        prev_block_hash = block_hash
        return Block(block_height, block_hash, timestamp, prev_block_hash)

    def commit(self, block: 'Block') -> None:
        """Write updated states in a context.block_batch to StateDB
        when the candidate block has been confirmed
        """
        # Check for block validation before commit
        self._precommit_data_manager.validate_precommit_block(block)

        context = IconScoreContext(IconScoreContextType.DIRECT)

        precommit_data: 'PrecommitData' = \
            self._precommit_data_manager.get(block.hash)
        block_batch = precommit_data.block_batch
        new_icon_score_mapper = precommit_data.score_mapper
        if new_icon_score_mapper:
            context.icon_score_mapper.update(new_icon_score_mapper)

        self._icx_context_db.write_batch(
            context=context, states=block_batch)

        self._icx_storage.put_block_info(context, block_batch.block)
        self._precommit_data_manager.commit(block_batch.block)

        if precommit_data.precommit_flag & PrecommitFlag.STEP_ALL_CHANGED != PrecommitFlag.NONE:
            self._init_global_value_by_governance_score()

        self._prep_candidate_engine.commit(precommit_data.prep_candidate_block_batch)

        if is_flags_on(precommit_data.precommit_flag, PrecommitFlag.GENESIS_IISS_CALC):
            self._iiss_engine.genesis_commit(context, precommit_data)
        else:
            self._iiss_engine.commit(context, precommit_data)

    def rollback(self, block: 'Block') -> None:
        """Throw away a precommit state
        in context.block_batch and IconScoreEngine
        """
        # Check for block validation before rollback
        self._precommit_data_manager.validate_precommit_block(block)
        self._precommit_data_manager.rollback(block)
        self._prep_candidate_engine.rollback()
        self._iiss_engine.rollback()

    def clear_context_stack(self):
        """Clear IconScoreContext stacks
        """
        stack_size: int = self._get_context_stack_size()
        assert stack_size == 0

        if stack_size > 0:
            Logger.error(
                f'IconScoreContext leak is detected: {stack_size}',
                ICON_SERVICE_LOG_TAG)

        self._clear_context()

    def _get_last_block(self) -> Optional['Block']:
        if self._precommit_data_manager:
            return self._precommit_data_manager.last_block

        return None<|MERGE_RESOLUTION|>--- conflicted
+++ resolved
@@ -39,7 +39,6 @@
 from .iconscore.icon_score_context import IconScoreContextType
 from .iconscore.icon_score_context_util import IconScoreContextUtil
 from .iconscore.icon_score_engine import IconScoreEngine
-from .iconscore.icon_score_event_log import EventLog
 from .iconscore.icon_score_event_log import EventLogEmitter
 from .iconscore.icon_score_mapper import IconScoreMapper
 from .iconscore.icon_score_result import TransactionResult
@@ -52,13 +51,8 @@
 from .icx.issue_data_checker import IssueDataValidator
 from .iiss.engine import Engine as IISSEngine
 from .precommit_data_manager import PrecommitData, PrecommitDataManager, PrecommitFlag
-<<<<<<< HEAD
 from .prep.candidate_batch import CandidateBatch
 from .prep.candidate_engine import CandidateEngine
-=======
-from .prep.prep_candidate_batch import PRepCandidateBatch
-from .prep.prep_candidate_engine import PRepCandidateEngine
->>>>>>> 35473708
 from .utils import sha3_256, int_to_bytes, is_flags_on
 from .utils import to_camel_case
 from .utils.bloom import BloomFilter
@@ -88,11 +82,7 @@
         self._step_counter_factory = None
         self._icon_pre_validator = None
         self._iiss_engine: 'IISSEngine' = None
-<<<<<<< HEAD
         self._prep_candidate_engine: 'CandidateEngine' = None
-=======
-        self._prep_candidate_engine: 'PRepCandidateEngine' = None
->>>>>>> 35473708
         self._icx_issue_engine: 'IcxIssueEngine' = None
 
         # JSON-RPC handlers
@@ -145,11 +135,7 @@
             IconPreValidator(self._icx_engine, icon_score_deploy_storage)
 
         self._iiss_engine = IISSEngine()
-<<<<<<< HEAD
         self._prep_candidate_engine: 'CandidateEngine' = CandidateEngine()
-=======
-        self._prep_candidate_engine: 'PRepCandidateEngine' = PRepCandidateEngine()
->>>>>>> 35473708
 
         IconScoreClassLoader.init(score_root_path)
         IconScoreContext.score_root_path = score_root_path
@@ -159,11 +145,7 @@
         IconScoreContext.icon_service_flag = service_config_flag
         IconScoreContext.legacy_tbears_mode = self._conf.get(ConfigKey.TBEARS_MODE, False)
         IconScoreContext.iiss_engine: 'IISSEngine' = self._iiss_engine
-<<<<<<< HEAD
         IconScoreContext.prep_candidate_engine: 'CandidateEngine' = self._prep_candidate_engine
-=======
-        IconScoreContext.prep_candidate_engine: 'PRepCandidateEngine' = self._prep_candidate_engine
->>>>>>> 35473708
 
         self._icx_engine.open(self._icx_storage)
         self._icx_issue_engine.open(self._icx_storage)

# -*- coding: utf-8 -*-
# Copyright 2018 ICON Foundation
#
# Licensed under the Apache License, Version 2.0 (the "License");
# you may not use this file except in compliance with the License.
# You may obtain a copy of the License at
#
# http://www.apache.org/licenses/LICENSE-2.0
#
# Unless required by applicable law or agreed to in writing, software
# distributed under the License is distributed on an "AS IS" BASIS,
# WITHOUT WARRANTIES OR CONDITIONS OF ANY KIND, either express or implied.
# See the License for the specific language governing permissions and
# limitations under the License.


from math import ceil
from os import makedirs

from typing import TYPE_CHECKING, List, Any, Optional

from iconcommons.logger import Logger
from .base.address import Address, generate_score_address, generate_score_address_for_tbears
from .base.address import ZERO_SCORE_ADDRESS, GOVERNANCE_SCORE_ADDRESS
from .base.block import Block
from .base.exception import ExceptionCode, RevertException, ScoreErrorException
from .base.exception import IconServiceBaseException, ServerErrorException
from .base.message import Message
from .base.transaction import Transaction
from .database.batch import BlockBatch, TransactionBatch
from .database.factory import ContextDatabaseFactory
from .deploy.icon_builtin_score_loader import IconBuiltinScoreLoader
from .deploy.icon_score_deploy_engine import IconScoreDeployEngine
from .deploy.icon_score_deploy_storage import IconScoreDeployStorage
from .icon_constant import ICON_DEX_DB_NAME, ICON_SERVICE_LOG_TAG, IconServiceFlag, ConfigKey
from .iconscore.icon_pre_validator import IconPreValidator
from .iconscore.icon_score_context import IconScoreContext, IconScoreFuncType, ContextContainer
from .iconscore.icon_score_context import IconScoreContextFactory
from .iconscore.icon_score_context import IconScoreContextType
from .iconscore.icon_score_engine import IconScoreEngine
from .iconscore.icon_score_event_log import EventLogEmitter
from .iconscore.icon_score_loader import IconScoreLoader
from .iconscore.icon_score_mapper import IconScoreMapper
from .iconscore.icon_score_result import TransactionResult
from .iconscore.icon_score_step import IconScoreStepCounterFactory, StepType
from .iconscore.icon_score_trace import Trace, TraceType
from .iconscore.internal_call import InternalCall
from .icx.icx_account import AccountType
from .icx.icx_engine import IcxEngine
from .icx.icx_storage import IcxStorage
from .precommit_data_manager import PrecommitData, PrecommitDataManager
from .utils import byte_length_of_int
from .utils import is_lowercase_hex_string
from .utils.bloom import BloomFilter

if TYPE_CHECKING:
    from .iconscore.icon_score_step import IconScoreStepCounter
    from .iconscore.icon_score_event_log import EventLog
    from .builtin_scores.governance.governance import Governance
    from iconcommons.icon_config import IconConfig


class IconServiceEngine(ContextContainer):
    """The entry of all icon service related components

    It MUST NOT have any loopchain dependencies.
    It is contained in IconInnerService.
    """

    def __init__(self) -> None:
        """Constructor

        TODO: default flags?
        """
        self._conf = None
        self._flag = None
        self._context_factory = None
        self._icon_score_loader = None
        self._icx_context_db = None
        self._icx_storage = None
        self._icx_engine = None
        self._icon_score_mapper = None
        self._icon_score_engine = None
        self._icon_score_deploy_engine = None
        self._step_counter_factory = None
        self._icon_pre_validator = None
        self._icon_score_deploy_storage = None

        # JSON-RPC handlers
        self._handlers = {
            'icx_getBalance': self._handle_icx_get_balance,
            'icx_getTotalSupply': self._handle_icx_get_total_supply,
            'icx_call': self._handle_icx_call,
            'icx_sendTransaction': self._handle_icx_send_transaction,
            'icx_getScoreApi': self._handle_icx_get_score_api,
            'ise_getStatus': self._handle_ise_get_status
        }

        self._precommit_data_manager = PrecommitDataManager()

    def open(self, conf: 'IconConfig') -> None:
        """Get necessary parameters and initialize diverse objects

        :param conf:
        """

        self._conf = conf
        service_config_flag = self._make_service_flag(self._conf[ConfigKey.SERVICE])
        score_root_path: str = self._conf[ConfigKey.SCORE_ROOT_PATH].rstrip('/')
        state_db_root_path: str = self._conf[ConfigKey.STATE_DB_ROOT_PATH].rstrip('/')

        makedirs(score_root_path, exist_ok=True)
        makedirs(state_db_root_path, exist_ok=True)

        # Share one context db with all SCOREs
        ContextDatabaseFactory.open(
            state_db_root_path, ContextDatabaseFactory.Mode.SINGLE_DB)

        self._context_factory = IconScoreContextFactory(max_size=5)
        self._icon_score_loader = IconScoreLoader(score_root_path)

        self._icx_engine = IcxEngine()
        self._icon_score_engine = IconScoreEngine()
        self._icon_score_deploy_engine = IconScoreDeployEngine()

        self._icx_context_db = \
            ContextDatabaseFactory.create_by_name(ICON_DEX_DB_NAME)
        # self._icx_context_db.address = ICX_ENGINE_ADDRESS
        self._icx_storage = IcxStorage(self._icx_context_db)
        self._icon_score_deploy_storage = IconScoreDeployStorage(
            self._icx_context_db)

        IconScoreMapper.icon_score_loader = self._icon_score_loader
        IconScoreMapper.deploy_storage = self._icon_score_deploy_storage
        self._icon_score_mapper = IconScoreMapper(is_lock=True)

        self._step_counter_factory = IconScoreStepCounterFactory()
        self._icon_pre_validator = IconPreValidator(self._icx_engine,
                                                    self._icon_score_deploy_storage)

        InternalCall.icx_engine = self._icx_engine
        IconScoreContext.icon_score_mapper = self._icon_score_mapper
        IconScoreContext.icon_score_deploy_engine = self._icon_score_deploy_engine
        IconScoreContext.icon_service_flag = service_config_flag
        IconScoreContext.legacy_tbears_mode = self._conf.get(ConfigKey.TBEARS_MODE, False)

        self._icx_engine.open(self._icx_storage)
        self._icon_score_engine.open(
            self._icx_storage, self._icon_score_mapper)

        self._icon_score_deploy_engine.open(
            score_root_path=score_root_path,
            icon_deploy_storage=self._icon_score_deploy_storage)

        self._load_builtin_scores()
        self._init_global_value_by_governance_score()

        self._precommit_data_manager.last_block = self._icx_storage.last_block

    @staticmethod
    def _make_service_flag(flag_table: dict) -> int:
        make_flag = 0
        for flag in IconServiceFlag:
            is_enable = flag_table.get(flag.name, False)
            if is_enable:
                make_flag |= flag
        return make_flag

    def _load_builtin_scores(self):
        context = self._context_factory.create(IconScoreContextType.DIRECT)
        try:
            self._push_context(context)
            icon_builtin_score_loader = \
                IconBuiltinScoreLoader(self._icon_score_deploy_engine)
            icon_builtin_score_loader.load_builtin_scores(
                context, self._conf[ConfigKey.BUILTIN_SCORE_OWNER])
        finally:
            self._pop_context()

    def _init_global_value_by_governance_score(self):
        """Initialize step_counter_factory with parameters
        managed by governance SCORE

        :return:
        """
        context: 'IconScoreContext' = self._context_factory.create(IconScoreContextType.QUERY)
        # Clarifies that This Context does not count steps
        context.step_counter = None

        try:
            self._push_context(context)
            # Gets the governance SCORE
            governance_score: 'Governance' = context.get_icon_score(GOVERNANCE_SCORE_ADDRESS)
            if governance_score is None:
                raise ServerErrorException(f'governance_score is None')

            # Gets the step price if the fee flag is on
            # and set to the counter factory
            if context.is_service_flag_on(IconServiceFlag.fee):
                step_price = governance_score.getStepPrice()
            else:
                step_price = 0

            self._step_counter_factory.set_step_price(step_price)

            # Gets the step costs and set to the counter factory
            step_costs = governance_score.getStepCosts()

            for key, value in step_costs.items():
                try:
                    self._step_counter_factory.set_step_cost(
                        StepType(key), value)
                except ValueError:
                    # Pass the unknown step type
                    pass

            # Gets the max step limit and keep into the counter factory
            self._step_counter_factory.set_max_step_limit(
                IconScoreContextType.INVOKE,
                governance_score.getMaxStepLimit("invoke"))
            self._step_counter_factory.set_max_step_limit(
                IconScoreContextType.QUERY,
                governance_score.getMaxStepLimit("query"))

        finally:
            self._pop_context()

        self._context_factory.destroy(context)

    def _validate_deployer_whitelist(
            self, context: 'IconScoreContext', params: dict):
        data_type = params.get('dataType')

        if data_type != 'deploy':
            return

        _from: 'Address' = params.get('from')
        if _from is None:
            return

        try:
            self._push_context(context)
            # Gets the governance SCORE
            governance_score: 'Governance' = context.get_icon_score(GOVERNANCE_SCORE_ADDRESS)
            if governance_score is None:
                raise ServerErrorException(f'governance_score is None')

            if not governance_score.isDeployer(_from):
                raise ServerErrorException(f'Invalid deployer: no permission (address: {_from})')
        finally:
            self._pop_context()

    def _validate_score_blacklist(self, context: 'IconScoreContext', params: dict):
        _to: 'Address' = params.get('to')
        if _to is None or not _to.is_contract:
            return
        if _to == ZERO_SCORE_ADDRESS:
            return

        try:
            self._push_context(context)
            # Gets the governance SCORE
            governance_score: 'Governance' = context.get_icon_score(GOVERNANCE_SCORE_ADDRESS)
            if governance_score is None:
                raise ServerErrorException(f'governance_score is None')

            if governance_score.isInScoreBlackList(_to):
                raise ServerErrorException(f'The Score is in Black List (address: {_to})')
        finally:
            self._pop_context()

    def close(self) -> None:
        """Free all resources occupied by IconServiceEngine
        including db, memory and so on
        """
        self._icon_score_mapper.clear_garbage_score()
        context = self._context_factory.create(IconScoreContextType.DIRECT)
        self._push_context(context)
        try:
            self._icx_engine.close()
            self._icon_score_mapper.close()
        finally:
            self._pop_context()
            self._context_factory.destroy(context)
            ContextDatabaseFactory.close()
            self._clear_context()

    def invoke(self,
               block: 'Block',
               tx_requests: list) -> tuple:
        """Process transactions in a block sent by loopchain

        :param block:
        :param tx_requests: transactions in a block
        :return: (TransactionResult[], bytes)
        """
        # If the block has already been processed,
        # return the result from PrecommitDataManager
        precommit_data: 'PrecommitData' = self._precommit_data_manager.get(block.hash)
        if precommit_data is not None:
            Logger.info(
                f'The result of block(0x{block.hash.hex()} already exists',
                ICON_SERVICE_LOG_TAG)
            return precommit_data.block_result, precommit_data.state_root_hash

        # Check for block validation before invoke
        self._precommit_data_manager.validate_block_to_invoke(block)

        self._init_global_value_by_governance_score()

        context = self._context_factory.create(IconScoreContextType.INVOKE)
        context.block = block
        context.block_batch = BlockBatch(Block.from_block(block))
        context.tx_batch = TransactionBatch()
        context.new_icon_score_mapper = IconScoreMapper()
        block_result = []

        if block.height == 0:
            # Assume that there is only one tx in genesis_block
            tx_result = self._invoke_genesis(context, tx_requests[0], 0)
            block_result.append(tx_result)
            context.block_batch.update(context.tx_batch)
            context.tx_batch.clear()
        else:
            for index, tx_request in enumerate(tx_requests):
                tx_result = self._invoke_request(context, tx_request, index)
                block_result.append(tx_result)
                context.block_batch.update(context.tx_batch)
                context.tx_batch.clear()

        # Save precommit data
        # It will be written to levelDB on commit
        precommit_data = PrecommitData(
            context.block_batch, block_result, context.new_icon_score_mapper)
        self._precommit_data_manager.push(precommit_data)

        self._context_factory.destroy(context)

        return block_result, precommit_data.state_root_hash

    @staticmethod
    def _is_genesis_block(
            tx_index: int, block_height: int, tx_params: dict) -> bool:

        return block_height == 0 \
               and tx_index == 0 \
               and 'genesisData' in tx_params

    def _invoke_genesis(self,
                        context: 'IconScoreContext',
                        tx_params: dict,
                        index: int) -> 'TransactionResult':

        params = tx_params['params']
        context.tx = Transaction(tx_hash=params['txHash'],
                                 index=index,
                                 origin=None,
                                 timestamp=context.block.timestamp,
                                 nonce=params.get('nonce', None))

        tx_result = TransactionResult(context.tx, context.block)

        try:
            genesis_data = tx_params['genesisData']
            accounts = genesis_data['accounts']

            genesis = accounts[0]
            treasury = accounts[1]
            others = accounts[2:]

            __NAME_KEY = 'name'
            __ADDRESS_KEY = 'address'
            __AMOUNT_KEY = 'balance'

            self._icx_engine.init_account(
                context=context,
                account_type=AccountType.GENESIS,
                account_name=genesis[__NAME_KEY],
                address=genesis[__ADDRESS_KEY],
                amount=genesis[__AMOUNT_KEY])

            self._icx_engine.init_account(
                context=context,
                account_type=AccountType.TREASURY,
                account_name=treasury[__NAME_KEY],
                address=treasury[__ADDRESS_KEY],
                amount=treasury[__AMOUNT_KEY])

            for other in others:
                self._icx_engine.init_account(
                    context=context,
                    account_type=AccountType.GENERAL,
                    account_name=other[__NAME_KEY],
                    address=other[__ADDRESS_KEY],
                    amount=other[__AMOUNT_KEY])

            tx_result.status = TransactionResult.SUCCESS

        except BaseException as e:
            tx_result.failure = self._get_failure_from_exception(e)

        return tx_result

    def _invoke_request(self,
                        context: 'IconScoreContext',
                        request: dict,
                        index: int) -> 'TransactionResult':
        """Invoke a transaction request

        :param context:
        :param request:
        :param index:
        :return:
        """

        method = request['method']
        params = request['params']

        from_ = params['from']
        to = params['to']

        # If the request is V2 the stepLimit field is not there,
        # so fills it as the max step limit to proceed the transaction.
        step_limit = self._step_counter_factory.get_max_step_limit(context.type)
        if 'stepLimit' in params:
            step_limit = min(params['stepLimit'], step_limit)

        context.tx = Transaction(tx_hash=params['txHash'],
                                 index=index,
                                 origin=from_,
                                 timestamp=params.get('timestamp', context.block.timestamp),
                                 nonce=params.get('nonce', None))

        context.msg = Message(sender=from_, value=params.get('value', 0))
        context.current_address = to
        context.event_logs: List['EventLog'] = []
        context.traces: List['Trace'] = []
        context.step_counter = self._step_counter_factory.create(step_limit)
        context.msg_stack.clear()
        context.event_log_stack.clear()

        return self._call(context, method, params)

    def query(self, method: str, params: dict) -> Any:
        """Process a query message call from outside

        State change is not allowed in a query message call

        * icx_getBalance
        * icx_getTotalSupply
        * icx_call

        :param method:
        :param params:
        :return: the result of query
        """
        context = self._context_factory.create(IconScoreContextType.QUERY)
        context.block = self._icx_storage.last_block
        step_limit = self._step_counter_factory.get_max_step_limit(context.type)

        if params:
            from_: 'Address' = params.get('from', None)
            context.msg = Message(sender=from_)
            if 'stepLimit' in params:
                step_limit = min(params['stepLimit'], step_limit)

        context.traces: List['Trace'] = []
        context.step_counter: IconScoreStepCounter = \
            self._step_counter_factory.create(step_limit)

        ret = self._call(context, method, params)

        self._context_factory.destroy(context)

        return ret

    def validate_transaction(self, request: dict) -> None:
        """Validate JSON-RPC transaction request
        before putting it into transaction pool

        JSON Schema validator checks basic JSON-RPC request syntax
        on JSON-RPC Server
        IconPreValidator focuses on business logic and semantic problems

        :param request: JSON-RPC request
            values in request have already been converted to original format
            in IconInnerService
        :return:
        """
        assert request['method'] == 'icx_sendTransaction'
        assert 'params' in request

        params: dict = request['params']
        step_price: int = self._get_step_price()
        minimum_step = \
            self._step_counter_factory.get_step_cost(StepType.DEFAULT)

        if 'data' in params:
            # minimum_step is the sum of
            # default STEP cost and input STEP costs if data field exists
            data = params['data']
            input_size = self._get_byte_length(data)
            minimum_step += input_size * \
                self._step_counter_factory.get_step_cost(StepType.INPUT)

        self._icon_pre_validator.execute(params, step_price, minimum_step)

        context: 'IconScoreContext' = self._context_factory.create(IconScoreContextType.QUERY)
        self._validate_score_blacklist(context, params)
        if context.is_service_flag_on(IconServiceFlag.deployerWhiteList):
            self._validate_deployer_whitelist(context, params)
        self._context_factory.destroy(context)

    def _call(self,
              context: 'IconScoreContext',
              method: str,
              params: dict) -> Any:
        """Call invoke and query requests in jsonrpc format

        This method is designed to be called in icon_outer_service.py.
        We assume that
        all param values have already been converted to the proper types.
        (types: Address, int, str, bool, bytes and array)

        invoke: Changes states of icon scores or icx
        query: query states of icon scores or icx without state changing

        :param context:
        :param method: 'icx_sendTransaction' only
        :param params: params in jsonrpc message
        :return:
            icx_sendTransaction: (bool) True(success) or False(failure)
            icx_getBalance, icx_getTotalSupply, icx_call:
                (dict) result or error object in jsonrpc response
        """

        self._push_context(context)
        handler = self._handlers[method]
        ret_val = handler(context, params)
        self._pop_context()
        return ret_val

    def _handle_icx_get_balance(self,
                                context: 'IconScoreContext',
                                params: dict) -> int:
        """Returns the icx balance of the given address

        :param context:
        :param params:
        :return: icx balance in loop
        """
        address = params['address']
        return self._icx_engine.get_balance(context, address)

    def _handle_icx_get_total_supply(self,
                                     context: 'IconScoreContext',
                                     params: dict) -> int:
        """Returns the amount of icx total supply

        :param context:
        :return: icx amount in loop (1 icx == 1e18 loop)
        """
        return self._icx_engine.get_total_supply(context)

    def _handle_icx_call(self,
                         context: 'IconScoreContext',
                         params: dict) -> object:
        """Handles an icx_call jsonrpc request

        State change is possible in icx_call message

        :param params:
        :return:
        """
        icon_score_address: Address = params['to']
        data_type = params.get('dataType', None)
        data = params.get('data', None)

        context.step_counter.apply_step(StepType.CONTRACT_CALL, 1)
        return self._icon_score_engine.query(context,
                                             icon_score_address,
                                             data_type,
                                             data)

    def _handle_icx_send_transaction(self,
                                     context: 'IconScoreContext',
                                     params: dict) -> 'TransactionResult':
        """icx_sendTransaction message handler

        * EOA to EOA
        * EOA to SCORE

        :param params: JSON-RPC params
        :return: return value of an IconScoreBase method
            None is allowed
        """
        tx_result = TransactionResult(context.tx, context.block)

        try:
            to: Address = params['to']
            tx_result.to = to

            # Check if from account can charge a tx fee
            self._icon_pre_validator.execute_to_check_out_of_balance(
                params,
                step_price=context.step_counter.step_price)

            # Every send_transaction are calculated DEFAULT STEP at first
            context.step_counter.apply_step(StepType.DEFAULT, 1)
            input_size = self._get_byte_length(params.get('data', None))

            context.step_counter.apply_step(StepType.INPUT, input_size)
            self._transfer_coin(context, params)

            if to.is_contract:
                tx_result.score_address = self._handle_score_invoke(context, to, params)

            tx_result.status = TransactionResult.SUCCESS
        except BaseException as e:
            tx_result.failure = self._get_failure_from_exception(e)
            trace = self._get_trace_from_exception(context.current_address, e)
            context.tx_batch.clear()
            context.traces.append(trace)
            context.event_logs.clear()
        finally:
            # Revert func_type to IconScoreFuncType.WRITABLE
            # to avoid DatabaseException in self._charge_transaction_fee()
            context.func_type = IconScoreFuncType.WRITABLE

            # Charge a fee to from account
            final_step_used, final_step_price = \
                self._charge_transaction_fee(
                    context,
                    params,
                    tx_result.status,
                    context.step_counter.step_used)

            # Finalize tx_result
            context.cumulative_step_used += final_step_used
            tx_result.step_used = final_step_used
            tx_result.step_price = final_step_price
            tx_result.cumulative_step_used = context.cumulative_step_used
            tx_result.event_logs = context.event_logs
            tx_result.logs_bloom = self._generate_logs_bloom(context.event_logs)
            tx_result.traces = context.traces

        return tx_result

    def _get_byte_length(self, data) -> int:
        size = 0
        if data:
            if isinstance(data, dict):
                for v in data.values():
                    size += self._get_byte_length(v)
            elif isinstance(data, list):
                for v in data:
                    size += self._get_byte_length(v)
            elif isinstance(data, str):
                # If the value is hexstring, it is calculated as bytes otherwise
                # string
                data_body = data[2:] if data.startswith('0x') else data
                if is_lowercase_hex_string(data_body):
                    size += ceil(len(data_body) / 2)
                else:
                    size += len(data.encode('utf-8'))
            else:
                # int and bool
                if isinstance(data, int):
                    size += byte_length_of_int(data)
        return size

    def _transfer_coin(self,
                       context: 'IconScoreContext',
                       params: dict) -> None:
        """Transfer coin between EOA and EOA based on protocol v2
        JSON-RPC syntax validation has already been complete

        :param context:
        :param params:
        :return:
        """
        from_: 'Address' = params['from']
        to: 'Address' = params['to']
        value: int = params.get('value', 0)

        self._icx_engine.transfer(context, from_, to, value)

    def _charge_transaction_fee(self,
                                context: 'IconScoreContext',
                                params: dict,
                                status: int,
                                step_used: int) -> (int, int):
        """Charge a fee to from account
        Because it is on finalizing a transaction,
        this method MUST NOT throw any exceptions

        Assume that from account can charge a failed tx fee

        :param params:
        :param status: 1: SUCCESS, 0: FAILURE
        :return: final step_used, step_price
        """
        version: int = params.get('version', 2)
        from_: 'Address' = params['from']

        step_price = context.step_counter.step_price

        if version < 3:
            # Support coin transfer based on protocol v2
            # 0.01 icx == 10**16 loop
            # FIXED_FEE(0.01 icx) == step_used(10**6) * step_price(10**10)
            step_used = 10 ** 6

            if status == TransactionResult.FAILURE:
                # protocol v2 does not charge a fee for a failed tx
                step_price = 0
            elif context.is_service_flag_on(IconServiceFlag.fee):
                # 0.01 icx == 10**16 loop
                # FIXED_FEE(0.01 icx) == step_used(10**6) * step_price(10**10)
                step_price = 10 ** 10

        # Charge a fee to from account
        fee: int = step_used * step_price
        try:
            self._icx_engine.charge_fee(context, from_, fee)
        except BaseException as e:
<<<<<<< HEAD
            Logger.exception(e.message, ICON_SERVICE_LOG_TAG)
=======
            if hasattr(e, 'message'):
                message = e.message
            else:
                message = str(e)
            Logger.exception(message, ICON_SERVICE_LOG_TAG)
>>>>>>> aa4a98d0
            step_used = 0

        # final step_used and step_price
        return step_used, step_price

    def _get_step_price(self):
        """
        Gets the step price
        :return: step price in loop unit
        """
        return self._step_counter_factory.get_step_price()

    def _handle_score_invoke(self,
                             context: 'IconScoreContext',
                             to: 'Address',
                             params: dict) -> Optional['Address']:
        """Handle score invocation

        :param context:
        :param to: a recipient address
        :param params:
        :return: SCORE address if 'deploy' command. otherwise None
        """
        data_type: str = params.get('dataType')
        data: dict = params.get('data')

        if data_type == 'deploy':
            if to == ZERO_SCORE_ADDRESS:

                # SCORE install
                content_type = data.get('contentType')

                if content_type == 'application/tbears':
                    path: str = data.get('content')
                    score_address = generate_score_address_for_tbears(path)
                else:
                    score_address = generate_score_address(
                        context.tx.origin,
                        context.tx.timestamp,
                        context.tx.nonce)
                    deploy_info = self._icon_score_deploy_storage.get_deploy_info(context, score_address)
                    if deploy_info is not None:
                        raise ServerErrorException(f'SCORE address already in use: {score_address}')
                context.step_counter.apply_step(StepType.CONTRACT_CREATE, 1)
            else:
                # SCORE update
                score_address = to
                context.step_counter.apply_step(StepType.CONTRACT_UPDATE, 1)

            data_size = self._get_byte_length(data.get('content', None))
            context.step_counter.apply_step(StepType.CONTRACT_SET, data_size)

            self._icon_score_deploy_engine.invoke(
                context=context,
                to=to,
                icon_score_address=score_address,
                data=data)
            return score_address
        else:
            context.step_counter.apply_step(StepType.CONTRACT_CALL, 1)
            self._icon_score_engine.invoke(context, to, data_type, data)
            return None

    @staticmethod
    def _get_failure_from_exception(
            e: BaseException) -> TransactionResult.Failure:
        """
        Gets `Failure` from an exception
        :param e: exception
        :return: a Failure
        """

        if isinstance(e, IconServiceBaseException):
            if e.code == ExceptionCode.SCORE_ERROR or isinstance(e, ScoreErrorException):
                Logger.warning(e.message, ICON_SERVICE_LOG_TAG)
            else:
                Logger.exception(e.message, ICON_SERVICE_LOG_TAG)

            code = e.code
            message = e.message
        else:
            Logger.exception(e, ICON_SERVICE_LOG_TAG)
            Logger.error(e, ICON_SERVICE_LOG_TAG)

            code = ExceptionCode.SERVER_ERROR
            message = str(e)

        return TransactionResult.Failure(code, message)

    @staticmethod
    def _get_trace_from_exception(address: 'Address', e: BaseException):
        """
        Gets trace from an exception
        :param address: The SCORE address the exception is thrown
        :param e: exception
        :return: a Trace
        """
        return Trace(
            address,
            TraceType.REVERT if isinstance(e, RevertException) else
            TraceType.THROW,
            [e.code, e.message] if isinstance(e, IconServiceBaseException) else
            [ExceptionCode.SERVER_ERROR, str(e)]
        )

    @staticmethod
    def _generate_logs_bloom(event_logs: List['EventLog']) -> BloomFilter:
        """
        Generates the bloom data from the event logs
        :param event_logs: The event logs
        :return: Bloom data
        """
        logs_bloom = BloomFilter()

        for event_log in event_logs:
            for i, indexed_item in enumerate(event_log.indexed):
                bloom_data = EventLogEmitter.get_bloom_data(i, indexed_item)
                logs_bloom.add(bloom_data)

        return logs_bloom

    def _handle_icx_get_score_api(self,
                                  context: 'IconScoreContext',
                                  params: dict) -> object:
        """Handles an icx_get_score_api jsonrpc request

        get score api

        :param context:
        :param params:
        :return:
        """
        icon_score_address: Address = params['address']
        return self._icon_score_engine.get_score_api(
            context, icon_score_address)

    def _handle_ise_get_status(self, context: 'IconScoreContext', params: dict) -> dict:

        response = dict()
        if not bool(params) or params.get('filter'):
            last_block_status = self._make_last_block_status()
            response['lastBlock'] = last_block_status
        return response

    def _make_last_block_status(self) -> Optional[dict]:
        block = self._precommit_data_manager.last_block
        if block is None:
            block_height = -1
            block_hash = b'\x00' * 32
            timestamp = 0
            prev_block_hash = block_hash
        else:
            block_height = block.height
            block_hash = block.hash
            timestamp = block.timestamp
            prev_block_hash = block.prev_hash

        return {
            'blockHeight': block_height,
            'blockHash': block_hash,
            'timestamp': timestamp,
            'prevBlockHash': prev_block_hash
        }

    @staticmethod
    def _create_invalid_block():
        block_height = -1
        block_hash = b'\x00' * 32
        timestamp = 0
        prev_block_hash = block_hash
        return Block(block_height, block_hash, timestamp, prev_block_hash)

    def commit(self, block: 'Block') -> None:
        """Write updated states in a context.block_batch to StateDB
        when the candidate block has been confirmed
        """
        # Check for block validation before commit
        self._precommit_data_manager.validate_precommit_block(block)

        context = self._context_factory.create(IconScoreContextType.DIRECT)

        precommit_data: 'PrecommitData' = \
            self._precommit_data_manager.get(block.hash)
        block_batch = precommit_data.block_batch
        new_icon_score_mapper = precommit_data.score_mapper
        if new_icon_score_mapper:
            self._icon_score_mapper.update(new_icon_score_mapper)

        self._icx_context_db.write_batch(
            context=context, states=block_batch)

        self._icx_storage.put_block_info(context, block_batch.block)
        self._precommit_data_manager.commit(block_batch.block)
        self._context_factory.destroy(context)

    def rollback(self, block: 'Block') -> None:
        """Throw away a precommit state
        in context.block_batch and IconScoreEngine
        """
        # Check for block validation before rollback
        self._precommit_data_manager.validate_precommit_block(block)
        self._precommit_data_manager.rollback(block)<|MERGE_RESOLUTION|>--- conflicted
+++ resolved
@@ -724,15 +724,11 @@
         try:
             self._icx_engine.charge_fee(context, from_, fee)
         except BaseException as e:
-<<<<<<< HEAD
-            Logger.exception(e.message, ICON_SERVICE_LOG_TAG)
-=======
             if hasattr(e, 'message'):
                 message = e.message
             else:
                 message = str(e)
             Logger.exception(message, ICON_SERVICE_LOG_TAG)
->>>>>>> aa4a98d0
             step_used = 0
 
         # final step_used and step_price

--- conflicted
+++ resolved
@@ -18,18 +18,14 @@
 
 from iconcommons.logger import Logger
 
-<<<<<<< HEAD
 from .icx.icx_issue_engine import IcxIssueEngine
 from .icx.issue_data_checker import IssueDataValidator
-=======
-from .iiss.icx_issue_formula import IcxIssueFormula
->>>>>>> a2a3055d
 from .base.address import Address, generate_score_address, generate_score_address_for_tbears, TREASURY_ADDRESS
 from .base.address import ZERO_SCORE_ADDRESS, GOVERNANCE_SCORE_ADDRESS
 from .iconscore.icon_score_event_log import EventLog
 from .base.block import Block
 from .base.exception import ExceptionCode, IconServiceBaseException, ScoreNotFoundException, \
-    AccessDeniedException, IconScoreException, InvalidParamsException, IllegalFormatException
+    AccessDeniedException, IconScoreException, InvalidParamsException
 from .base.message import Message
 from .base.transaction import Transaction
 from .database.batch import BlockBatch, TransactionBatch
@@ -39,11 +35,7 @@
 from .deploy.icon_score_deploy_storage import IconScoreDeployStorage
 from .icon_constant import ICON_DEX_DB_NAME, ICON_SERVICE_LOG_TAG, IconServiceFlag, ConfigKey, \
     IISS_METHOD_TABLE, PREP_METHOD_TABLE, NEW_METHPD_TABLE, REVISION_3, REVISION_4, REVISION_5, \
-<<<<<<< HEAD
     ICX_ISSUE_TRANSACTION_INDEX
-=======
-    ICX_ISSUE_TRANSACTION_INDEX, ISSUE_EVENT_LOG_MAPPER, ISSUE_CALCULATE_ORDER, IssueDataKey
->>>>>>> a2a3055d
 from .iconscore.icon_pre_validator import IconPreValidator
 from .iconscore.icon_score_class_loader import IconScoreClassLoader
 from .iconscore.icon_score_context import IconScoreContext, IconScoreFuncType, ContextContainer
@@ -367,11 +359,7 @@
                 if index == ICX_ISSUE_TRANSACTION_INDEX and context.revision >= REVISION_5:
                     if not tx_request['params'].get('dataType') == "issue":
                         raise IconServiceBaseException("invalid block. first transaction must be issue transaction")
-<<<<<<< HEAD
                     tx_result = self._invoke_issue_request(context, tx_request)
-=======
-                    tx_result = self._invoke_issue_request(context, tx_request, index)
->>>>>>> a2a3055d
                 else:
                     tx_result = self._invoke_request(context, tx_request, index)
 
@@ -489,7 +477,6 @@
 
         return tx_result
 
-<<<<<<< HEAD
     def _process_issue_transaction(self,
                                    context: 'IconScoreContext',
                                    issue_data_in_tx: dict,
@@ -527,45 +514,12 @@
 
         context.tx = Transaction(tx_hash=request['params']['txHash'],
                                  index=ICX_ISSUE_TRANSACTION_INDEX,
-=======
-    @staticmethod
-    def _issue_transaction_format_check(tx_data, db_data):
-        sorted_db_data_keys = sorted(db_data.keys())
-        if not sorted(tx_data.keys()) == sorted_db_data_keys:
-            raise IllegalFormatException("invalid issue transaction format")
-
-        for key in sorted_db_data_keys:
-            diff_set = tx_data[key].keys() ^ db_data[key].keys()
-            if not len(diff_set) == 1 or diff_set.pop() != "value":
-                raise IllegalFormatException("invalid issue transaction format")
-
-    @staticmethod
-    def _create_issue_event_log(indexed: list, data: list) -> dict:
-        event_log_format = {
-            "scoreAddress": str(ZERO_SCORE_ADDRESS),
-            "indexed": indexed,
-            "data": data
-        }
-        return event_log_format
-
-    def _invoke_issue_request(self,
-                              context: 'IconScoreContext',
-                              request: dict,
-                              index: int) -> 'TransactionResult':
-        tx_hash = request['params']['txHash']
-        issue_data_in_tx = request['params']['data']
-
-        # issue transaction 생성
-        context.tx = Transaction(tx_hash=tx_hash,
-                                 index=index,
->>>>>>> a2a3055d
                                  origin=None,
                                  timestamp=context.block.timestamp,
                                  nonce=None)
 
         context.event_logs: List['EventLog'] = []
         context.traces: List['Trace'] = []
-<<<<<<< HEAD
         context.msg_stack.clear()
         context.event_log_stack.clear()
 
@@ -573,76 +527,6 @@
         tx_result = self._process_issue_transaction(context,
                                                     issue_data_in_tx,
                                                     issue_data_in_db)
-=======
-        context.event_log_stack.clear()
-
-        # todo: get issue related data from iiss engine
-        issue_data_in_db: dict = \
-            {
-                "prep": {
-                    "incentive": 1,
-                    "rewardRate": 1,
-                    "totalDelegation": 1,
-                },
-                "eep": {
-                    "incentive": 2,
-                    "rewardRate": 2,
-                    "totalDelegation": 2,
-                },
-                "dapp": {
-                    "incentive": 3,
-                    "rewardRate": 3,
-                    "totalDelegation": 3,
-                }
-            }
-        # format check
-        self._issue_transaction_format_check(issue_data_in_tx, issue_data_in_db)
-
-        formula = IcxIssueFormula()
-        total_issue_amount = 0
-
-        tx_result = TransactionResult(context.tx, context.block)
-        # todo: treasury address should be assigned when icon service open.
-        tx_result.to = TREASURY_ADDRESS
-
-        for group_key in ISSUE_CALCULATE_ORDER:
-            if group_key not in issue_data_in_db:
-                continue
-
-            calculated_issue_amount = formula.calculate(group_key, issue_data_in_db[group_key])
-            issue_data_in_db[group_key]["value"] = calculated_issue_amount
-
-            if issue_data_in_tx[group_key] != issue_data_in_db[group_key]:
-                # todo: consider about trace (if need)
-                tx_failure_exception = IconServiceBaseException("Have difference between "
-                                                                "issue transaction and actual db data")
-                tx_result.failure = self._get_failure_from_exception(tx_failure_exception)
-                # todo: consider about trace (if need)
-                trace = self._get_trace_from_exception(ZERO_SCORE_ADDRESS, tx_failure_exception)
-                context.traces.append(trace)
-                context.event_logs.clear()
-                break
-
-            indexed = ISSUE_EVENT_LOG_MAPPER[group_key]["indexed"]
-            data = [issue_data_in_db[group_key][data_key] for data_key in ISSUE_EVENT_LOG_MAPPER[group_key]["data"]]
-            event_log = EventLog(ZERO_SCORE_ADDRESS, indexed, data)
-            context.event_logs.append(event_log)
-            total_issue_amount += calculated_issue_amount
-        else:
-            # case of break being not called
-            # todo : issue amount = total_issue_amount - prev total transaction fee
-            self._icx_engine.issue(context, TREASURY_ADDRESS, total_issue_amount)
-            total_issue_indexed = ISSUE_EVENT_LOG_MAPPER[IssueDataKey.TOTAL]["indexed"]
-            total_issue_data = [total_issue_amount]
-            total_issue_event_log = EventLog(ZERO_SCORE_ADDRESS, total_issue_indexed, total_issue_data)
-            context.event_logs.append(total_issue_event_log)
-            tx_result.status = TransactionResult.SUCCESS
-
-        tx_result.event_logs = context.event_logs
-        tx_result.logs_bloom = self._generate_logs_bloom(context.event_logs)
-        tx_result.traces = context.traces
-
->>>>>>> a2a3055d
         return tx_result
 
     def _invoke_request(self,
@@ -1352,37 +1236,8 @@
         if context.revision < REVISION_5:
             iiss_data_for_issue = {"prep": {"value": 0}}
             return iiss_data_for_issue
-<<<<<<< HEAD
 
         iiss_data_for_issue: dict = self._iiss_engine.create_icx_issue_info()
-=======
-        # dummy data
-        iiss_data_for_issue: dict = \
-            {
-                "prep": {
-                    "incentive": 1,
-                    "rewardRate": 1,
-                    "totalDelegation": 10,
-                },
-                "eep": {
-                    "incentive": 2,
-                    "rewardRate": 2,
-                    "totalDelegation": 100,
-                },
-                "dapp": {
-                    "incentive": 3,
-                    "rewardRate": 3,
-                    "totalDelegation": 1000,
-                }
-            }
-
-        # calculate issue amount using formula method
-        formula = IcxIssueFormula()
-        for group in iiss_data_for_issue.keys():
-            issue_amount_per_group = formula.calculate(group, iiss_data_for_issue[group])
-            iiss_data_for_issue[group]["value"] = issue_amount_per_group
-
->>>>>>> a2a3055d
         return iiss_data_for_issue
 
     def _make_last_block_status(self) -> Optional[dict]:

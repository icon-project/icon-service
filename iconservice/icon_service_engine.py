# -*- coding: utf-8 -*-
# Copyright 2018 ICON Foundation
#
# Licensed under the Apache License, Version 2.0 (the "License");
# you may not use this file except in compliance with the License.
# You may obtain a copy of the License at
#
# http://www.apache.org/licenses/LICENSE-2.0
#
# Unless required by applicable law or agreed to in writing, software
# distributed under the License is distributed on an "AS IS" BASIS,
# WITHOUT WARRANTIES OR CONDITIONS OF ANY KIND, either express or implied.
# See the License for the specific language governing permissions and
# limitations under the License.

import os
from copy import deepcopy
from typing import TYPE_CHECKING, List, Any, Optional, Tuple

from iconcommons.logger import Logger
from .base.address import Address, generate_score_address, generate_score_address_for_tbears
from .base.address import ZERO_SCORE_ADDRESS, GOVERNANCE_SCORE_ADDRESS
from .base.block import Block, EMPTY_BLOCK
from .base.exception import (
    ExceptionCode, IconServiceBaseException, ScoreNotFoundException,
    AccessDeniedException, IconScoreException, InvalidParamsException, InvalidBaseTransactionException,
    MethodNotFoundException,
    DatabaseException)
from .base.message import Message
from .base.transaction import Transaction
from .database.factory import ContextDatabaseFactory
from .database.wal import WriteAheadLogReader
from .database.wal import WriteAheadLogWriter, IissWAL, StateWAL, WALState
from .deploy import DeployEngine, DeployStorage
from .deploy.icon_builtin_score_loader import IconBuiltinScoreLoader
from .fee import FeeEngine, FeeStorage, DepositHandler
from .icon_constant import (
    ICON_DEX_DB_NAME, ICON_SERVICE_LOG_TAG, IconServiceFlag, ConfigKey,
    IISS_METHOD_TABLE, PREP_METHOD_TABLE, NEW_METHOD_TABLE, Revision, BASE_TRANSACTION_INDEX,
    IISS_DB, IISS_INITIAL_IREP, DEBUG_METHOD_TABLE, PREP_MAIN_PREPS, PREP_MAIN_AND_SUB_PREPS,
    ISCORE_EXCHANGE_RATE, STEP_LOG_TAG, TERM_PERIOD, BlockVoteStatus, WAL_LOG_TAG)
from .iconscore.icon_pre_validator import IconPreValidator
from .iconscore.icon_score_class_loader import IconScoreClassLoader
from .iconscore.icon_score_context import IconScoreContext, IconScoreFuncType, ContextContainer, IconScoreContextFactory
from .iconscore.icon_score_context import IconScoreContextType
from .iconscore.icon_score_context_util import IconScoreContextUtil
from .iconscore.icon_score_engine import IconScoreEngine
from .iconscore.icon_score_event_log import EventLogEmitter
from .iconscore.icon_score_mapper import IconScoreMapper
from .iconscore.icon_score_result import TransactionResult
from .iconscore.icon_score_step import IconScoreStepCounterFactory, StepType, get_input_data_size, \
    get_deploy_content_size
from .iconscore.icon_score_trace import Trace, TraceType
from .icx import IcxEngine, IcxStorage
from .icx.issue import IssueEngine, IssueStorage
from .icx.issue.base_transaction_creator import BaseTransactionCreator
from .iiss import IISSEngine, IISSStorage, check_decentralization_condition
from .iiss.reward_calc import RewardCalcStorage, RewardCalcDataCreator
from .iiss.reward_calc.storage import RewardCalcDBInfo, get_version_and_revision
from .inner_call import inner_call
from .meta import MetaDBStorage
from .precommit_data_manager import PrecommitData, PrecommitDataManager, PrecommitFlag
from .prep import PRepEngine, PRepStorage
from .prep.data import PRep
from .utils import print_log_with_level
from .utils import sha3_256, int_to_bytes, ContextEngine, ContextStorage
from .utils import to_camel_case
from .utils.bloom import BloomFilter

if TYPE_CHECKING:
    from .iconscore.icon_score_event_log import EventLog
    from .builtin_scores.governance.governance import Governance
    from iconcommons.icon_config import IconConfig
    from .prep.data import Term
    from .iiss.storage import RewardRate
    from .database.db import KeyValueDatabase
    from .iiss.reward_calc.msg_data import BlockProduceInfoData


class IconServiceEngine(ContextContainer):
    """The entry of all icon service related components

    It MUST NOT have any loopchain dependencies.
    It is contained in IconInnerService.
    """
    TAG = "ISE"
    WAL_FILE = "block.wal"

    def __init__(self):
        """Constructor

        """
        self._icx_context_db = None
        self._step_counter_factory = None
        self._icon_pre_validator = None
        self._deposit_handler = None
        self._context_factory = None
        self._state_db_root_path: Optional[str] = None
        self._wal_reader: Optional['WriteAheadLogReader'] = None

        # JSON-RPC handlers
        self._handlers = {
            'icx_getBalance': self._handle_icx_get_balance,
            'icx_getTotalSupply': self._handle_icx_get_total_supply,
            'icx_call': self._handle_icx_call,
            'icx_sendTransaction': self._handle_icx_send_transaction,
            'debug_estimateStep': self._handle_estimate_step,
            'icx_getScoreApi': self._handle_icx_get_score_api,
            'ise_getStatus': self._handle_ise_get_status
        }

        self._precommit_data_manager = PrecommitDataManager()

    def open(self, conf: 'IconConfig'):
        """Get necessary parameters and initialize diverse objects

        :param conf:
        """

        service_config_flag = self._make_service_flag(conf[ConfigKey.SERVICE])
        score_root_path: str = conf[ConfigKey.SCORE_ROOT_PATH].rstrip('/')
        score_root_path: str = os.path.abspath(score_root_path)
        state_db_root_path: str = conf[ConfigKey.STATE_DB_ROOT_PATH].rstrip('/')
        state_db_root_path: str = os.path.abspath(state_db_root_path)
        rc_data_path: str = os.path.join(state_db_root_path, IISS_DB)
        rc_socket_path: str = f"/tmp/iiss_{conf[ConfigKey.AMQP_KEY]}.sock"
        log_dir: str = os.path.dirname(conf[ConfigKey.LOG].get(ConfigKey.LOG_FILE_PATH, "./"))

        os.makedirs(score_root_path, exist_ok=True)
        os.makedirs(state_db_root_path, exist_ok=True)
        os.makedirs(rc_data_path, exist_ok=True)

        # Share one context db with all SCORE
        ContextDatabaseFactory.open(state_db_root_path, ContextDatabaseFactory.Mode.SINGLE_DB)
        self._state_db_root_path = state_db_root_path

        self._icx_context_db = ContextDatabaseFactory.create_by_name(ICON_DEX_DB_NAME)
        self._step_counter_factory = IconScoreStepCounterFactory()
        self._context_factory = IconScoreContextFactory(self._step_counter_factory)

        self._deposit_handler = DepositHandler()
        self._icon_pre_validator = IconPreValidator()

        IconScoreClassLoader.init(score_root_path)
        IconScoreContext.score_root_path = score_root_path
        IconScoreContext.icon_score_mapper = IconScoreMapper(is_threadsafe=True)
        IconScoreContext.icon_service_flag = service_config_flag
        IconScoreContext.legacy_tbears_mode = conf.get(ConfigKey.TBEARS_MODE, False)
        IconScoreContext.iiss_initial_irep = conf.get(ConfigKey.INITIAL_IREP, IISS_INITIAL_IREP)
        IconScoreContext.main_prep_count = conf.get(ConfigKey.PREP_MAIN_PREPS, PREP_MAIN_PREPS)
        IconScoreContext.main_and_sub_prep_count = conf.get(ConfigKey.PREP_MAIN_AND_SUB_PREPS, PREP_MAIN_AND_SUB_PREPS)
        IconScoreContext.term_period = conf.get(ConfigKey.TERM_PERIOD, TERM_PERIOD)
        IconScoreContext.set_decentralize_trigger(conf.get(ConfigKey.DECENTRALIZE_TRIGGER))
        IconScoreContext.step_trace_flag = conf.get(ConfigKey.STEP_TRACE_FLAG, False)
        IconScoreContext.log_level = conf[ConfigKey.LOG].get("level", "debug")
        IconScoreContext.precommitdata_log_flag = conf[ConfigKey.PRECOMMIT_DATA_LOG_FLAG]
        self._init_component_context()

        self._recover_dbs(rc_data_path)

        # load last_block_info
        context = IconScoreContext(IconScoreContextType.DIRECT)
        self._init_last_block_info(context)

        # set revision (if governance SCORE does not exist, remain revision to default).
        try:
            self._set_revision_to_context(context)
        except ScoreNotFoundException:
            pass

        self._open_component_context(context,
                                     log_dir,
                                     rc_data_path,
                                     rc_socket_path,
                                     conf[ConfigKey.IISS_META_DATA],
                                     conf[ConfigKey.IISS_CALCULATE_PERIOD],
                                     conf[ConfigKey.TERM_PERIOD],
                                     conf[ConfigKey.INITIAL_IREP],
                                     conf[ConfigKey.PREP_REGISTRATION_FEE],
                                     conf[ConfigKey.PENALTY_GRACE_PERIOD],
                                     conf[ConfigKey.LOW_PRODUCTIVITY_PENALTY_THRESHOLD],
                                     conf[ConfigKey.BLOCK_VALIDATION_PENALTY_THRESHOLD],
<<<<<<< HEAD
                                     conf[ConfigKey.IPC_TIMEOUT],
                                     conf[ConfigKey.ICON_RC_DIR_PATH])

=======
                                     conf[ConfigKey.IPC_TIMEOUT])
>>>>>>> 03701ba2
        self._load_builtin_scores(
            context, Address.from_string(conf[ConfigKey.BUILTIN_SCORE_OWNER]))
        self._init_global_value_by_governance_score(context)

    def _init_component_context(self):
        engine: 'ContextEngine' = ContextEngine(deploy=DeployEngine(),
                                                fee=FeeEngine(),
                                                icx=IcxEngine(),
                                                iiss=IISSEngine(),
                                                prep=PRepEngine(),
                                                issue=IssueEngine())

        storage: 'ContextStorage' = ContextStorage(deploy=DeployStorage(self._icx_context_db),
                                                   fee=FeeStorage(self._icx_context_db),
                                                   icx=IcxStorage(self._icx_context_db),
                                                   iiss=IISSStorage(self._icx_context_db),
                                                   prep=PRepStorage(self._icx_context_db),
                                                   issue=IssueStorage(self._icx_context_db),
                                                   meta=MetaDBStorage(self._icx_context_db),
                                                   rc=RewardCalcStorage())

        IconScoreContext.engine = engine
        IconScoreContext.storage = storage

    def _init_last_block_info(self, context: 'IconScoreContext'):
        context.storage.icx.load_last_block_info(context)
        self._precommit_data_manager.last_block = IconScoreContext.storage.icx.last_block
        context.block = self._get_last_block()

    @classmethod
    def _open_component_context(cls,
                                context: 'IconScoreContext',
                                log_dir: str,
                                rc_data_path: str,
                                rc_socket_path: str,
                                iiss_meta_data: dict,
                                calc_period: int,
                                term_period: int,
                                irep: int,
                                prep_reg_fee: int,
                                penalty_grace_period: int,
                                low_productivity_penalty_threshold: int,
                                block_validation_penalty_threshold: int,
                                ipc_timeout: int,
                                icon_rc_path: str):

        IconScoreContext.engine.deploy.open(context)
        IconScoreContext.engine.fee.open(context)
        IconScoreContext.engine.icx.open(context)
        IconScoreContext.engine.iiss.open(context,
                                          log_dir,
                                          rc_data_path,
                                          rc_socket_path,
                                          ipc_timeout,
                                          icon_rc_path)
        IconScoreContext.engine.prep.open(context,
                                          term_period,
                                          irep,
                                          penalty_grace_period,
                                          low_productivity_penalty_threshold,
                                          block_validation_penalty_threshold)
        IconScoreContext.engine.issue.open(context)

        IconScoreContext.storage.deploy.open(context)
        IconScoreContext.storage.fee.open(context)
        IconScoreContext.storage.icx.open(context)
        IconScoreContext.storage.iiss.open(context,
                                           iiss_meta_data,
                                           calc_period)
        IconScoreContext.storage.prep.open(context,
                                           prep_reg_fee)
        IconScoreContext.storage.issue.open(context)
        IconScoreContext.storage.meta.open(context)
        IconScoreContext.storage.rc.open(context, rc_data_path)

    @classmethod
    def _close_component_context(cls, context: 'IconScoreContext'):
        IconScoreContext.engine.deploy.close()
        IconScoreContext.engine.fee.close()
        IconScoreContext.engine.icx.close()
        IconScoreContext.engine.iiss.close()
        IconScoreContext.engine.prep.close()
        IconScoreContext.engine.issue.close()

        IconScoreContext.storage.deploy.close(context)
        IconScoreContext.storage.fee.close(context)
        IconScoreContext.storage.icx.close(context)
        IconScoreContext.storage.iiss.close(context)
        IconScoreContext.storage.prep.close(context)
        IconScoreContext.storage.issue.close(context)
        IconScoreContext.storage.meta.close(context)
        IconScoreContext.storage.rc.close()

    @classmethod
    def get_ready_future(cls):
        return IconScoreContext.engine.iiss.get_ready_future()

    @classmethod
    def is_reward_calculator_ready(cls) -> bool:
        return IconScoreContext.engine.iiss.is_reward_calculator_ready()

    @staticmethod
    def _make_service_flag(flag_table: dict) -> int:
        make_flag = 0
        for flag in IconServiceFlag:
            flag_name = to_camel_case(flag.name.lower())
            is_enable = flag_table.get(flag_name, False)
            if is_enable:
                make_flag |= flag
        return make_flag

    def _load_builtin_scores(self, context: 'IconScoreContext', builtin_score_owner: 'Address'):
        current_address: 'Address' = context.current_address
        context.current_address = GOVERNANCE_SCORE_ADDRESS

        try:
            self._push_context(context)
            IconBuiltinScoreLoader.load_builtin_scores(context, builtin_score_owner)
        finally:
            self._pop_context()

        context.current_address = current_address

    def _init_global_value_by_governance_score(self, context: 'IconScoreContext'):
        """Initialize step_counter_factory with parameters
        managed by governance SCORE

        :return:
        """
        # Clarifies this context does not count steps
        context.step_counter = None

        try:
            self._push_context(context)
            # Gets the governance SCORE
            governance_score = self._get_governance_score(context)

            step_price = self._get_step_price_from_governance(context, governance_score)
            step_costs = self._get_step_costs_from_governance(governance_score)
            max_step_limits = self._get_step_max_limits_from_governance(governance_score)

            # Keep properties into the counter factory
            self._step_counter_factory.set_step_properties(
                step_price, step_costs, max_step_limits)

        finally:
            self._pop_context()

    def _set_revision_to_context(self, context: 'IconScoreContext') -> bool:
        try:
            self._push_context(context)
            governance_score = self._get_governance_score(context)
            if hasattr(governance_score, 'revision_code'):
                before_revision: int = context.revision
                revision: int = governance_score.revision_code
                if before_revision != revision:
                    context.revision = revision
                    return True
                else:
                    return False
        finally:
            self._pop_context()

    @staticmethod
    def _get_governance_score(context: 'IconScoreContext') -> 'Governance':
        governance_score = \
            IconScoreContextUtil.get_icon_score(context, GOVERNANCE_SCORE_ADDRESS)
        if governance_score is None:
            raise ScoreNotFoundException('Governance SCORE not found')
        return governance_score

    @staticmethod
    def _get_step_price_from_governance(context: 'IconScoreContext', governance) -> int:
        step_price = 0
        # Gets the step price if the fee flag is on
        if IconScoreContextUtil.is_service_flag_on(context, IconServiceFlag.FEE):
            step_price = governance.getStepPrice()

        return step_price

    @staticmethod
    def _get_step_costs_from_governance(governance) -> dict:
        step_costs = {}
        # Gets the step costs
        for key, value in governance.getStepCosts().items():
            try:
                step_costs[StepType(key)] = value
            except ValueError:
                # Pass the unknown step type
                pass

        return step_costs

    @staticmethod
    def _get_step_max_limits_from_governance(governance) -> dict:
        # Gets the max step limit
        return {IconScoreContextType.INVOKE: governance.getMaxStepLimit("invoke"),
                IconScoreContextType.QUERY: governance.getMaxStepLimit("query")}

    def _validate_deployer_whitelist(self, context: 'IconScoreContext', params: dict):
        data_type = params.get('dataType')

        if data_type != 'deploy':
            return

        _from: 'Address' = params.get('from')
        if _from is None:
            return

        try:
            self._push_context(context)
            # Gets the governance SCORE
            governance_score = self._get_governance_score(context)

            if not governance_score.isDeployer(_from):
                raise AccessDeniedException(f'Invalid deployer: no permission ({_from})')
        finally:
            self._pop_context()

    def close(self) -> None:
        """Free all resources occupied by IconServiceEngine
        including db, memory and so on
        """
        context = IconScoreContext(IconScoreContextType.DIRECT)
        context.block = self._precommit_data_manager.last_block
        try:
            self._push_context(context)

            IconScoreContext.icon_score_mapper.close()
            IconScoreContext.icon_score_mapper = None

            self._close_component_context(context)

            IconScoreClassLoader.exit(context.score_root_path)
        finally:
            self._pop_context()
            ContextDatabaseFactory.close()
            self._clear_context()

    def invoke(self,
               block: 'Block',
               tx_requests: list,
               prev_block_generator: Optional['Address'] = None,
               prev_block_validators: Optional[List['Address']] = None,
               prev_block_votes: Optional[List[Tuple['Address', int]]] = None,
               is_block_editable: bool = False) -> Tuple[List['TransactionResult'], bytes, dict, Optional[dict]]:

        """Process transactions in a block sent by loopchain

        :param block:
        :param tx_requests: transactions in a block
        :param prev_block_generator: previous block generator
        :param prev_block_validators: previous block validators (legacy)
        :param prev_block_votes: previous block vote info
        :param is_block_editable: boolean which imply whether creating base transaction or not
        :return: (TransactionResult[], bytes, added transaction{}, main prep as dict{})
        """

        # If the block has already been processed,
        # return the result from PrecommitDataManager
        precommit_data: 'PrecommitData' = self._precommit_data_manager.get(block.hash)
        if precommit_data is not None:
            Logger.info(tag=ICON_SERVICE_LOG_TAG,
                        msg=f"Block result already exists: \n{precommit_data}")
            return \
                precommit_data.block_result, \
                precommit_data.state_root_hash, \
                precommit_data.added_transactions, \
                precommit_data.main_prep_as_dict

        # Check for block validation before invoke
        self._precommit_data_manager.validate_block_to_invoke(block)

        context: 'IconScoreContext' = self._context_factory.create(IconScoreContextType.INVOKE, block=block)

        # TODO: prev_block_votes must be support to low version about prev_block_validators by using meta storage.
        prev_block_votes: List[Tuple['Address', int]] = self._get_prev_block_votes(context,
                                                                                   prev_block_generator,
                                                                                   prev_block_validators,
                                                                                   prev_block_votes)

        self._set_revision_to_context(context)

        # For RC DB
        rc_db_revision: int = self._get_rc_db_revision_before_process_transactions(context)

        block_result = []
        precommit_flag = PrecommitFlag.NONE
        added_transactions = {}

        self._before_transaction_process(context,
                                         is_block_editable,
                                         tx_requests,
                                         added_transactions,
                                         prev_block_generator,
                                         prev_block_votes)

        if block.height == 0:
            # Assume that there is only one tx in genesis_block
            tx_result = self._invoke_genesis(context, tx_requests[0], 0)
            block_result.append(tx_result)
            context.block_batch.update(context.tx_batch)
            context.tx_batch.clear()
        else:
            for index, tx_request in enumerate(tx_requests):
                if index == BASE_TRANSACTION_INDEX and context.is_decentralized():
                    if not tx_request['params'].get('dataType') == "base":
                        raise InvalidBaseTransactionException(
                            "Invalid block: first transaction must be an base transaction")
                    tx_result = self._invoke_base_request(context, tx_request, is_block_editable)
                else:
                    tx_result = self._invoke_request(context, tx_request, index)

                self._log_step_trace(context)
                block_result.append(tx_result)
                context.update_batch()

                precommit_flag = self._update_revision_if_necessary(precommit_flag, context, tx_result)
                precommit_flag = self._generate_precommit_flag(precommit_flag, tx_result)
                self._update_step_properties_if_necessary(context, precommit_flag)

                if context.revision >= Revision.IISS.value:
                    context.block_batch.block.cumulative_fee += tx_result.step_price * tx_result.step_used

        if self._check_end_block_height_of_calc(context):
            precommit_flag |= PrecommitFlag.IISS_CALC
            if check_decentralization_condition(context):
                precommit_flag |= PrecommitFlag.DECENTRALIZATION
                Logger.info(tag=self.TAG,
                            msg=f"Decentralization condition is met: {context.block}")

                # When decentralization begins,
                # change the reward calculation period from 43200 to 43120 which is the same as term_period
                context.storage.iiss.put_calc_period(context, context.term_period)

        main_prep_as_dict, term, rc_state_hash = self._after_transaction_process(context,
                                                                                 precommit_flag,
                                                                                 rc_db_revision,
                                                                                 prev_block_generator,
                                                                                 prev_block_votes)

        # Save precommit data
        # It will be written to levelDB on commit
        precommit_data = PrecommitData(context.revision,
                                       rc_db_revision,
                                       context.block_batch,
                                       block_result,
                                       context.rc_block_batch,
                                       context.preps,
                                       term,
                                       prev_block_generator,
                                       prev_block_validators,
                                       context.new_icon_score_mapper,
                                       precommit_flag,
                                       rc_state_hash,
                                       added_transactions,
                                       main_prep_as_dict)
        if context.precommitdata_log_flag:
            Logger.info(tag=ICON_SERVICE_LOG_TAG,
                        msg=f"Created precommit_data: \n{precommit_data}")
        self._precommit_data_manager.push(precommit_data)

        return \
            block_result, \
            precommit_data.state_root_hash, \
            precommit_data.added_transactions, \
            precommit_data.main_prep_as_dict

    @classmethod
    def _get_rc_db_revision_before_process_transactions(cls, context: 'IconScoreContext') -> int:

        if context.revision < Revision.IISS.value:
            return 0

        start: int = context.engine.iiss.get_start_block_of_calc(context)
        if start == context.block.height:
            return context.revision
        else:
            return cls._get_revision_from_rc(context)

    @classmethod
    def _get_revision_from_rc(cls,
                              context: 'IconScoreContext') -> int:
        version, revision = context.storage.rc.get_version_and_revision()
        return revision

    @classmethod
    def _get_prev_block_votes(cls,
                              context: 'IconScoreContext',
                              prev_block_generator: Optional['Address'] = None,
                              prev_block_validators: Optional[List['Address']] = None,
                              prev_block_votes: Optional[List[Tuple['Address', int]]] = None) \
            -> Optional[List[Tuple['Address', int]]]:

        """
        If prev_block_votes is valid field, you can just return origin data but if not,
        you have to make prev_block_votes by using meta storage and prev_block_validators params for being simple logic.

        :param context:
        :param prev_block_validators:
        :param prev_block_votes:
        :return:
        """

        if prev_block_votes:
            return prev_block_votes

        if prev_block_generator is None or prev_block_validators is None:
            return None

        new_prev_block_votes: List[Tuple['Address', int]] = []
        last_main_preps: List['Address'] = context.storage.meta.get_last_main_preps(context)

        for address in last_main_preps:
            if address == prev_block_generator:
                continue
            else:
                # we can't support denied vote in low version.
                # so we can set only Approve.
                vote_status: 'BlockVoteStatus' = BlockVoteStatus.NONE
                if address in prev_block_validators:
                    vote_status: 'BlockVoteStatus' = BlockVoteStatus.TRUE
                new_prev_block_votes.append([address, vote_status.value])
        return new_prev_block_votes

    @classmethod
    def _log_step_trace(cls, context: 'IconScoreContext'):
        """If steptrace option is turned on, write step trace messages to a log file

        :param context:
        :return:
        """
        try:
            if context.step_counter.step_tracer is not None:
                msg: str = f"txHash(0x{context.tx.hash.hex()})\n{context.step_counter.step_tracer}"
                print_log_with_level(context.log_level, tag=STEP_LOG_TAG, msg=msg)
        except:
            pass

    def _before_transaction_process(self,
                                    context: 'IconScoreContext',
                                    is_block_editable: bool,
                                    tx_requests: list,
                                    added_transactions: dict,
                                    prev_block_generator: Optional['Address'],
                                    prev_block_votes: Optional[List[Tuple['Address', int]]]):

        # if you want to use rc_version here, you must use it.
        # rc_db_revision: int = self._get_revision_from_rc(context)

        self._check_calculate_done(context)

        if not context.is_decentralized():
            return

        self._make_base_transaction(context, is_block_editable, tx_requests, added_transactions)

        # Skip the first block after decentralization
        if context.is_the_first_block_on_decentralization():
            Logger.info(tag=self.TAG,
                        msg=f"The first block of decentralization: {context.block}")
            return

        self._put_block_produce_info_on_start_calc(context,
                                                   prev_block_generator,
                                                   prev_block_votes)

        self._update_productivity(context, prev_block_generator, prev_block_votes)
        self._update_last_generate_block_height(context, prev_block_generator)

    @classmethod
    def _check_calculate_done(cls,
                              context: 'IconScoreContext'):

        end_block: int = context.storage.iiss.get_end_block_height_of_calc(context)
        if end_block == context.block.height:
            iscore, rc_latest_calculate_bh, _ = context.storage.rc.get_calc_response_from_rc()
            period: int = context.storage.iiss.get_calc_period(context)

            latest_calculate_bh: int = end_block - period

            # Check if the response has been received
            if iscore == -1:
                iscore, calc_bh, state_hash = context.engine.iiss.query_calculate_result(latest_calculate_bh)
                context.storage.rc.put_calc_response_from_rc(iscore, calc_bh, state_hash)
            else:
                context.engine.iiss.check_calculate_request_block_height(rc_latest_calculate_bh,
                                                                         latest_calculate_bh)

    @classmethod
    def _make_base_transaction(cls,
                               context: 'IconScoreContext',
                               is_block_editable: bool,
                               tx_requests: list,
                               added_transactions: dict):

        if is_block_editable:
            base_transaction: dict = BaseTransactionCreator.create_base_transaction(context)
            # todo: if the txHash field is add to addedTransaction, should remove this logic
            tx_params_to_added = deepcopy(base_transaction["params"])
            del tx_params_to_added["txHash"]
            tx_hash: bytes = base_transaction["params"]["txHash"]
            added_transactions[tx_hash.hex()] = tx_params_to_added
            tx_requests.insert(0, base_transaction)

    @classmethod
    def _put_block_produce_info_on_start_calc(cls,
                                              context: 'IconScoreContext',
                                              prev_block_generator: Optional['Address'] = None,
                                              prev_block_votes: Optional[List[Tuple['Address', bool]]] = None):
        if prev_block_generator is None or prev_block_votes is None:
            return

        start = context.engine.iiss.get_start_block_of_calc(context)
        if start != context.block.height:
            return
        prev_block_height: int = context.block.height - 1
        bp_data: 'BlockProduceInfoData' = RewardCalcDataCreator.create_block_produce_info_data(prev_block_height,
                                                                                               prev_block_generator,
                                                                                               prev_block_votes)
        context.storage.rc.put_data_directly(bp_data)

    @classmethod
    def _after_transaction_process(
            cls,
            context: 'IconScoreContext',
            flag: 'PrecommitFlag',
            rc_db_revision: int,
            prev_block_generator: Optional['Address'] = None,
            prev_block_votes: Optional[List[Tuple['Address', int]]] = None) \
            -> Tuple[Optional[dict], Optional['Term'], bytes]:
        """If the current term is ended, prepare the next term,
        - Prepare the list of main P-Reps for the next term which is passed to loopchain
        - Calculate the weighted average of ireps
        submitted by P-Rep candidates that will run as main P-Reps during the next term
        - Impose low productivity penalty on the current main P-Reps which did not validate more than 15% of blocks

        :param context:
        :param flag:
        :param rc_db_revision
        :param prev_block_generator:
        :param prev_block_votes:
        :return: (main_preps_as_dict, term, rc_state_hash)
        """

        main_prep_as_dict, term = context.engine.prep.on_block_invoked(
            context, bool(flag & PrecommitFlag.DECENTRALIZATION))

        rc_state_hash: Optional[bytes] = None
        if context.revision >= Revision.IISS.value:
            rc_state_hash: Optional[bytes] = context.engine.iiss.update_db(context,
                                                                           term,
                                                                           prev_block_generator,
                                                                           prev_block_votes,
                                                                           flag,
                                                                           rc_db_revision)

        context.update_batch()

        if main_prep_as_dict is not None:
            Logger.info(tag="TERM", msg=f"{main_prep_as_dict}")
        context.preps.freeze()
        if context.term:
            context.term.freeze()

        return main_prep_as_dict, term, rc_state_hash

    @classmethod
    def _update_productivity(cls,
                             context: 'IconScoreContext',
                             prev_block_generator: Optional['Address'],
                             prev_block_votes: Optional[List[Tuple['Address', int]]]):

        """Update block validation statistics of Main P-Reps
        This method should be called only after decentralization

        :param context:
        :param prev_block_generator:
        :param prev_block_votes:
        :return:
        """

        if prev_block_generator is None or prev_block_votes is None:
            Logger.warning(tag=cls.TAG, msg=f"No block validators: block={context.block}")
            return

        validators: List[Tuple['Address', int]] = [[prev_block_generator, BlockVoteStatus.TRUE.value]]
        validators.extend(prev_block_votes)

        Logger.info(f"update_productivity(validators): {validators}")

        for address, vote_state in validators:
            dirty_prep: Optional['PRep'] = context.get_prep(address, mutable=True)
            assert isinstance(dirty_prep, PRep)

            is_validator: bool = vote_state != BlockVoteStatus.NONE.value

            dirty_prep.update_block_statistics(is_validator)
            context.put_dirty_prep(dirty_prep)

        context.update_dirty_prep_batch()

    @classmethod
    def _update_last_generate_block_height(cls,
                                           context: 'IconScoreContext',
                                           prev_block_generator: Optional['Address']):
        """This method should be called only after decentralization

        :param context:
        :param prev_block_generator:
        :return:
        """
        if prev_block_generator is None:
            return

        dirty_prep: 'PRep' = context.get_prep(prev_block_generator, mutable=True)
        assert isinstance(dirty_prep, PRep)

        dirty_prep.last_generate_block_height = context.block.height - 1
        context.put_dirty_prep(dirty_prep)

        context.update_dirty_prep_batch()

    def _update_revision_if_necessary(self,
                                      flags: 'PrecommitFlag',
                                      context: 'IconScoreContext',
                                      tx_result: 'TransactionResult'):
        """Updates the revision code of given context
        if governance or its state has been updated

        :param flags:
        :param context: current context
        :param tx_result: transaction result
        :return:
        """
        if tx_result.to == GOVERNANCE_SCORE_ADDRESS and \
                tx_result.status == TransactionResult.SUCCESS:
            # If the tx is heading for Governance, updates the revision
            if self._set_revision_to_context(context):
                if context.revision == Revision.IISS.value:
                    flags |= PrecommitFlag.GENESIS_IISS_CALC
        return flags

    @staticmethod
    def _generate_precommit_flag(flags: 'PrecommitFlag', tx_result: 'TransactionResult') -> 'PrecommitFlag':
        """
        Generates pre-commit flag related in STEP properties from the transaction result

        :param tx_result: transaction result
        :return: pre-commit flag related in STEP properties
        """

        if tx_result.to == GOVERNANCE_SCORE_ADDRESS and \
                tx_result.status == TransactionResult.SUCCESS:
            flags |= PrecommitFlag.STEP_ALL_CHANGED
        return flags

    @staticmethod
    def _check_end_block_height_of_calc(context: 'IconScoreContext') -> bool:
        if context.revision < Revision.IISS.value:
            return False

        check_end_block_height: Optional[int] = context.storage.iiss.get_end_block_height_of_calc(context)
        if check_end_block_height is None:
            return False

        return context.block.height == check_end_block_height

    def _update_step_properties_if_necessary(self, context, precommit_flag):
        """
        Updates step properties to the step counter if the pre-commit flag is set

        :param context: current context
        :param precommit_flag: pre-commit flag
        """
        if precommit_flag & PrecommitFlag.STEP_ALL_CHANGED == PrecommitFlag.NONE:
            return

        try:
            self._push_context(context)
            governance_score = self._get_governance_score(context)

            step_price: int = self._get_step_price_from_governance(context, governance_score)
            context.step_counter.set_step_price(step_price)

            step_costs: dict = self._get_step_costs_from_governance(governance_score)
            context.step_counter.set_step_costs(step_costs)

            max_step_limits: dict = self._get_step_max_limits_from_governance(governance_score)
            context.step_counter.set_max_step_limit(max_step_limits.get(context.type, 0))
        finally:
            self._pop_context()

    @staticmethod
    def _is_genesis_block(
            tx_index: int, block_height: int, tx_params: dict) -> bool:

        return block_height == 0 \
               and tx_index == 0 \
               and 'genesisData' in tx_params

    def _invoke_genesis(self,
                        context: 'IconScoreContext',
                        tx_params: dict,
                        index: int) -> 'TransactionResult':

        params = tx_params['params']
        context.tx = Transaction(tx_hash=params['txHash'],
                                 index=index,
                                 origin=None,
                                 timestamp=context.block.timestamp,
                                 nonce=params.get('nonce', None))

        tx_result = TransactionResult(context.tx, context.block)

        try:
            genesis_data = tx_params['genesisData']
            accounts = genesis_data['accounts']

            context.storage.icx.put_genesis_accounts(context, accounts)

            tx_result.status = TransactionResult.SUCCESS

        except BaseException as e:
            tx_result.failure = self._get_failure_from_exception(e)

        return tx_result

    @classmethod
    def _process_base_transaction(cls,
                                  context: 'IconScoreContext',
                                  issue_data: dict):

        treasury_address: 'Address' = context.storage.icx.fee_treasury
        tx_result = TransactionResult(context.tx, context.block)
        tx_result.to = treasury_address

        # proceed issue
        context.engine.issue.issue(context,
                                   treasury_address,
                                   issue_data)

        if context.engine.prep.term.start_block_height == context.block.height:
            EventLogEmitter.emit_event_log(context,
                                           score_address=ZERO_SCORE_ADDRESS,
                                           event_signature='TermStarted(int,int,int)',
                                           arguments=[context.engine.prep.term.sequence,
                                                      context.engine.prep.term.start_block_height,
                                                      context.engine.prep.term.end_block_height],
                                           indexed_args_count=0)

        # Handles to impose low productivity and block validation penalties, if exists
        context.engine.prep.impose_penalty(context)

        tx_result.status = TransactionResult.SUCCESS
        tx_result.event_logs = context.event_logs
        tx_result.traces = context.traces

        return tx_result

    def _invoke_base_request(self,
                             context: 'IconScoreContext',
                             request: dict,
                             is_block_editable: bool) -> 'TransactionResult':
        assert 'params' in request
        assert 'data' in request['params']

        issue_data_in_tx: dict = request['params'].get('data')
        if not is_block_editable:
            issue_data_in_db: dict = context.engine.issue.create_icx_issue_info(context)
            if issue_data_in_tx != issue_data_in_db:
                raise InvalidBaseTransactionException("Have difference between "
                                                      "base transaction and actual db data. "
                                                      f"base tx: {issue_data_in_tx} "
                                                      f"db: {issue_data_in_db} ")

        context.tx = Transaction(tx_hash=request['params']['txHash'],
                                 index=BASE_TRANSACTION_INDEX,
                                 origin=None,
                                 timestamp=context.block.timestamp,
                                 nonce=None)

        context.event_logs = []
        context.traces = []
        context.msg_stack.clear()
        context.event_log_stack.clear()

        tx_result = self._process_base_transaction(context, issue_data_in_tx)
        return tx_result

    def _invoke_request(self,
                        context: 'IconScoreContext',
                        request: dict,
                        index: int) -> 'TransactionResult':
        """Invoke a transaction request

        :param context:
        :param request:
        :param index:
        :return:
        """

        method = request['method']
        params = request['params']

        from_ = params['from']
        to = params['to']

        # If the request is V2 the stepLimit field is not there,
        # so fills it as the max step limit to proceed the transaction.
        step_limit: int = params.get('stepLimit', context.step_counter.max_step_limit)

        context.tx = Transaction(tx_hash=params['txHash'],
                                 index=index,
                                 origin=from_,
                                 to=to,
                                 timestamp=params.get('timestamp', context.block.timestamp),
                                 nonce=params.get('nonce', None))

        context.msg = Message(sender=from_, value=params.get('value', 0))
        context.current_address = to
        context.event_logs = []
        context.traces = []
        context.step_counter.reset(step_limit)
        context.msg_stack.clear()
        context.event_log_stack.clear()
        context.fee_sharing_proportion = 0

        return self._call(context, method, params)

    @classmethod
    def _estimate_step_by_request(cls, request, context) -> int:
        """Calculates simply and estimates step with request data.

        :param request:
        :param context:
        """
        params: dict = request['params']
        data_type: str = params.get('dataType')
        data: dict = params.get('data')
        to: Address = params['to']

        context.step_counter.apply_step(StepType.DEFAULT, 1)

        input_size = get_input_data_size(context.revision, data)
        context.step_counter.apply_step(StepType.INPUT, input_size)

        if data_type == "deploy":
            content_size = get_deploy_content_size(context.revision, data.get('content', None))
            context.step_counter.apply_step(StepType.CONTRACT_SET, content_size)
            # When installing SCORE.
            if to == ZERO_SCORE_ADDRESS:
                context.step_counter.apply_step(StepType.CONTRACT_CREATE, 1)
            # When updating SCORE.
            else:
                context.step_counter.apply_step(StepType.CONTRACT_UPDATE, 1)

        return context.step_counter.step_used

    def _estimate_step_by_execution(self, request, context, step_limit) -> int:
        """Processes the transaction and estimates step.

        :param request:
        :param context:
        :param step_limit:
        """
        method: str = request['method']
        params: dict = request['params']

        from_: Address = params['from']
        to: Address = params['to']

        last_block: 'Block' = self._get_last_block()
        timestamp = params.get('timestamp', last_block.timestamp)
        context.tx = Transaction(tx_hash=sha3_256(int_to_bytes(timestamp)),
                                 index=0,
                                 origin=from_,
                                 timestamp=timestamp,
                                 nonce=params.get('nonce', None))
        context.msg = Message(sender=from_, value=params.get('value', 0))
        context.current_address = to
        context.event_logs = []
        context.traces = []

        # Deposits virtual ICXs to the sender to prevent validation error due to 'out of balance'.
        account = context.storage.icx.get_account(context, from_)
        account.deposit(step_limit * context.step_counter.step_price + params.get('value', 0))
        context.storage.icx.put_account(context, account)
        return self._call(context, method, params)

    def estimate_step(self, request: dict) -> int:
        """
        Estimates the amount of step to process a specific transaction.

        [Specific information of each step]
        1. Transfer coin
            1) When the destination is EOA: Default
            2) when the destination is SCORE: process and estimate steps without commit
        2. Deploy
            1) Installing SCORE: Default + INPUT + CONTRACT_CREATE + CONTRACT_SET
            2) Update SCORE: Default + INPUT + CONTRACT_UPDATE + CONTRACT_SET
        3. Call
            - process and estimate steps without commit
        4. Message
            1) When the destination is EOA: Default + INPUT
            2) when the destination is SCORE: process and estimate steps without commit

        :return: The amount of step
        """
        context = self._context_factory.create(IconScoreContextType.ESTIMATION, block=self._get_last_block())
        self._set_revision_to_context(context)
        # Fills the step_limit as the max step limit to proceed the transaction.
        step_limit: int = context.step_counter.max_step_limit
        context.step_counter.reset(step_limit)

        params: dict = request['params']
        data_type: str = params.get('dataType')
        to: Address = params['to']

        if data_type == "deploy" or not to.is_contract:
            # Calculates simply and estimates step with request data.
            return self._estimate_step_by_request(request, context)
        else:
            # Processes the transaction and estimates step.
            return self._estimate_step_by_execution(request, context, step_limit)

    def query(self, method: str, params: dict) -> Any:
        """Process a query message call from outside

        State change is not allowed in a query message call

        * icx_getBalance
        * icx_getTotalSupply
        * icx_call

        :param method:
        :param params:
        :return: the result of query
        """
        context: 'IconScoreContext' = self._context_factory.create(
            IconScoreContextType.QUERY,
            block=self._get_last_block()
        )
        self._set_revision_to_context(context)
        step_limit: int = context.step_counter.max_step_limit

        if params:
            from_: 'Address' = params.get('from', None)
            context.msg = Message(sender=from_)
            step_limit: int = params.get('stepLimit', step_limit)

        context.traces = []
        context.step_counter.reset(step_limit)

        ret = self._call(context, method, params)
        return ret

    def validate_transaction(self, request: dict) -> None:
        """Validate JSON-RPC transaction request
        before putting it into transaction pool

        JSON Schema validator checks basic JSON-RPC request syntax
        on JSON-RPC Server
        IconPreValidator focuses on business logic and semantic problems

        :param request: JSON-RPC request
            values in request have already been converted to original format
            in IconInnerService
        :return:
        """
        assert self._get_context_stack_size() == 0

        method = request['method']
        assert method in ('icx_sendTransaction', 'debug_estimateStep')
        assert 'params' in request

        params: dict = request['params']
        to: 'Address' = params.get('to')

        context = self._context_factory.create(IconScoreContextType.QUERY, self._get_last_block())
        self._set_revision_to_context(context)

        try:
            self._push_context(context)

            step_price: int = context.step_counter.step_price
            minimum_step: int = self._step_counter_factory.get_step_cost(StepType.DEFAULT)

            if 'data' in params:
                # minimum_step is the sum of
                # default STEP cost and input STEP costs if data field exists
                data = params['data']
                input_size = get_input_data_size(context.revision, data)
                minimum_step += input_size * self._step_counter_factory.get_step_cost(StepType.INPUT)

            self._icon_pre_validator.execute(context, params, step_price, minimum_step)

            # SCORE updating is not blocked by SCORE blacklist
            if 'dataType' in params and params['dataType'] == 'call':
                IconScoreContextUtil.validate_score_blacklist(context, to)

            if IconScoreContextUtil.is_service_flag_on(context, IconServiceFlag.DEPLOYER_WHITE_LIST):
                self._validate_deployer_whitelist(context, params)
        finally:
            self._pop_context()

    def _call(self,
              context: 'IconScoreContext',
              method: str,
              params: dict) -> Any:
        """Call invoke and query requests in jsonrpc format

        This method is designed to be called in icon_outer_service.py.
        We assume that
        all param values have already been converted to the proper types.
        (types: Address, int, str, bool, bytes and array)

        invoke: Changes states of icon scores or icx
        query: query states of icon scores or icx without state changing

        :param context:
        :param method: 'icx_sendTransaction' only
        :param params: params in jsonrpc message
        :return:
            icx_sendTransaction: (bool) True(success) or False(failure)
            icx_getBalance, icx_getTotalSupply, icx_call:
                (dict) result or error object in jsonrpc response
        """
        assert self._get_context_stack_size() == 0

        try:
            self._push_context(context)

            handler = self._handlers[method]
            ret = handler(context, params)
        finally:
            self._pop_context()

        return ret

    @classmethod
    def _handle_icx_get_balance(cls,
                                context: 'IconScoreContext',
                                params: dict) -> int:
        """Returns the icx balance of the given address

        :param context:
        :param params:
        :return: icx balance in loop
        """
        address = params['address']
        return context.engine.icx.get_balance(context, address)

    @classmethod
    def _handle_icx_get_total_supply(cls,
                                     context: 'IconScoreContext',
                                     _params: dict) -> int:
        """Returns the amount of icx total supply

        :param context:
        :param _params:
        :return: icx amount in loop (1 icx == 1e18 loop)
        """
        return context.storage.icx.get_total_supply(context)

    def _handle_icx_call(self,
                         context: 'IconScoreContext',
                         params: dict) -> object:
        """Handles an icx_call jsonrpc request

        State change is possible in icx_call message

        :param params:
        :return:
        """

        if self._check_new_process(params):
            if context.revision < Revision.IISS.value:
                raise InvalidParamsException(f"Method Not Found")

            data: dict = params['data']
            if self._check_iiss_process(params):
                return context.engine.iiss.query(context, data)
            elif self._check_prep_process(params):
                return context.engine.prep.query(context, data)
            elif self._check_debug_process(params):
                return self._handle_get_iiss_info(context, data)
            else:
                raise InvalidParamsException("Invalid Method")
        else:
            icon_score_address: Address = params['to']
            data_type = params.get('dataType', None)
            data = params.get('data', None)

            context.step_counter.apply_step(StepType.CONTRACT_CALL, 1)
            return IconScoreEngine.query(context,
                                         icon_score_address,
                                         data_type,
                                         data)

    @staticmethod
    def _create_rc_result(context: 'IconScoreContext', start_block: int, end_block: int) -> dict:
        rc_result = dict()
        if start_block < 0 or end_block < 0:
            return rc_result

        # (iscore, block_height, rc_state_hash)
        iscore, request_block_height, _ = context.storage.rc.get_calc_response_from_rc()
        if iscore == -1:
            return rc_result

        if request_block_height != end_block:
            Logger.warning(f"Response block height is not matched to the request: "
                           f"response block height:{request_block_height} "
                           f"request block height:{end_block}", ICON_SERVICE_LOG_TAG)
            return rc_result

        rc_result['iscore'] = iscore
        rc_result['estimatedICX'] = iscore // ISCORE_EXCHANGE_RATE
        rc_result['startBlockHeight'] = start_block
        rc_result['endBlockHeight'] = end_block

        return rc_result

    def _handle_get_iiss_info(self, context: 'IconScoreContext', _params: dict) -> dict:
        response = dict()
        term = context.engine.prep.term

        response['blockHeight'] = context.block.height
        reward_rate: 'RewardRate' = context.storage.iiss.get_reward_rate(context)
        response['variable'] = dict()
        response['variable']['irep'] = term.irep if term else 0
        response['variable']['rrep'] = reward_rate.reward_prep

        calc_start_block, calc_end_block = context.storage.meta.get_last_calc_info(context)

        next_calculation: int = calc_end_block
        if calc_start_block < 0 or context.block.height != next_calculation:
            next_calculation: Optional[int] = context.storage.iiss.get_end_block_height_of_calc(context)
            if next_calculation is None:
                next_calculation = -1
        response['nextCalculation'] = next_calculation + 1

        term_start_block, term_end_block = context.storage.meta.get_last_term_info(context)

        if term_end_block < 0 or context.block.height != term_end_block:
            term_end_block: int = term.end_block_height if term else -1
        response['nextPRepTerm'] = term_end_block + 1

        response['rcResult'] = self._create_rc_result(context, calc_start_block, calc_end_block)

        return response

    def _handle_icx_send_transaction(self,
                                     context: 'IconScoreContext',
                                     params: dict) -> 'TransactionResult':
        """icx_sendTransaction message handler

        * EOA to EOA
        * EOA to SCORE

        :param params: JSON-RPC params
        :return: return value of an IconScoreBase method
            None is allowed
        """
        tx_result = TransactionResult(context.tx, context.block)

        try:
            tx_result.to = params['to']

            # process the transaction
            self._process_transaction(context, params, tx_result)
            tx_result.status = TransactionResult.SUCCESS
        except BaseException as e:
            tx_result.failure = self._get_failure_from_exception(e)
            trace = self._get_trace_from_exception(context.current_address, e)
            context.clear_batch()
            context.traces.append(trace)
            context.event_logs.clear()
        finally:
            # Revert func_type to IconScoreFuncType.WRITABLE
            # to avoid DatabaseException in self._charge_transaction_fee()
            context.func_type = IconScoreFuncType.WRITABLE

            # Charge a fee to from account
            step_used_details, final_step_price = \
                self._charge_transaction_fee(
                    context,
                    params,
                    tx_result.status,
                    context.step_counter.step_used)

            # Finalize tx_result
            tx_result.step_price = final_step_price
            tx_result.event_logs = context.event_logs
            tx_result.logs_bloom = self._generate_logs_bloom(context.event_logs)
            tx_result.traces = context.traces
            final_step_used = self._append_step_results(tx_result, context, step_used_details)

            context.cumulative_step_used += final_step_used

        return tx_result

    def _handle_estimate_step(self,
                              context: 'IconScoreContext',
                              params: dict) -> int:
        """
        Handles estimate step by execution of tx

        :param context: context
        :param params: parameters of tx
        :return: estimated steps
        """
        tx_result: 'TransactionResult' = TransactionResult(context.tx, context.block)
        self._process_transaction(context, params, tx_result)

        return context.step_counter.max_step_used

    def _process_transaction(self,
                             context: 'IconScoreContext',
                             params: dict,
                             tx_result: 'TransactionResult') -> None:
        """
        Processes the transaction

        :param params: JSON-RPC params
        """
        # Checks the balance only on the invoke context(skip estimate context)
        if context.type == IconScoreContextType.INVOKE:
            tmp_context: 'IconScoreContext' = IconScoreContext(IconScoreContextType.QUERY)
            tmp_context.block = self._get_last_block()
            # Check if from account can charge a tx fee
            self._icon_pre_validator.execute_to_check_out_of_balance(
                context if context.revision >= Revision.THREE.value else tmp_context,
                params,
                step_price=context.step_counter.step_price)

        # Every send_transaction are calculated DEFAULT STEP at first
        context.step_counter.apply_step(StepType.DEFAULT, 1)
        input_size = get_input_data_size(context.revision, params.get('data', None))
        context.step_counter.apply_step(StepType.INPUT, input_size)

        # TODO Branch IISS Engine
        if self._check_new_process(params):

            if context.revision < Revision.IISS.value:
                """
                raise InvalidParamsException(f"Method Not Found")
                above code is what I want to raise
                
                but Main Net block sync fail issue happened when it mismatched updating version case.
                https://tracker.icon.foundation/transaction/0x76c4c323c6787b2d44565cdaab2a3fc78c37136339a7f0b4faf3fb03fec64939#internaltransactions
                so we must change raise contents like that.
                """
                context.step_counter.apply_step(StepType.CONTRACT_CALL, 1)
                raise ScoreNotFoundException(f'SCORE not found: {ZERO_SCORE_ADDRESS}')

            self._process_new_transaction(context, params, tx_result)
        else:
            self._process_icx_transaction(context, params, tx_result)

    @staticmethod
    def _check_new_process(params: dict) -> bool:
        """Check if data in params is related to IISS

        :param params: tx params
        :return: True(IISS tx), False(None IISS tx)
        """

        to: Optional['Address'] = params.get('to')
        if to != ZERO_SCORE_ADDRESS:
            return False

        data_type: Optional[str] = params.get('dataType')
        if data_type != 'call':
            return False

        data: Optional[dict] = params.get('data')
        if data is None or not isinstance(data, dict):
            return False

        method_name: Optional[str] = data.get("method")
        if method_name in NEW_METHOD_TABLE:
            return True
        else:
            raise MethodNotFoundException(f"Method not found: {method_name}")

    @staticmethod
    def _check_iiss_process(params: dict) -> bool:
        data: Optional[dict] = params.get('data')
        method_name: Optional[str] = data.get("method")
        return method_name in IISS_METHOD_TABLE

    @staticmethod
    def _check_prep_process(params: dict) -> bool:
        data: Optional[dict] = params.get('data')
        method_name: Optional[str] = data.get("method")
        return method_name in PREP_METHOD_TABLE

    @staticmethod
    def _check_debug_process(params: dict) -> bool:
        data: Optional[dict] = params.get('data')
        method_name: Optional[str] = data.get("method")
        return method_name in DEBUG_METHOD_TABLE

    def _process_icx_transaction(self,
                                 context: 'IconScoreContext',
                                 params: dict,
                                 tx_result: 'TransactionResult') -> None:
        """
        Processes the icx transaction

        :param params: JSON-RPC params
        :return: SCORE address if 'deploy' command. otherwise None
        """

        to: Address = params['to']

        data_type: str = params.get('dataType')
        if data_type in (None, 'call', 'message'):
            self._transfer_coin(context, params)

        if to.is_contract:
            tx_result.score_address = self._handle_score_invoke(context, to, params)

    def _process_new_transaction(self,
                                 context: 'IconScoreContext',
                                 params: dict,
                                 _tx_result: 'TransactionResult') -> None:
        """
        Processes the iiss transaction

        :param context:
        :param params: JSON-RPC params
        :param _tx_result:
        """

        to: Address = params['to']
        data: dict = params['data']

        assert to == ZERO_SCORE_ADDRESS, "Invalid to Address"

        # Only 'registerPRep' method is allowed to set value
        if context.msg.value > 0 and data.get("method") != "registerPRep":
            raise InvalidParamsException(f"Do not allow to set value in this method: {data.get('method')}")

        if self._check_iiss_process(params):
            context.engine.iiss.invoke(context, data)
        elif self._check_prep_process(params):
            context.engine.prep.invoke(context, data)
        else:
            raise InvalidParamsException("Invalid method")

    @classmethod
    def _transfer_coin(cls,
                       context: 'IconScoreContext',
                       params: dict) -> None:
        """Transfer coin between EOA and EOA based on protocol v2
        JSON-RPC syntax validation has already been complete

        :param context:
        :param params:
        :return:
        """
        from_: 'Address' = params['from']
        to: 'Address' = params['to']
        value: int = params.get('value', 0)

        context.engine.icx.transfer(context, from_, to, value)

    @classmethod
    def _charge_transaction_fee(cls,
                                context: 'IconScoreContext',
                                params: dict,
                                status: int,
                                step_used: int) -> (dict, int):
        """Charge a fee to from account
        Because it is on finalizing a transaction,
        this method MUST NOT throw any exceptions

        Assume that from account can charge a failed tx fee

        :param params:
        :param status: 1: SUCCESS, 0: FAILURE
        :return: detail step usage, final step price
        """
        version: int = params.get('version', 2)
        from_: 'Address' = params['from']
        to: 'Address' = params['to']

        step_price = context.step_counter.step_price

        if version < 3:
            # Support coin transfer based on protocol v2
            # 0.01 icx == 10**16 loop
            # FIXED_FEE(0.01 icx) == step_used(10**6) * step_price(10**10)
            step_used = 10 ** 6

            if status == TransactionResult.FAILURE:
                # protocol v2 does not charge a fee for a failed tx
                step_price = 0
            elif IconScoreContextUtil.is_service_flag_on(context, IconServiceFlag.FEE):
                # 0.01 icx == 10**16 loop
                # FIXED_FEE(0.01 icx) == step_used(10**6) * step_price(10**10)
                step_price = 10 ** 10

        # Charge a fee to from account
        try:
            step_used_details = context.engine.fee.charge_transaction_fee(
                context, from_, to, step_price, step_used, context.block.height)
        except BaseException as e:
            if hasattr(e, 'message'):
                message = e.message
            else:
                message = str(e)
            Logger.exception(message, ICON_SERVICE_LOG_TAG)
            step_used_details = {from_: 0, to: 0}

        # final step_used and step_price
        return step_used_details, step_price

    def _handle_score_invoke(self,
                             context: 'IconScoreContext',
                             to: 'Address',
                             params: dict) -> Optional['Address']:
        """Handle score invocation

        :param context:
        :param to: a recipient address
        :param params:
        :return: SCORE address if 'deploy' command. otherwise None
        """
        data_type: str = params.get('dataType')
        data: dict = params.get('data')

        if data_type == 'deploy':
            if to == ZERO_SCORE_ADDRESS:

                # SCORE install
                content_type = data.get('contentType')

                if content_type == 'application/tbears':
                    path: str = data.get('content')
                    score_address = generate_score_address_for_tbears(path)
                else:
                    score_address = generate_score_address(context.tx.origin,
                                                           context.tx.timestamp,
                                                           context.tx.nonce)
                    deploy_info = IconScoreContextUtil.get_deploy_info(context, score_address)
                    if deploy_info is not None:
                        raise AccessDeniedException(f'SCORE address already in use: {score_address}')
                context.step_counter.apply_step(StepType.CONTRACT_CREATE, 1)
            else:
                # SCORE update
                score_address = to
                context.step_counter.apply_step(StepType.CONTRACT_UPDATE, 1)

            content_size = get_deploy_content_size(context.revision, data.get('content', None))
            context.step_counter.apply_step(StepType.CONTRACT_SET, content_size)

            context.engine.deploy.invoke(context=context,
                                         to=to,
                                         icon_score_address=score_address,
                                         data=data)
            return score_address
        elif data_type == 'deposit':
            self._deposit_handler.handle_deposit_request(context, data)
        else:
            context.step_counter.apply_step(StepType.CONTRACT_CALL, 1)
            IconScoreEngine.invoke(context, to, data_type, data)
            return None

    @staticmethod
    def _append_step_results(
            tx_result: 'TransactionResult', context: 'IconScoreContext', step_used_details: dict) -> int:
        """
        Appends step usage information to TransactionResult
        """
        final_step_used = sum(step_used_details.values())
        tx_result.step_used = final_step_used
        tx_result.cumulative_step_used = context.cumulative_step_used + final_step_used
        if final_step_used != step_used_details.get(context.msg.sender, 0):
            tx_result.step_used_details = step_used_details

        return final_step_used

    @staticmethod
    def _get_failure_from_exception(
            e: BaseException) -> TransactionResult.Failure:
        """
        Gets `Failure` from an exception
        :param e: exception
        :return: a Failure
        """

        try:
            if isinstance(e, IconServiceBaseException):
                if e.code >= ExceptionCode.SCORE_ERROR or isinstance(e, IconScoreException):
                    Logger.warning(e.message, ICON_SERVICE_LOG_TAG)
                else:
                    Logger.exception(e.message, ICON_SERVICE_LOG_TAG)

                code = int(e.code)
                message = str(e.message)
            else:
                Logger.exception(str(e), ICON_SERVICE_LOG_TAG)
                Logger.error(str(e), ICON_SERVICE_LOG_TAG)

                code: int = ExceptionCode.SYSTEM_ERROR.value
                message = str(e)
        except:
            code: int = ExceptionCode.SYSTEM_ERROR.value
            message = 'Invalid exception: code or message is invalid'

        return TransactionResult.Failure(code, message)

    @staticmethod
    def _get_trace_from_exception(address: 'Address', e: BaseException):
        """
        Gets trace from an exception
        :param address: The SCORE address the exception is thrown
        :param e: exception
        :return: a Trace
        """
        return Trace(
            address,
            TraceType.REVERT if isinstance(e, IconScoreException) else
            TraceType.THROW,
            [e.code, e.message] if isinstance(e, IconServiceBaseException) else
            [ExceptionCode.SYSTEM_ERROR, str(e)]
        )

    @staticmethod
    def _generate_logs_bloom(event_logs: List['EventLog']) -> BloomFilter:
        """
        Generates the bloom data from the event logs
        :param event_logs: The event logs
        :return: Bloom data
        """
        logs_bloom = BloomFilter()

        for event_log in event_logs:
            logs_bloom.add(EventLogEmitter.get_ordered_bytes(0xff, event_log.score_address))
            for i, indexed_item in enumerate(event_log.indexed):
                indexed_bytes = EventLogEmitter.get_ordered_bytes(i, indexed_item)
                logs_bloom.add(indexed_bytes)

        return logs_bloom

    @classmethod
    def _handle_icx_get_score_api(cls,
                                  context: 'IconScoreContext',
                                  params: dict) -> object:
        """Handles an icx_get_score_api JSON-RPC request

        get score api

        :param context:
        :param params:
        :return:
        """
        icon_score_address: Address = params['address']
        return IconScoreEngine.get_score_api(
            context, icon_score_address)

    def _handle_ise_get_status(self, _context: 'IconScoreContext', params: dict) -> dict:

        response = dict()
        if not bool(params) or params.get('filter'):
            last_block_status = self._make_last_block_status()
            response['lastBlock'] = last_block_status
        return response

    def _make_last_block_status(self) -> Optional[dict]:
        block = self._get_last_block()
        if block is None:
            block_height = -1
            block_hash = b'\x00' * 32
            timestamp = 0
            prev_block_hash = block_hash
        else:
            block_height = block.height
            block_hash = block.hash
            timestamp = block.timestamp
            prev_block_hash = block.prev_hash

        return {
            'blockHeight': block_height,
            'blockHash': block_hash,
            'timestamp': timestamp,
            'prevBlockHash': prev_block_hash
        }

    def commit(self, _block_height: int, instant_block_hash: bytes, block_hash: Optional[bytes]) -> None:
        """Write updated states in a context.block_batch to StateDB
        when the precommit block has been confirmed
        :param _block_height: height of block being committed
        :param instant_block_hash: instant hash of block being committed
        :param block_hash: hash of block being committed
        """
        # Check for block validation before commit
        self._precommit_data_manager.validate_precommit_block(instant_block_hash)

        precommit_data: 'PrecommitData' = self._get_updated_precommit_data(instant_block_hash, block_hash)
        context = self._context_factory.create(IconScoreContextType.DIRECT, block=precommit_data.block)

        if precommit_data.revision < Revision.IISS.value:
            self._commit_before_iiss(context, precommit_data)
        else:
            self._commit_after_iiss(context, precommit_data, instant_block_hash)

    def _commit_before_iiss(self, context: 'IconScoreContext', precommit_data: 'PrecommitData'):
        state_wal: 'StateWAL' = StateWAL(precommit_data.block_batch)
        self._process_state_commit(context, precommit_data, state_wal)

    def _commit_after_iiss(self,
                           context: 'IconScoreContext',
                           precommit_data: 'PrecommitData',
                           instant_block_hash: bytes):
        # Check if this block is the start block of a calculation period
        start_calc_block_height: int = context.engine.iiss.get_start_block_of_calc(context)
        is_calc_period_start_block: bool = context.block.height == start_calc_block_height

        wal_writer, state_wal, iiss_wal = \
            self._process_wal(context, precommit_data, is_calc_period_start_block, instant_block_hash)
        wal_writer.flush()

        # Write iiss_wal to rc_db
        standby_db_info: Optional['RewardCalcDBInfo'] = \
            self._process_iiss_commit(context, precommit_data, iiss_wal, is_calc_period_start_block)
        wal_writer.write_state(WALState.WRITE_RC_DB.value, add=True)
        wal_writer.flush()

        # Write state_wal to state_db
        self._process_state_commit(context, precommit_data, state_wal)
        wal_writer.write_state(WALState.WRITE_STATE_DB.value, add=True)
        wal_writer.flush()

        # send IPC
        self._process_ipc(context, wal_writer, precommit_data, standby_db_info, instant_block_hash)
        wal_writer.close()

        try:
            os.remove(self._get_write_ahead_log_path())
        except BaseException as e:
            Logger.error(tag=self.TAG, msg=str(e))

    def _process_wal(self, context: 'IconScoreContext',
                     precommit_data: 'PrecommitData',
                     is_calc_period_start_block: bool,
                     instant_block_hash: bytes) \
            -> Tuple['WriteAheadLogWriter', 'StateWAL', Optional['IissWAL']]:
        """Assume that this method is called after Revision.IISS is on

        :param context:
        :param precommit_data:
        :param is_calc_period_start_block:
        :return:
        """
        assert precommit_data.revision >= Revision.IISS.value

        block: 'Block' = precommit_data.block
        wal_path: str = self._get_write_ahead_log_path()
        state_wal: 'StateWAL' = StateWAL(precommit_data.block_batch)

        # At the start of calc period, put revision and version to newly created current_rc_db
        revision: int = precommit_data.rc_db_revision if is_calc_period_start_block else -1

        tx_index: int = context.storage.rc.get_tx_index(is_calc_period_start_block)
        Logger.info(tag=self.TAG, msg=f"tx_index={tx_index}")
        iiss_wal: 'IissWAL' = IissWAL(precommit_data.rc_block_batch, tx_index, revision)

        wal_writer: 'WriteAheadLogWriter' = \
            WriteAheadLogWriter(precommit_data.revision,
                                max_log_count=2,
                                block=block,
                                instant_block_hash=instant_block_hash)
        wal_writer.open(wal_path)

        if is_calc_period_start_block:
            wal_writer.write_state(WALState.CALC_PERIOD_START_BLOCK.value, add=False)

        wal_writer.write_walogable(iiss_wal)
        wal_writer.write_walogable(state_wal)

        return wal_writer, state_wal, iiss_wal

    def _get_updated_precommit_data(self, instant_block_hash: bytes, block_hash: Optional[bytes]) -> 'PrecommitData':
        precommit_data: 'PrecommitData' = \
            self._precommit_data_manager.get(instant_block_hash)
        if block_hash:
            precommit_data.block_batch.update_block_hash(block_hash)

        precommit_data.block_batch.set_block_to_batch(precommit_data.revision)
        return precommit_data

    def _process_state_commit(self,
                              context: 'IconScoreContext',
                              precommit_data: 'PrecommitData',
                              state_wal: 'StateWAL'):
        new_icon_score_mapper = precommit_data.score_mapper
        if new_icon_score_mapper:
            IconScoreContext.icon_score_mapper.update(new_icon_score_mapper)

        self._icx_context_db.write_batch(context, state_wal)

        context.storage.icx.set_last_block(precommit_data.block_batch.block)
        self._precommit_data_manager.commit(precommit_data.block_batch.block)

        # after status DB commit
        if precommit_data.precommit_flag & PrecommitFlag.STEP_ALL_CHANGED != PrecommitFlag.NONE:
            context.block = precommit_data.block_batch.block
            self._init_global_value_by_governance_score(context)

    @staticmethod
    def _process_iiss_commit(context: 'IconScoreContext',
                             precommit_data: 'PrecommitData',
                             iiss_wal: Optional['IissWAL'],
                             is_calc_period_start_block: bool) -> Optional['RewardCalcDBInfo']:
        """Assume that this method is called after Revision.IISS is on

        :param context:
        :param precommit_data:
        :param iiss_wal:
        :param is_calc_period_start_block:
        :return:
        """
        assert precommit_data.revision >= Revision.IISS.value
        assert isinstance(iiss_wal, IissWAL)

        standby_db_info: Optional['RewardCalcDBInfo'] = None
        if is_calc_period_start_block:
            calculate_block_height: int = context.block.height - 1
            standby_db_info: 'RewardCalcDBInfo' = context.storage.rc.replace_db(calculate_block_height)

        context.engine.prep.commit(context, precommit_data)
        context.storage.rc.commit(iiss_wal)
        return standby_db_info

    @staticmethod
    def _process_ipc(context: 'IconScoreContext',
                     wal_writer: 'WriteAheadLogWriter',
                     precommit_data: 'PrecommitData',
                     standby_db_info: Optional['RewardCalcDBInfo'],
                     instant_block_hash: bytes):
        assert precommit_data.revision >= Revision.IISS.value

        commit_block_hash: bytes = precommit_data.block.hash
        if commit_block_hash != instant_block_hash:
            # Leader node must use instant_block_hash which is used in invoke()
            commit_block_hash: bytes = instant_block_hash

        context.engine.iiss.send_commit(
            precommit_data.block.height, commit_block_hash)
        wal_writer.write_state(WALState.SEND_COMMIT_BLOCK.value, add=True)
        wal_writer.flush()

        if standby_db_info is not None:
            iiss_db_path: str = context.storage.rc.rename_standby_db_to_iiss_db(standby_db_info.path)
            context.engine.iiss.send_calculate(iiss_db_path, standby_db_info.block_height)
            wal_writer.write_state(WALState.SEND_CALCULATE.value, add=True)

    def rollback(self, block_height: int, instant_block_hash: bytes) -> None:
        """Throw away a precommit state
        in context.block_batch and IconScoreEngine
        :param block_height: height of block which is needed to be removed from the pre-commit data manager
        :param instant_block_hash: hash of block which is needed to be removed from the pre-commit data manager
        """
        Logger.warning(tag=self.TAG, msg=f"rollback() start: height={block_height}")

        self._precommit_data_manager.validate_precommit_block(instant_block_hash)
        self._precommit_data_manager.rollback(instant_block_hash)

        Logger.warning(tag=self.TAG, msg="rollback() end")

    def clear_context_stack(self):
        """Clear IconScoreContext stacks
        """
        stack_size: int = self._get_context_stack_size()
        assert stack_size == 0

        if stack_size > 0:
            Logger.error(
                f'IconScoreContext leak is detected: {stack_size}',
                ICON_SERVICE_LOG_TAG)

        self._clear_context()

    def _get_last_block(self) -> Optional['Block']:
        if self._precommit_data_manager:
            return self._precommit_data_manager.last_block

        return EMPTY_BLOCK

    def inner_call(self, request: dict):
        context: 'IconScoreContext' = self._context_factory.create(
            IconScoreContextType.QUERY, block=self._get_last_block()
        )

        self._set_revision_to_context(context)
        return inner_call(context, request)

    def _recover_dbs(self, rc_data_path: str):
        """Recover iiss_db and state_db with a wal file

        :param rc_data_path: The directory where iiss_dbs are contained
        """

        Logger.debug(tag=WAL_LOG_TAG, msg=f"_recover_dbs() start: rc_data_path={rc_data_path}")

        path: str = self._get_write_ahead_log_path()
        if not os.path.isfile(path):
            Logger.debug(tag=WAL_LOG_TAG, msg=f"_recover_dbs() end: No WAL file {path}")
            return

        self._wal_reader = None
        reader = WriteAheadLogReader()
        try:
            reader.open(path)
            Logger.info(tag=WAL_LOG_TAG, msg=f"reader=({reader})")

            if reader.log_count == 2:
                self._recover_rc_db(reader, rc_data_path)
                self._recover_state_db(reader)
                self._wal_reader = reader
            else:
                Logger.debug(tag=WAL_LOG_TAG, msg=f"Incomplete WAL file: {path}")
        except IconServiceBaseException as e:
            Logger.info(tag=WAL_LOG_TAG, msg=e.message)
        except BaseException as e:
            Logger.warning(tag=WAL_LOG_TAG, msg=str(e))
        finally:
            reader.close()

        try:
            os.remove(path)
        except BaseException as e:
            Logger.error(tag=WAL_LOG_TAG, msg=str(e))

        Logger.debug(tag=WAL_LOG_TAG, msg="_recover_dbs() end")

    @staticmethod
    def _is_need_to_recover_rc_db(wal_state: 'WALState', is_calc_period_start_block: bool) -> bool:
        if wal_state & WALState.WRITE_RC_DB:
            if not is_calc_period_start_block or \
                    (is_calc_period_start_block and wal_state & WALState.SEND_CALCULATE):
                return False

        return True

    @classmethod
    def _recover_rc_db(cls, reader: 'WriteAheadLogReader', rc_data_path: str):
        Logger.debug(tag=WAL_LOG_TAG, msg=f"_recover_rc_db() start: rc_data_path={rc_data_path}")

        wal_state = WALState(reader.state)
        is_calc_period_start_block = bool(wal_state & WALState.CALC_PERIOD_START_BLOCK)
        Logger.info(tag=WAL_LOG_TAG, msg=f"reader state={wal_state}")

        if not cls._is_need_to_recover_rc_db(wal_state, is_calc_period_start_block):
            Logger.info(tag=WAL_LOG_TAG, msg="rc_db has already been up-to-date")
            return

        # If WAL file is made at the start block of calc period
        if is_calc_period_start_block:
            current_rc_db_path, standby_rc_db_path, iiss_rc_db_path = RewardCalcStorage.scan_rc_db(rc_data_path)
            is_current_exists: bool = len(current_rc_db_path) > 0
            is_standby_exists: bool = len(standby_rc_db_path) > 0
            is_iiss_exists: bool = len(iiss_rc_db_path) > 0
            Logger.info(tag=WAL_LOG_TAG,
                        msg=f"current_exists={is_current_exists}, "
                            f"is_standby_exists={is_standby_exists}, "
                            f"is_iiss_exists={is_iiss_exists}")

            # If only current_db exists, replace current_db to standby_rc_db
            if is_current_exists and not is_standby_exists and not is_iiss_exists:
                # Get revision from the RC DB
                prev_calc_db: 'KeyValueDatabase' = RewardCalcStorage.create_current_db(rc_data_path)
                rc_version, revision = get_version_and_revision(prev_calc_db)
                rc_version: int = max(rc_version, 0)
                prev_calc_db.close()

                standby_rc_db_path: str = RewardCalcStorage.rename_current_db_to_standby_db(rc_data_path,
                                                                                            reader.block.height,
                                                                                            rc_version)
                is_standby_exists: bool = True
            elif not is_current_exists and not is_standby_exists:
                # No matter iiss_db exists or not, If both current_db and standby_db do not exist, raise error
                raise DatabaseException(f"RC related DB not exists")

            current_db: 'KeyValueDatabase' = RewardCalcStorage.create_current_db(rc_data_path)
            if is_standby_exists:
                RewardCalcStorage.rename_standby_db_to_iiss_db(standby_rc_db_path)
        else:
            current_db: 'KeyValueDatabase' = RewardCalcStorage.create_current_db(rc_data_path)

        # Write data to "current_db"
        current_db.write_batch(reader.get_iterator(0))
        current_db.close()

        Logger.debug(tag=WAL_LOG_TAG, msg="_recover_rc_db() end")

    def _recover_state_db(self, reader: 'WriteAheadLogReader'):
        Logger.debug(tag=WAL_LOG_TAG, msg=f"_recover_state_db() start: reader={reader}")

        wal_state = WALState(reader.state)
        if wal_state & WALState.WRITE_STATE_DB:
            Logger.info(tag=WAL_LOG_TAG, msg="state_db has already been up-to-date")
            return

        ret: int = self._icx_context_db.key_value_db.write_batch(reader.get_iterator(1))
        Logger.info(tag=WAL_LOG_TAG, msg=f"state_db has been updated with wal file: count={ret}")

        Logger.debug(tag=WAL_LOG_TAG, msg="_recover_state_db() end")

    def _get_write_ahead_log_path(self) -> str:
        return os.path.join(self._state_db_root_path, self.WAL_FILE)

    def hello(self) -> dict:
        """If state_db and rc_db are recovered, send COMMIT_BLOCK message to reward calculator
        It is called on INVOKE thread
        Assume that the connection between iconservice and rc is ready

        :return:
        """
        Logger.debug(tag=self.TAG, msg="hello() start")

        if isinstance(self._wal_reader, WriteAheadLogReader):
            wal_state = WALState(self._wal_reader.state)

            # If only writing rc_db is done on commit without sending COMMIT_BLOCK to rc,
            # send COMMIT_BLOCK to rc prior to invoking a block
            if not (wal_state & WALState.SEND_COMMIT_BLOCK):
                IconScoreContext.engine.iiss.send_commit(
                    self._wal_reader.block.height, self._wal_reader.instant_block_hash)

            # No need to use
            self._wal_reader = None

        Logger.debug(tag=self.TAG, msg="hello() end")

        return {}<|MERGE_RESOLUTION|>--- conflicted
+++ resolved
@@ -180,13 +180,9 @@
                                      conf[ConfigKey.PENALTY_GRACE_PERIOD],
                                      conf[ConfigKey.LOW_PRODUCTIVITY_PENALTY_THRESHOLD],
                                      conf[ConfigKey.BLOCK_VALIDATION_PENALTY_THRESHOLD],
-<<<<<<< HEAD
                                      conf[ConfigKey.IPC_TIMEOUT],
                                      conf[ConfigKey.ICON_RC_DIR_PATH])
 
-=======
-                                     conf[ConfigKey.IPC_TIMEOUT])
->>>>>>> 03701ba2
         self._load_builtin_scores(
             context, Address.from_string(conf[ConfigKey.BUILTIN_SCORE_OWNER]))
         self._init_global_value_by_governance_score(context)

--- conflicted
+++ resolved
@@ -452,12 +452,8 @@
                         raise InvalidBaseTransactionException("Invalid block: "
                                                               "first transaction must be an base transaction")
                     tx_result = self._invoke_base_request(context, tx_request, is_block_editable, regulator)
-<<<<<<< HEAD
-                    base_tx_result = tx_result
                     step_debug_message = f"transaction 0x{tx_result.tx_hash} consumed step following order : " \
                                          f"{context.step_trace}" if context.step_trace is not None else None
-=======
->>>>>>> 166de637
                 else:
                     tx_result = self._invoke_request(context, tx_request, index)
                     step_debug_message = f"transaction 0x{tx_result.tx_hash.hex()} consumed step following order : " \

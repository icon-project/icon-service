--- conflicted
+++ resolved
@@ -72,21 +72,17 @@
         self._variable.init_config(context, conf)
 
         self._init_commit_delegator()
-        # todo: formula 가 min, max l point값을 가지고 있는게 좋을까?
+        # todo: consider formula managing r min, r max, r point
         self._formula = IssueFormula()
 
         handlers: list = [StakeHandler, DelegationHandler, IScoreHandler]
         self._init_handlers(handlers)
 
-<<<<<<< HEAD
     @property
     def issue_variable(self):
         return self._variable.issue
 
-    def _init_reward_calc_proxy(self):
-=======
     def _init_reward_calc_proxy(self, data_path: str):
->>>>>>> 7036f43d
         self._reward_calc_proxy = RewardCalcProxy()
         self._reward_calc_proxy.open(sock_path=IISS_SOCKET_PATH, iiss_db_path=data_path)
         self._reward_calc_proxy.start()

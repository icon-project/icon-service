--- conflicted
+++ resolved
@@ -146,13 +146,8 @@
         iiss_data_for_issue = {
             "prep": {
                 "incentive": gv.incentive_rep,
-<<<<<<< HEAD
                 "rewardRate": self._variable.issue.get_reward_prep(context).reward_rate,
-                "totalDelegation": self._variable.issue.get_total_candidate_delegated(context),
-=======
-                "rewardRate": self._variable.issue.get_reward_rep(context),
                 "totalDelegation": self._variable.issue.get_total_candidate_delegated(context)
->>>>>>> 47f713f1
             }
         }
         for group in iiss_data_for_issue:

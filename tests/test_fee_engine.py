# -*- coding: utf-8 -*-

# Copyright 2019 ICON Foundation
#
# Licensed under the Apache License, Version 2.0 (the "License");
# you may not use this file except in compliance with the License.
# You may obtain a copy of the License at
#
# http://www.apache.org/licenses/LICENSE-2.0
#
# Unless required by applicable law or agreed to in writing, software
# distributed under the License is distributed on an "AS IS" BASIS,
# WITHOUT WARRANTIES OR CONDITIONS OF ANY KIND, either express or implied.
# See the License for the specific language governing permissions and
# limitations under the License.

import os
import unittest
from random import randrange
from unittest.mock import Mock

from iconservice.base.address import AddressPrefix, Address
from iconservice.base.exception import InvalidRequestException, OutOfBalanceException
from iconservice.base.transaction import Transaction
from iconservice.database.db import ContextDatabase
from iconservice.deploy import DeployState
from iconservice.deploy.icon_score_deploy_storage import IconScoreDeployStorage, IconScoreDeployInfo
from iconservice.fee.fee_engine import FeeEngine
from iconservice.fee.fee_engine import VirtualStepCalculator, FIXED_TERM
from iconservice.fee.fee_storage import FeeStorage
from iconservice.icon_constant import IconScoreContextType
from iconservice.iconscore.icon_score_context import ContextContainer, IconScoreContext
from iconservice.iconscore.icon_score_step import IconScoreStepCounter
from iconservice.icx import IcxEngine
from iconservice.icx.icx_account import AccountType, Account
from iconservice.icx.icx_storage import IcxStorage
from tests.mock_generator import clear_inner_task


def create_context_db():
    """
    Create memory db for ContextDatabase

    :return: ContextDatabase
    """
    memory_db = {}

    # noinspection PyUnusedLocal
    def put(context, key, value):
        memory_db[key] = value

    # noinspection PyUnusedLocal
    def get(context, key):
        return memory_db.get(key)

    # noinspection PyUnusedLocal
    def delete(context, key):
        del memory_db[key]

    context_db = Mock(spec=ContextDatabase)
    context_db.get = get
    context_db.put = put
    context_db.delete = delete

    return context_db


def patch_fee_storage(fee_storage: FeeStorage):
    memory_db = {}

    # noinspection PyUnusedLocal
    def put(context, key, value):
        memory_db[key] = value

    # noinspection PyUnusedLocal
    def put_deposit(context, deposit):
        memory_db[deposit.id] = deposit

    # noinspection PyUnusedLocal
    def get(context, key):
        return memory_db[key] if key in memory_db else None

    # noinspection PyUnusedLocal
    def delete(context, key):
        del memory_db[key]

    fee_storage.put_deposit_meta = put
    fee_storage.get_deposit_meta = get
    fee_storage.delete_deposit_meta = delete
    fee_storage.put_deposit = put_deposit
    fee_storage.get_deposit = get
    fee_storage.delete_deposit = delete


<<<<<<< HEAD
calculate_virtual_step = VirtualStepCalculator.calculate_virtual_step
=======
def get_rand_term():
    if FIXED_TERM:
        return FeeEngine._MIN_DEPOSIT_TERM
    else:
        return randrange(FeeEngine._MIN_DEPOSIT_TERM, FeeEngine._MAX_DEPOSIT_TERM)
>>>>>>> ccea6bef


class TestFeeEngine(unittest.TestCase):

    def setUp(self):
        context = IconScoreContext(IconScoreContextType.DIRECT)

        self._sender = Address.from_data(AddressPrefix.EOA, os.urandom(20))
        self._score_address = Address.from_data(AddressPrefix.CONTRACT, os.urandom(20))

        context_db = create_context_db()

        deploy_storage = IconScoreDeployStorage(context_db)
        deploy_info = IconScoreDeployInfo(self._score_address,
                                          DeployState.ACTIVE,
                                          self._sender,
                                          os.urandom(32),
                                          os.urandom(32))
        icx_storage = IcxStorage(context_db)
        self._icx_engine = IcxEngine()

        fee_storage = FeeStorage(context_db)
        patch_fee_storage(fee_storage)

        deploy_storage.put_deploy_info(context, deploy_info)
        self._icx_engine.open(icx_storage)

        self._icx_engine.init_account(
            context, AccountType.GENERAL, 'sender', self._sender, 100000000 * 10 ** 18)

        treasury = Account(
            AccountType.TREASURY, Address.from_data(AddressPrefix.EOA, os.urandom(20)))
        self._icx_engine._init_special_account(context, treasury)

        self._engine = FeeEngine(deploy_storage, fee_storage, icx_storage, self._icx_engine)

    def tearDown(self):
        ContextContainer._clear_context()
        clear_inner_task()
        VirtualStepCalculator.calculate_virtual_step = calculate_virtual_step

    def get_context(self):
        context = IconScoreContext(IconScoreContextType.INVOKE)
        context.step_counter = Mock(spec=IconScoreStepCounter)
        context.step_counter.step_price = 10 ** 10
        context.tx = Mock(spec=Transaction)
        context.tx.to = self._score_address
        return context

    def _deposit_bulk(self, count):
        self.context = self.get_context()
        self.block_height = 0
        input_params = []

        for i in range(count):
            tx_hash = os.urandom(32)
            amount = randrange(FeeEngine._MIN_DEPOSIT_AMOUNT, FeeEngine._MAX_DEPOSIT_AMOUNT)
            block_height = randrange(100, 10000)
            term = get_rand_term()

            before_sender_balance = self._icx_engine.get_balance(None, self._sender)
            self._engine.add_deposit(
                self.context, tx_hash, self._sender, self._score_address, amount, block_height, term)
            after_sender_balance = self._icx_engine.get_balance(None, self._sender)

            self.assertEqual(amount, before_sender_balance - after_sender_balance)
            input_params.append((tx_hash, amount, block_height, term))

        return input_params

    def test_deposit_fee(self):
        context = self.get_context()
        block_height = 0

        size = randrange(10, 100)
        input_param = self._deposit_bulk(size)

        deposit_info = self._engine.get_deposit_info(context, self._score_address, block_height)
        self.assertEqual(size, len(deposit_info.deposits))

        for i in range(size):
            tx_hash, amount, block_height, term = input_param[i]
            deposit = deposit_info.deposits[i]
            self.assertEqual(tx_hash, deposit.id)
            self.assertEqual(self._sender, deposit.sender)
            self.assertEqual(self._score_address, deposit.score_address)
            self.assertEqual(amount, deposit.deposit_amount)
            self.assertEqual(block_height, deposit.created)
            self.assertEqual(block_height + term, deposit.expires)

    def test_deposit_append_and_delete(self):
        size = randrange(10, 100)
        deposit_list = self._deposit_bulk(size)

        for i in range(size):
            index = randrange(0, size)
            size -= 1
            withdrawal_deposit_id = deposit_list.pop(index)[0]
            self._engine.withdraw_deposit(self.context, self._sender, withdrawal_deposit_id, 1)

            deposit_info = self._engine.get_deposit_info(self.context, self._score_address, 1)
            for j in range(size):
                deposit = deposit_info.deposits[j]
                self.assertEqual(deposit.id, deposit_list[j][0])
                self.assertEqual(self._sender, deposit.sender)
                self.assertEqual(self._score_address, deposit.score_address)
                self.assertEqual(deposit.deposit_amount, deposit_list[j][1])
                self.assertEqual(deposit.created, deposit_list[j][2])
                self.assertEqual(deposit.expires, deposit_list[j][2] + deposit_list[j][3])

        input_param = self._deposit_bulk(100)
        deposit_info = self._engine.get_deposit_info(self.context, self._score_address, self.block_height)

        self.assertEqual(100, len(deposit_info.deposits))

        for i in range(size):
            tx_hash, amount, block_height, term = input_param[i]
            deposit = deposit_info.deposits[i]
            self.assertEqual(tx_hash, deposit.id)
            self.assertEqual(self._sender, deposit.sender)
            self.assertEqual(self._score_address, deposit.score_address)
            self.assertEqual(amount, deposit.deposit_amount)
            self.assertEqual(block_height, deposit.created)
            self.assertEqual(block_height + term, deposit.expires)

    def test_deposit_fee_invalid_param(self):
        context = self.get_context()

        tx_hash = os.urandom(32)
        amount = randrange(FeeEngine._MIN_DEPOSIT_AMOUNT, FeeEngine._MAX_DEPOSIT_AMOUNT)
        block_height = randrange(100, 10000)
        term = get_rand_term()

        # invalid amount (underflow)
        # noinspection PyTypeChecker
        with self.assertRaises(InvalidRequestException) as e:
            inv_amount = randrange(0, FeeEngine._MIN_DEPOSIT_AMOUNT - 1)
            self._engine.add_deposit(context, tx_hash, self._sender, self._score_address,
                                     inv_amount, block_height, term)
        # noinspection PyUnresolvedReferences
        self.assertEqual('Invalid deposit amount', e.exception.message)

        # invalid amount (overflow)
        # noinspection PyTypeChecker
        with self.assertRaises(InvalidRequestException) as e:
            inv_amount = \
                randrange(FeeEngine._MAX_DEPOSIT_AMOUNT + 1, FeeEngine._MAX_DEPOSIT_AMOUNT * 10)
            self._engine.add_deposit(context, tx_hash, self._sender, self._score_address,
                                     inv_amount, block_height, term)
        # noinspection PyUnresolvedReferences
        self.assertEqual('Invalid deposit amount', e.exception.message)

        # invalid term (underflow)
        # noinspection PyTypeChecker
        with self.assertRaises(InvalidRequestException) as e:
            inv_term = randrange(0, FeeEngine._MIN_DEPOSIT_TERM - 1)
            self._engine.add_deposit(context, tx_hash, self._sender, self._score_address,
                                     amount, block_height, inv_term)
        # noinspection PyUnresolvedReferences
        self.assertEqual('Invalid deposit term', e.exception.message)

        # invalid term (overflow)
        # noinspection PyTypeChecker
        with self.assertRaises(InvalidRequestException) as e:
            inv_term = \
                randrange(FeeEngine._MAX_DEPOSIT_TERM + 1, FeeEngine._MAX_DEPOSIT_TERM * 10)
            self._engine.add_deposit(context, tx_hash, self._sender, self._score_address,
                                     amount, block_height, inv_term)
        # noinspection PyUnresolvedReferences
        self.assertEqual('Invalid deposit term', e.exception.message)

        # invalid owner
        # noinspection PyTypeChecker
        with self.assertRaises(InvalidRequestException) as e:
            inv_sender = Address.from_data(AddressPrefix.EOA, os.urandom(20))
            self._engine.add_deposit(context, tx_hash, inv_sender, self._score_address,
                                     amount, block_height, term)
        # noinspection PyUnresolvedReferences
        self.assertEqual('Invalid SCORE owner', e.exception.message)

    def test_deposit_fee_out_of_balance(self):
        context = self.get_context()

        self._icx_engine.init_account(
            context, AccountType.GENERAL, 'sender', self._sender, 10000 * 10 ** 18)

        tx_hash = os.urandom(32)
        amount = 10001 * 10 ** 18
        block_height = randrange(100, 10000)
        term = get_rand_term()

        # out of balance
        # noinspection PyTypeChecker
        with self.assertRaises(OutOfBalanceException) as e:
            self._engine.add_deposit(context, tx_hash, self._sender, self._score_address,
                                     amount, block_height, term)
        # noinspection PyUnresolvedReferences
        self.assertEqual('Out of balance', e.exception.message)

    def test_deposit_fee_available_head_ids(self):
        context = self.get_context()
        tx_hash = os.urandom(32)
        amount = 10000 * 10 ** 18
        block_height = 1000

        self._icx_engine.init_account(
            context, AccountType.GENERAL, 'sender', self._sender, amount)

        deposit_meta = self._engine._get_or_create_deposit_meta(context, self._score_address)

        self.assertEqual(deposit_meta.available_head_id_of_virtual_step, None)
        self.assertEqual(deposit_meta.available_head_id_of_deposit, None)

        self._engine.add_deposit(context, tx_hash, self._sender, self._score_address, amount, block_height,
                                 FeeEngine._MIN_DEPOSIT_TERM)

        deposit_meta = self._engine._get_or_create_deposit_meta(context, self._score_address)
        self.assertEqual(deposit_meta.available_head_id_of_virtual_step, tx_hash)
        self.assertEqual(deposit_meta.available_head_id_of_deposit, tx_hash)

    def test_deposit_fee_expires_updated(self):
        context = self.get_context()
        tx_hash = os.urandom(32)
        amount = 10000 * 10 ** 18
        block_height = 1000
        term = FeeEngine._MIN_DEPOSIT_TERM

        self._icx_engine.init_account(
            context, AccountType.GENERAL, 'sender', self._sender, amount)

        deposit_meta = self._engine._get_or_create_deposit_meta(context, self._score_address)

        self.assertEqual(deposit_meta.expires_of_virtual_step, -1)
        self.assertEqual(deposit_meta.expires_of_deposit, -1)

        self._engine.add_deposit(context, tx_hash, self._sender, self._score_address, amount, block_height, term)

        deposit_meta = self._engine._get_or_create_deposit_meta(context, self._score_address)
        self.assertEqual(deposit_meta.expires_of_virtual_step, block_height + term)
        self.assertEqual(deposit_meta.expires_of_deposit, block_height + term)

    def test_withdraw_fee_without_penalty(self):
        context = self.get_context()

        tx_hash = os.urandom(32)
        amount = randrange(FeeEngine._MIN_DEPOSIT_AMOUNT, FeeEngine._MAX_DEPOSIT_AMOUNT)
        block_height = randrange(100, 10000)
        term = get_rand_term()

        self._engine.add_deposit(
            context, tx_hash, self._sender, self._score_address, amount, block_height, term)

        before_sender_balance = self._icx_engine.get_balance(None, self._sender)
        self._engine.withdraw_deposit(context, self._sender, tx_hash, block_height + term + 1)
        after_sender_balance = self._icx_engine.get_balance(None, self._sender)

        deposit_info = self._engine.get_deposit_info(context, self._score_address, block_height)
        self.assertIsNone(deposit_info)
        self.assertEqual(amount, after_sender_balance - before_sender_balance)

    def test_withdraw_fee_with_penalty(self):
        context = self.get_context()

        tx_hash = os.urandom(32)
        amount = randrange(FeeEngine._MIN_DEPOSIT_AMOUNT, FeeEngine._MAX_DEPOSIT_AMOUNT)
        block_height = randrange(100, 10000)
        term = get_rand_term()

        self._engine.add_deposit(
            context, tx_hash, self._sender, self._score_address, amount, block_height, term)

        before_sender_balance = self._icx_engine.get_balance(None, self._sender)
        self._engine.withdraw_deposit(context, self._sender, tx_hash, block_height + term - 1)
        after_sender_balance = self._icx_engine.get_balance(None, self._sender)

        deposit_info = self._engine.get_deposit_info(context, self._score_address, block_height)
        self.assertIsNone(deposit_info)
        self.assertGreater(after_sender_balance - before_sender_balance, 0)
        self.assertLessEqual(after_sender_balance - before_sender_balance, amount)

    def test_withdraw_fee_and_updates_previous_and_next_link_ascending(self):
        """
        Given: There are four deposits.
        When : Withdraws all of them sequentially(ascending).
        Then : Checks if the previous and next link update correctly.
        """
        context = self.get_context()

        cnt_deposit = 4
        block_height = randrange(100, 10000)
        arr_tx_hash = []
        for i in range(cnt_deposit):
            arr_tx_hash.append(os.urandom(32))
            amount = randrange(FeeEngine._MIN_DEPOSIT_AMOUNT, FeeEngine._MAX_DEPOSIT_AMOUNT)
            term = get_rand_term()
            block_height += 1
            self._engine.add_deposit(
                context, arr_tx_hash[i], self._sender, self._score_address, amount, block_height, term)

        for i in range(cnt_deposit):
            target_deposit = self._engine.get_deposit(context, arr_tx_hash[i])
            self._engine.withdraw_deposit(context, self._sender, arr_tx_hash[i], block_height + term // 2)

            if cnt_deposit - 1 == i:
                self.assertIsNone(target_deposit.next_id)
                break

            next_deposit = self._engine.get_deposit(context, target_deposit.next_id)
            self.assertEqual(next_deposit.prev_id, None)

            deposit_meta = self._engine._get_or_create_deposit_meta(context, self._score_address)
            self.assertEqual(next_deposit.id, deposit_meta.head_id)

    def test_withdraw_fee_and_updates_previous_and_next_link_descending(self):
        """
        Given: There are four deposits.
        When : Withdraws all of them sequentially(descending).
        Then : Checks if the previous and next link update correctly.
        """
        context = self.get_context()

        cnt_deposit = 4
        block_height = randrange(100, 10000)
        arr_tx_hash = []
        for i in range(cnt_deposit):
            arr_tx_hash.append(os.urandom(32))
            amount = randrange(FeeEngine._MIN_DEPOSIT_AMOUNT, FeeEngine._MAX_DEPOSIT_AMOUNT)
            term = get_rand_term()
            block_height += 1
            self._engine.add_deposit(
                context, arr_tx_hash[i], self._sender, self._score_address, amount, block_height, term)

        for i in range(cnt_deposit - 1, -1, -1):
            target_deposit = self._engine.get_deposit(context, arr_tx_hash[i])
            self._engine.withdraw_deposit(context, self._sender, arr_tx_hash[i], block_height + term // 2)

            if i == 0:
                self.assertIsNone(target_deposit.prev_id)
                break

            prev_deposit = self._engine.get_deposit(context, target_deposit.prev_id)
            self.assertEqual(prev_deposit.next_id, None)

            deposit_meta = self._engine._get_or_create_deposit_meta(context, self._score_address)
            self.assertEqual(prev_deposit.id, deposit_meta.tail_id)

    @unittest.skipIf(FIXED_TERM is True, "FIXED_TERM is true")
    def test_withdraw_fee_when_available_head_id_of_virtual_step_is_same_as_deposit_id(self):
        """
        Given: There are four deposits. Only the last deposit has enough to long term.
        When : Available head id of the virtual step is same as deposit id.
        Then : Searches for next deposit id which is available to use virtual step
               and where expires of the deposit is more than current block height.
               In the test, only the last deposit is available.
        """
        context = self.get_context()

        cnt_deposit = 4
        block_height = randrange(100, 10000)
        arr_tx_hash = []
        for i in range(cnt_deposit):
            arr_tx_hash.append(os.urandom(32))
            amount = randrange(FeeEngine._MIN_DEPOSIT_AMOUNT, FeeEngine._MAX_DEPOSIT_AMOUNT)
            block_height += 1

            if i != cnt_deposit - 1:
                term = FeeEngine._MIN_DEPOSIT_TERM
            else:
                term = FeeEngine._MAX_DEPOSIT_TERM

            self._engine.add_deposit(
                context, arr_tx_hash[i], self._sender, self._score_address, amount, block_height, term)

        deposit_meta = self._engine._get_or_create_deposit_meta(context, self._score_address)
        self.assertEqual(deposit_meta.available_head_id_of_virtual_step, arr_tx_hash[0])

        self._engine.withdraw_deposit(context, self._sender, arr_tx_hash[0],
                                      block_height + FeeEngine._MAX_DEPOSIT_TERM // 2)

        deposit_meta = self._engine._get_or_create_deposit_meta(context, self._score_address)
        self.assertEqual(deposit_meta.available_head_id_of_virtual_step, arr_tx_hash[len(arr_tx_hash) - 1])

    @unittest.skipIf(FIXED_TERM is True, "FIXED_TERM is true")
    def test_withdraw_fee_when_available_head_id_of_deposit_is_same_as_deposit_id(self):
        """
        Given: There are four deposits. Only the third deposit has enough long term.
        When : Available head id of deposit is same as deposit id.
        Then : Searches for next deposit id which is available to use deposit
               and where expires of the deposit is more than current block height.
               In the test, only the third deposit is available.
        """
        context = self.get_context()

        cnt_deposit = 4
        block_height = randrange(100, 10000)
        arr_tx_hash = []
        for i in range(cnt_deposit):
            arr_tx_hash.append(os.urandom(32))
            amount = randrange(FeeEngine._MIN_DEPOSIT_AMOUNT, FeeEngine._MAX_DEPOSIT_AMOUNT)
            block_height += 1

            if i != cnt_deposit - 2:
                term = FeeEngine._MIN_DEPOSIT_TERM
            else:
                term = FeeEngine._MAX_DEPOSIT_TERM

            self._engine.add_deposit(
                context, arr_tx_hash[i], self._sender, self._score_address, amount, block_height, term)

        deposit_meta = self._engine._get_or_create_deposit_meta(context, self._score_address)
        self.assertEqual(deposit_meta.available_head_id_of_deposit, arr_tx_hash[0])

        self._engine.withdraw_deposit(context, self._sender, arr_tx_hash[0],
                                      block_height + FeeEngine._MAX_DEPOSIT_TERM // 2)

        deposit_meta = self._engine._get_or_create_deposit_meta(context, self._score_address)
        self.assertEqual(deposit_meta.available_head_id_of_deposit, arr_tx_hash[len(arr_tx_hash) - 2])

    @unittest.skipIf(FIXED_TERM is True, "FIXED_TERM is true")
    def test_withdraw_fee_to_check_setting_on_next_max_expires(self):
        """
        Given: There are four deposits.
        When : Expires of the withdrawal deposit is same as expires.
        Then : Searches for max expires which is more than current block height.
        """
        context = self.get_context()

        cnt_deposit = 4
        block_height = randrange(100, 10000)
        arr_tx_hash = []
        last_expires = 0
        org_last_expires = 0
        for i in range(cnt_deposit):
            arr_tx_hash.append(os.urandom(32))
            amount = randrange(FeeEngine._MIN_DEPOSIT_AMOUNT, FeeEngine._MAX_DEPOSIT_AMOUNT)
            block_height += 1

            if i != 0:
                term = FeeEngine._MIN_DEPOSIT_TERM
                if block_height + term > last_expires:
                    last_expires = block_height + term
            else:
                term = FeeEngine._MAX_DEPOSIT_TERM
                org_last_expires = block_height + term
            self._engine.add_deposit(
                context, arr_tx_hash[i], self._sender, self._score_address, amount, block_height, term)

        deposit_meta = self._engine._get_or_create_deposit_meta(context, self._score_address)
        self.assertEqual(deposit_meta.available_head_id_of_virtual_step, arr_tx_hash[0])
        self.assertEqual(deposit_meta.expires_of_virtual_step, org_last_expires)
        self.assertEqual(deposit_meta.expires_of_deposit, org_last_expires)

        self._engine.withdraw_deposit(context, self._sender, arr_tx_hash[0],
                                      block_height + FeeEngine._MIN_DEPOSIT_TERM // 2)

        deposit_meta = self._engine._get_or_create_deposit_meta(context, self._score_address)
        self.assertEqual(deposit_meta.expires_of_virtual_step, last_expires)
        self.assertEqual(deposit_meta.expires_of_deposit, last_expires)

    @unittest.skipIf(FIXED_TERM is True, "FIXED_TERM is true")
    def test_withdraw_fee_of_last_deposit_to_check_setting_on_next_max_expires(self):
        """
        Given: There are four deposits.
        When : Expires of the withdrawal deposit which is the last one is same as expires.
        Then : Searches for max expires which is more than current block height.
        """
        context = self.get_context()

        cnt_deposit = 4
        block_height = randrange(100, 10000)
        arr_tx_hash = []
        last_expires = 0
        org_last_expires = 0
        for i in range(cnt_deposit):
            arr_tx_hash.append(os.urandom(32))
            amount = randrange(FeeEngine._MIN_DEPOSIT_AMOUNT, FeeEngine._MAX_DEPOSIT_AMOUNT)
            block_height += 1

            if i != cnt_deposit-1:
                term = FeeEngine._MIN_DEPOSIT_TERM
                if block_height + term > last_expires:
                    last_expires = block_height + term
            else:
                term = FeeEngine._MAX_DEPOSIT_TERM
                org_last_expires = block_height + term
            self._engine.add_deposit(
                context, arr_tx_hash[i], self._sender, self._score_address, amount, block_height, term)

        deposit_meta = self._engine._get_or_create_deposit_meta(context, self._score_address)
        self.assertEqual(deposit_meta.available_head_id_of_virtual_step, arr_tx_hash[0])
        self.assertEqual(deposit_meta.available_head_id_of_deposit, arr_tx_hash[0])
        self.assertEqual(deposit_meta.expires_of_virtual_step, org_last_expires)
        self.assertEqual(deposit_meta.expires_of_deposit, org_last_expires)

        # Withdraws the last one
        self._engine.withdraw_deposit(context, self._sender, arr_tx_hash[cnt_deposit - 1],
                                      block_height + FeeEngine._MIN_DEPOSIT_TERM // 2)

        deposit_meta = self._engine._get_or_create_deposit_meta(context, self._score_address)
        self.assertEqual(deposit_meta.expires_of_virtual_step, last_expires)
        self.assertEqual(deposit_meta.expires_of_deposit, last_expires)

    def test_get_deposit_info(self):
        context = self.get_context()

        tx_hash = os.urandom(32)
        amount = randrange(FeeEngine._MIN_DEPOSIT_AMOUNT, FeeEngine._MAX_DEPOSIT_AMOUNT)
        block_height = randrange(100, 10000)
        term = get_rand_term()

        before_sender_balance = self._icx_engine.get_balance(None, self._sender)
        self._engine.add_deposit(
            context, tx_hash, self._sender, self._score_address, amount, block_height, term)
        after_sender_balance = self._icx_engine.get_balance(None, self._sender)

        self.assertEqual(amount, before_sender_balance - after_sender_balance)

        deposit = self._engine.get_deposit(context, tx_hash)

        self.assertEqual(tx_hash, deposit.id)
        self.assertEqual(self._score_address, deposit.score_address)
        self.assertEqual(self._sender, deposit.sender)
        self.assertEqual(amount, deposit.deposit_amount)
        self.assertEqual(block_height, deposit.created)
        self.assertEqual(block_height + term, deposit.expires)

    def test_charge_transaction_fee_without_sharing(self):
        context = self.get_context()

        step_price = 10 ** 10
        used_step = 10 ** 10

        tx_hash = os.urandom(32)
        amount = randrange(FeeEngine._MIN_DEPOSIT_AMOUNT, FeeEngine._MAX_DEPOSIT_AMOUNT)
        block_height = randrange(100, 10000)
        term = get_rand_term()

        self._engine.add_deposit(
            context, tx_hash, self._sender, self._score_address, amount, block_height, term)

        before_sender_balance = self._icx_engine.get_balance(context, self._sender)

        self._engine.charge_transaction_fee(
            context, self._sender, self._score_address, step_price, used_step, block_height)

        after_sender_balance = self._icx_engine.get_balance(context, self._sender)

        self.assertEqual(step_price * used_step, before_sender_balance - after_sender_balance)

    def test_charge_transaction_fee_sharing_deposit(self):
        context = self.get_context()

        step_price = 10 ** 10
        used_step = 10 ** 10

        tx_hash = os.urandom(32)
        amount = randrange(FeeEngine._MIN_DEPOSIT_AMOUNT, FeeEngine._MAX_DEPOSIT_AMOUNT)
        block_height = randrange(100, 10000)
        term = get_rand_term()
        self._engine.add_deposit(
            context, tx_hash, self._sender, self._score_address, amount, block_height, term)

        ratio = 50
        context.fee_sharing_proportion = ratio

        before_sender_balance = self._icx_engine.get_balance(None, self._sender)

        self._engine.charge_transaction_fee(
            context, self._sender, self._score_address, step_price, used_step, block_height)

        after_sender_balance = self._icx_engine.get_balance(None, self._sender)

        score_charging_step = used_step * ratio // 100
        sender_charging_step = used_step - score_charging_step
        self.assertEqual(
            step_price * sender_charging_step, before_sender_balance - after_sender_balance)

    def test_charge_fee_from_score_by_virtual_step_single_deposit(self):
        """
        Given:  Five deposits. The fourth deposit is the max expire.
        When :  Current  block is 120 so  1st deposit is unavailable
        Then :  Pays fee by virtual step of 2nd.
                update indices to 2nd
        """

        context = self.get_context()

        # tx_hash, from_block, to_block, deposit_amount, virtual_step_amount
        deposits = [
            (os.urandom(32), 10, 100, 100, 100),
            (os.urandom(32), 50, 180, 100, 100),
            (os.urandom(32), 70, 150, 100, 100),
            (os.urandom(32), 90, 250, 100, 100),
            (os.urandom(32), 110, 200, 100, 100)
        ]
        self._set_up_deposits(context, deposits)

        step_price = 1
        current_block = 120
        used_step = 80

        deposit_info = self._engine.get_deposit_info(context, self._score_address, current_block)
        before_virtual_step = deposit_info.available_virtual_step

        self._engine.charge_transaction_fee(
            context, self._sender, self._score_address, step_price, used_step, current_block)

        deposit_info = self._engine.get_deposit_info(context, self._score_address, current_block)
        after_virtual_step = deposit_info.available_virtual_step

        self.assertEqual(used_step, before_virtual_step - after_virtual_step)

        deposit_meta = self._engine._fee_storage.get_deposit_meta(context, self._score_address)
        self.assertEqual(deposits[1][0], deposit_meta.available_head_id_of_virtual_step)

    def test_charge_fee_from_score_by_virtual_step_single_deposit_next_head(self):
        """
        Given:  Five deposits. The fourth deposit is the max expire.
        When :  Current  block is 120 so  1st deposit is unavailable
        Then :  Pays fee by virtual step of 2nd.
                the virtual steps in 2nd are fully consumed
                update indices to 3rd
        """

        context = self.get_context()

        # tx_hash, from_block, to_block, deposit_amount, virtual_step_amount
        deposits = [
            (os.urandom(32), 10, 100, 100, 100),
            (os.urandom(32), 50, 180, 100, 100),
            (os.urandom(32), 70, 150, 100, 100),
            (os.urandom(32), 90, 250, 100, 100),
            (os.urandom(32), 110, 200, 100, 100)
        ]
        self._set_up_deposits(context, deposits)

        step_price = 1
        current_block = 120
        used_step = 100

        deposit_info = self._engine.get_deposit_info(context, self._score_address, current_block)
        before_virtual_step = deposit_info.available_virtual_step

        self._engine.charge_transaction_fee(
            context, self._sender, self._score_address, step_price, used_step, current_block)

        deposit_info = self._engine.get_deposit_info(context, self._score_address, current_block)
        after_virtual_step = deposit_info.available_virtual_step

        self.assertEqual(used_step, before_virtual_step - after_virtual_step)

        deposit_meta = self._engine._fee_storage.get_deposit_meta(context, self._score_address)
        self.assertEqual(deposits[2][0], deposit_meta.available_head_id_of_virtual_step)

    def test_charge_fee_from_score_by_virtual_step__single_deposit_next_head_next_expire(self):
        """
        Given:  Five deposits. The fourth deposit is the max expire.
        When :  Current  block is 190 so  4th, 5th deposits are available
        Then :  Pays fee by virtual step of 4th.
                the virtual steps in 4th are fully consumed
                update indices to 5th
        """

        context = self.get_context()

        # tx_hash, from_block, to_block, deposit_amount, virtual_step_amount
        deposits = [
            (os.urandom(32), 10, 100, 100, 100),
            (os.urandom(32), 50, 180, 100, 100),
            (os.urandom(32), 70, 150, 100, 100),
            (os.urandom(32), 90, 250, 100, 100),
            (os.urandom(32), 110, 200, 100, 100)
        ]
        self._set_up_deposits(context, deposits)

        step_price = 1
        current_block = 190
        used_step = 100

        deposit_info = self._engine.get_deposit_info(context, self._score_address, current_block)
        before_virtual_step = deposit_info.available_virtual_step

        self._engine.charge_transaction_fee(
            context, self._sender, self._score_address, step_price, used_step, current_block)

        deposit_info = self._engine.get_deposit_info(context, self._score_address, current_block)
        after_virtual_step = deposit_info.available_virtual_step

        self.assertEqual(used_step, before_virtual_step - after_virtual_step)

        deposit_meta = self._engine._fee_storage.get_deposit_meta(context, self._score_address)
        self.assertEqual(deposits[4][0], deposit_meta.available_head_id_of_virtual_step)
        self.assertEqual(deposits[4][2], deposit_meta.expires_of_virtual_step)

    def test_charge_fee_from_score_by_virtual_step__single_deposit_next_head_next_expire_none(self):
        """
        Given:  Five deposits. The fourth deposit is the max expire.
        When :  Current  block is 210 so only 4th deposit is available
        Then :  Pays fee by virtual step of 4th.
                the virtual steps in 4th are fully consumed
                should update indices but there are no more available deposits
        """

        context = self.get_context()

        # tx_hash, from_block, to_block, deposit_amount, virtual_step_amount
        deposits = [
            (os.urandom(32), 10, 100, 100, 100),
            (os.urandom(32), 50, 180, 100, 100),
            (os.urandom(32), 70, 150, 100, 100),
            (os.urandom(32), 90, 250, 100, 100),
            (os.urandom(32), 110, 200, 100, 100)
        ]
        self._set_up_deposits(context, deposits)

        step_price = 1
        current_block = 210
        used_step = 100

        deposit_info = self._engine.get_deposit_info(context, self._score_address, current_block)
        before_virtual_step = deposit_info.available_virtual_step

        self._engine.charge_transaction_fee(
            context, self._sender, self._score_address, step_price, used_step, current_block)

        deposit_info = self._engine.get_deposit_info(context, self._score_address, current_block)
        after_virtual_step = deposit_info.available_virtual_step

        self.assertEqual(used_step, before_virtual_step - after_virtual_step)

        deposit_meta = self._engine._fee_storage.get_deposit_meta(context, self._score_address)
        self.assertEqual(None, deposit_meta.available_head_id_of_virtual_step)
        self.assertEqual(-1, deposit_meta.expires_of_virtual_step)

    def test_charge_fee_from_score_by_virtual_step_multiple_deposit(self):
        """
        Given:  Five deposits. The fourth deposit is the max expire.
        When :  Current  block is 120 so 1st deposit is unavailable
        Then :  Pays fee by virtual step through 2nd, 3rd, 4th.
                the virtual steps in 2nd, 3rd are fully consumed
                update indices to 4th
        """

        context = self.get_context()

        # tx_hash, from_block, to_block, deposit_amount, virtual_step_amount
        deposits = [
            (os.urandom(32), 10, 100, 100, 100),
            (os.urandom(32), 50, 180, 100, 100),
            (os.urandom(32), 70, 150, 100, 100),
            (os.urandom(32), 90, 250, 100, 100),
            (os.urandom(32), 110, 200, 100, 100)
        ]
        self._set_up_deposits(context, deposits)

        step_price = 1
        current_block = 120
        used_step = 250

        deposit_info = self._engine.get_deposit_info(context, self._score_address, current_block)
        before_virtual_step = deposit_info.available_virtual_step

        self._engine.charge_transaction_fee(
            context, self._sender, self._score_address, step_price, used_step, current_block)

        deposit_info = self._engine.get_deposit_info(context, self._score_address, current_block)
        after_virtual_step = deposit_info.available_virtual_step

        self.assertEqual(used_step, before_virtual_step - after_virtual_step)

        deposit_meta = self._engine._fee_storage.get_deposit_meta(context, self._score_address)
        self.assertEqual(deposits[3][0], deposit_meta.available_head_id_of_virtual_step)

    def test_charge_fee_from_score_by_combine_by_single_deposit(self):
        """
        Given:  Five deposits. The fourth deposit is the max expire.
                Remaining virtual steps are in 5th deposit
        When :  Current  block is 120 so 1st deposit is unavailable
                Remaining virtual steps are not enough to pay fees
        Then :  Pays fee by virtual step first.
                Pays remaining fee by deposit of 2nd
                update indices to 2nd
        """

        context = self.get_context()

        # tx_hash, from_block, to_block, deposit_amount, virtual_step_amount
        deposits = [
            (os.urandom(32), 10, 100, 100, 0),
            (os.urandom(32), 50, 180, 100, 0),
            (os.urandom(32), 70, 150, 100, 0),
            (os.urandom(32), 90, 250, 100, 0),
            (os.urandom(32), 110, 200, 100, 50)
        ]
        self._set_up_deposits(context, deposits)

        step_price = 1
        current_block = 120
        used_step = 70

        self._engine.charge_transaction_fee(
            context, self._sender, self._score_address, step_price, used_step, current_block)

        deposit_info = self._engine.get_deposit_info(context, self._score_address, current_block)
        after_virtual_step = deposit_info.available_virtual_step

        self.assertEqual(0, after_virtual_step)

        deposit_meta = self._engine._fee_storage.get_deposit_meta(context, self._score_address)
        self.assertEqual(None, deposit_meta.available_head_id_of_virtual_step)
        self.assertEqual(-1, deposit_meta.expires_of_virtual_step)

        self.assertEqual(deposits[1][0], deposit_meta.available_head_id_of_deposit)

    def test_charge_fee_from_score_by_combine_next_head(self):
        """
        Given:  Five deposits. The fourth deposit is the max expire.
                Remaining virtual steps are in 5th deposit
        When :  Current  block is 120 so 1st deposit is unavailable
                Remaining virtual steps are not enough to pay fees
        Then :  Pays fee by virtual step first.
                Pays remaining fee by deposit of 2nd
                2nd deposit is fully consumed so update indices to 3rd
        """

        context = self.get_context()

        # tx_hash, from_block, to_block, deposit_amount, virtual_step_amount
        deposits = [
            (os.urandom(32), 10, 100, 100, 0),
            (os.urandom(32), 50, 180, 100, 0),
            (os.urandom(32), 70, 150, 100, 0),
            (os.urandom(32), 90, 250, 100, 0),
            (os.urandom(32), 110, 200, 100, 50)
        ]
        self._set_up_deposits(context, deposits)

        step_price = 1
        current_block = 120
        used_step = 140

        self._engine.charge_transaction_fee(
            context, self._sender, self._score_address, step_price, used_step, current_block)

        deposit_info = self._engine.get_deposit_info(context, self._score_address, current_block)
        after_virtual_step = deposit_info.available_virtual_step

        self.assertEqual(0, after_virtual_step)

        deposit_meta = self._engine._fee_storage.get_deposit_meta(context, self._score_address)
        self.assertEqual(None, deposit_meta.available_head_id_of_virtual_step)
        self.assertEqual(-1, deposit_meta.expires_of_virtual_step)

        self.assertEqual(deposits[2][0], deposit_meta.available_head_id_of_deposit)

    def test_charge_fee_from_score_by_combine_next_head_next_expire(self):
        """
        Given:  Five deposits. The fourth deposit is the max expire.
                Remaining virtual steps are in 5th deposit
        When :  Current  block is 190 so 1st, 2nd, 3rd deposits are unavailable
                Remaining virtual steps are not enough to pay fees
        Then :  Pays fee by virtual step first.
                Pays remaining fee by deposit of 4th
                4th deposit is fully consumed so update indices to 5th
        """

        context = self.get_context()

        # tx_hash, from_block, to_block, deposit_amount, virtual_step_amount
        deposits = [
            (os.urandom(32), 10, 100, 100, 0),
            (os.urandom(32), 50, 180, 100, 0),
            (os.urandom(32), 70, 150, 100, 0),
            (os.urandom(32), 90, 250, 100, 0),
            (os.urandom(32), 110, 200, 100, 50)
        ]
        self._set_up_deposits(context, deposits)

        step_price = 1
        current_block = 190
        used_step = 140

        self._engine.charge_transaction_fee(
            context, self._sender, self._score_address, step_price, used_step, current_block)

        deposit_info = self._engine.get_deposit_info(context, self._score_address, current_block)
        after_virtual_step = deposit_info.available_virtual_step

        self.assertEqual(0, after_virtual_step)

        deposit_meta = self._engine._fee_storage.get_deposit_meta(context, self._score_address)
        self.assertEqual(None, deposit_meta.available_head_id_of_virtual_step)
        self.assertEqual(-1, deposit_meta.expires_of_virtual_step)

        self.assertEqual(deposits[4][0], deposit_meta.available_head_id_of_deposit)
        self.assertEqual(deposits[4][2], deposit_meta.expires_of_deposit)

    def test_charge_fee_from_score_by_combine_next_head_next_expire_none(self):
        """
        Given:  Five deposits. The fourth deposit is the max expire.
                Remaining virtual steps are in 4th and 5th deposit
        When :  Current  block is 220 so 5th deposit is unavailable
                Remaining virtual steps are not enough to pay fees
        Then :  Pays fee by virtual step first.
                Pays remaining fee by deposit of 4th
                All available deposits are consumed so make the SCORE disabled
        """

        context = self.get_context()

        # tx_hash, from_block, to_block, deposit_amount, virtual_step_amount
        deposits = [
            (os.urandom(32), 10, 100, 100, 0),
            (os.urandom(32), 50, 180, 100, 0),
            (os.urandom(32), 70, 150, 100, 0),
            (os.urandom(32), 90, 250, 100, 50),
            (os.urandom(32), 110, 200, 100, 100)
        ]
        self._set_up_deposits(context, deposits)

        step_price = 1
        current_block = 220
        used_step = 140

        self._engine.charge_transaction_fee(
            context, self._sender, self._score_address, step_price, used_step, current_block)

        deposit_info = self._engine.get_deposit_info(context, self._score_address, current_block)
        after_virtual_step = deposit_info.available_virtual_step

        self.assertEqual(0, after_virtual_step)

        deposit_meta = self._engine._fee_storage.get_deposit_meta(context, self._score_address)
        self.assertEqual(None, deposit_meta.available_head_id_of_virtual_step)
        self.assertEqual(-1, deposit_meta.expires_of_virtual_step)

        self.assertEqual(None, deposit_meta.available_head_id_of_deposit)
        self.assertEqual(-1, deposit_meta.expires_of_deposit)

    def test_charge_fee_from_score_by_combine_multiple_deposit(self):
        """
        Given:  Five deposits. The fourth deposit is the max expire.
                Remaining virtual steps are in 5th deposit
        When :  Current  block is 120 so 1st deposit is unavailable
                Remaining virtual steps are not enough to pay fees
        Then :  Pays fee by virtual step first.
                Pays remaining fee by deposit through 2nd and 3rd deposit.
        """

        context = self.get_context()

        # tx_hash, from_block, to_block, deposit_amount, virtual_step_amount
        deposits = [
            (os.urandom(32), 10, 100, 100, 0),
            (os.urandom(32), 50, 180, 100, 0),
            (os.urandom(32), 70, 150, 100, 0),
            (os.urandom(32), 90, 250, 100, 0),
            (os.urandom(32), 110, 200, 100, 50)
        ]
        self._set_up_deposits(context, deposits)

        step_price = 1
        current_block = 120
        used_step = 230

        self._engine.charge_transaction_fee(
            context, self._sender, self._score_address, step_price, used_step, current_block)

        deposit_info = self._engine.get_deposit_info(context, self._score_address, current_block)
        after_virtual_step = deposit_info.available_virtual_step

        self.assertEqual(0, after_virtual_step)

        deposit_meta = self._engine._fee_storage.get_deposit_meta(context, self._score_address)
        self.assertEqual(None, deposit_meta.available_head_id_of_virtual_step)
        self.assertEqual(-1, deposit_meta.expires_of_virtual_step)

        # Asserts indices are updated
        self.assertEqual(deposits[3][0], deposit_meta.available_head_id_of_deposit)
        self.assertEqual(deposits[3][2], deposit_meta.expires_of_deposit)

    def test_charge_fee_from_score_by_combine_additional_pay(self):
        """
        Given:  Five deposits. The fourth deposit is the max expire.
                Remaining virtual steps are in 4th and 5th deposit
        When :  Current  block is 220 so 5th deposit is unavailable
                Remaining virtual steps are not enough to pay fees
                Available deposits are also not enough to pay fees
        Then :  Pays fees regardless minimum remaining amount
                and make the SCORE disabled
        """

        context = self.get_context()

        # tx_hash, from_block, to_block, deposit_amount, virtual_step_amount
        deposits = [
            (os.urandom(32), 10, 100, 100, 0),
            (os.urandom(32), 50, 180, 100, 0),
            (os.urandom(32), 70, 150, 100, 0),
            (os.urandom(32), 90, 250, 100, 50),
            (os.urandom(32), 110, 200, 100, 100)
        ]
        self._set_up_deposits(context, deposits)

        step_price = 1
        current_block = 220
        used_step = 150

        self._engine.charge_transaction_fee(
            context, self._sender, self._score_address, step_price, used_step, current_block)

        deposit_info = self._engine.get_deposit_info(context, self._score_address, current_block)
        after_virtual_step = deposit_info.available_virtual_step

        self.assertEqual(0, after_virtual_step)

        deposit_meta = self._engine._fee_storage.get_deposit_meta(context, self._score_address)
        # Asserts virtual step disabled
        self.assertEqual(None, deposit_meta.available_head_id_of_virtual_step)
        self.assertEqual(-1, deposit_meta.expires_of_virtual_step)

        # Asserts deposit disabled
        self.assertEqual(None, deposit_meta.available_head_id_of_deposit)
        self.assertEqual(-1, deposit_meta.expires_of_deposit)

    def _set_up_deposits(self, context, deposits):
        context.fee_sharing_proportion = 100

        self._engine._MIN_DEPOSIT_TERM = 50
        self._engine._MIN_DEPOSIT_AMOUNT = 10

        for deposit in deposits:
            tx_hash = deposit[0]
            amount = deposit[3]
            block_height = deposit[1]
            term = deposit[2] - block_height

            # self._engine._calculate_virtual_step_issuance = Mock(return_value=deposit[4])
            VirtualStepCalculator.calculate_virtual_step = Mock(return_value=deposit[4])

            self._engine.add_deposit(
                context, tx_hash, self._sender, self._score_address, amount, block_height, term)<|MERGE_RESOLUTION|>--- conflicted
+++ resolved
@@ -92,15 +92,14 @@
     fee_storage.delete_deposit = delete
 
 
-<<<<<<< HEAD
-calculate_virtual_step = VirtualStepCalculator.calculate_virtual_step
-=======
 def get_rand_term():
     if FIXED_TERM:
         return FeeEngine._MIN_DEPOSIT_TERM
     else:
         return randrange(FeeEngine._MIN_DEPOSIT_TERM, FeeEngine._MAX_DEPOSIT_TERM)
->>>>>>> ccea6bef
+
+
+calculate_virtual_step = VirtualStepCalculator.calculate_virtual_step
 
 
 class TestFeeEngine(unittest.TestCase):

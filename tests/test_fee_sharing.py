#!/usr/bin/env python
# -*- coding: utf-8 -*-

# Copyright 2019 ICON Foundation
#
# Licensed under the Apache License, Version 2.0 (the "License");
# you may not use this file except in compliance with the License.
# You may obtain a copy of the License at
#
# http://www.apache.org/licenses/LICENSE-2.0
#
# Unless required by applicable law or agreed to in writing, software
# distributed under the License is distributed on an "AS IS" BASIS,
# WITHOUT WARRANTIES OR CONDITIONS OF ANY KIND, either express or implied.
# See the License for the specific language governing permissions and
# limitations under the License.
import os
import unittest
from unittest.mock import Mock, patch

from iconservice.base.address import AddressPrefix, Address
from iconservice.base.block import Block
from iconservice.fee.engine import DepositInfo, BLOCKS_IN_ONE_MONTH
from iconservice.icon_constant import REVISION
from iconservice.iconscore.icon_score_context import ContextContainer, IconScoreContext
from iconservice.iconscore.icon_score_event_log import EventLogEmitter
from tests.mock_generator import generate_inner_task, clear_inner_task, create_request, ReqData, \
    create_transaction_req

TEST_ROOT_PATH = os.path.abspath(os.path.join(os.path.dirname(__file__), '../'))


def mock_score_invoke(context, to, data_type, data):
    EventLogEmitter.emit_event_log(context, to, 'Transfer(Address,Address,int)',
                                   [Address.from_string(f"hx{'1'*40}"), Address.from_string(f"hx{'2'*40}"), 100], 2)


class TestFeeSharing(unittest.TestCase):

    def setUp(self):
<<<<<<< HEAD
        self._inner_task = generate_inner_task(REVISION.LATEST.value)
=======
        self._inner_task = generate_inner_task(REVISION.FOUR.value)
>>>>>>> 0b9a71ce
        self.from_ = Address.from_data(AddressPrefix.EOA, os.urandom(20))
        self.to = Address.from_string('cx' + '0' * 40)
        self.score = Address.from_string('cx' + '1' * 40)
        IconScoreContext.engine.icx.transfer = Mock()
        IconScoreContext.engine.icx.get_balance = Mock(return_value=5000)
        IconScoreContext.engine.prep.preps = Mock()

    def tearDown(self):
        ContextContainer._clear_context()
        clear_inner_task()

    def _inner_task_invoke(self, request) -> dict:
        # Clear cached precommit data before calling inner_task._invoke
        self._inner_task._icon_service_engine._precommit_data_manager.clear()
        return self._inner_task._invoke(request)

    def _inner_task_query(self, request) -> dict:
        return self._inner_task._query(request)

    def _validate_transaction(self, request) -> dict:
        return self._inner_task._validate_transaction(request)

    def test_add_deposit(self):
        tx_hash = os.urandom(32)
        tx_hash_hex = bytes.hex(tx_hash)
        term, amount = hex(BLOCKS_IN_ONE_MONTH), 5000

        mock_score_info = Mock(spec=DepositInfo)
        mock_score_info.configure_mock(sharing_ratio=50)
        # transfer, get_balance
        IconScoreContext.engine.fee.charge_transaction_fee = Mock(return_value={})
        IconScoreContext.engine.fee.can_charge_fee_from_score = Mock()

        IconScoreContext.engine.fee.add_deposit = Mock(
            return_value=[tx_hash, self.score, self.from_, amount, term])
        IconScoreContext.engine.fee.charge_transaction_fee = \
            Mock(return_value={self.from_: 9000})

        data = {
            'action': 'add',
        }

        expected_event_log = [{
            "scoreAddress": str(self.score),
            "indexed": [
                "DepositAdded(bytes,Address,int,int)",
                f"0x{tx_hash_hex}",
                str(self.from_)
            ],
            "data": [
                hex(amount),
                term
            ]
        }]

        request = create_request([
            ReqData(tx_hash_hex, self.from_, self.score, amount, 'deposit', data),
        ])

        result = self._inner_task_invoke(request)
        tx_result = result['txResults'][tx_hash_hex]

        self.assertEqual('0x1', tx_result['status'])
        self.assertEqual(expected_event_log, tx_result['eventLogs'])

        return tx_hash

    def test_withdraw_deposit(self):
        tx_hash = os.urandom(32)
        tx_hash_hex = bytes.hex(tx_hash)
        deposit_id = self.test_add_deposit()
        amount, penalty = 4700, 300

        IconScoreContext.engine.fee.withdraw_deposit = Mock(
            return_value=(amount, penalty))
        IconScoreContext.engine.fee.charge_transaction_fee = \
            Mock(return_value={self.from_: 9000})

        data = {
            'action': 'withdraw',
            'id': f"0x{bytes.hex(deposit_id)}"
        }

        expected_event_log = [{
            "scoreAddress": str(self.score),
            "indexed": [
                "DepositWithdrawn(bytes,Address,int,int)",
                f"0x{bytes.hex(deposit_id)}",
                str(self.from_)
            ],
            "data": [
                hex(amount),
                hex(penalty)
            ]
        }]

        request = create_request([
            ReqData(tx_hash_hex, self.from_, self.score, 0, 'deposit', data),
        ])

        result = self._inner_task_invoke(request)
        tx_result = result['txResults'][tx_hash_hex]

        self.assertEqual('0x1', tx_result['status'])
        self.assertEqual(expected_event_log, tx_result['eventLogs'])

    @patch('iconservice.iconscore.icon_score_engine.IconScoreEngine.invoke')
    def test_transaction_result_on_sharing_fee_user_ratio50(self, score_invoke):
        score_invoke.side_effect = mock_score_invoke
        IconScoreContext.engine.fee.charge_transaction_fee = Mock(return_value={
            self.from_: 9000,
            self.score: 9000
        })
        tx_hash = bytes.hex(os.urandom(32))

        data = {
            "method": "transfer",
            "params": {
                "to": f"hx{'2'*40}",
                "amount": hex(100)
            }
        }

        request = create_request([ReqData(tx_hash, self.from_, str(self.score), 0, "call", data)])
        result = self._inner_task_invoke(request)

        expected_event_log = [{
            "scoreAddress": str(self.score),
            "indexed": [
                'Transfer(Address,Address,int)',
                f"hx{'1'*40}",
                f"hx{'2'*40}"
            ],
            "data": [
                hex(100)
            ]
        }]

        expected_detail_step_used = {
                str(self.from_): hex(9000),
                str(self.score): hex(9000)
        }

        tx_result = result['txResults'][tx_hash]

        self.assertEqual('0x1', tx_result['status'])
        self.assertEqual(expected_event_log, tx_result['eventLogs'])
        self.assertEqual(expected_detail_step_used, tx_result['stepUsedDetails'])

    @patch('iconservice.iconscore.icon_score_engine.IconScoreEngine.invoke')
    def test_transaction_result_on_sharing_fee_raised_except(self, score_invoke):
        score_invoke.side_effect = mock_score_invoke
        IconScoreContext.engine.fee.charge_transaction_fee = Mock(return_value={self.from_:0})
        tx_hash = bytes.hex(os.urandom(32))

        data = {
            "method": "transfer",
            "params": {
                "to": f"hx{'2'*40}",
                "amount": hex(100)
            }
        }

        request = create_request([ReqData(tx_hash, self.from_, str(self.score), 0, "call", data)])
        result = self._inner_task_invoke(request)

        expected_event_log = [{
            "scoreAddress": str(self.score),
            "indexed": [
                'Transfer(Address,Address,int)',
                f"hx{'1'*40}",
                f"hx{'2'*40}"
            ],
            "data": [
                hex(100)
            ]
        }]

        tx_result = result['txResults'][tx_hash]

        self.assertEqual('0x1', tx_result['status'])
        self.assertEqual(expected_event_log, tx_result['eventLogs'])
        self.assertFalse(tx_result.get('detailStepUsed'))

    @patch('iconservice.iconscore.icon_score_engine.IconScoreEngine.invoke')
    def test_transaction_result_on_sharing_fee_user_ratio100(self, score_invoke):
        score_invoke.side_effect = mock_score_invoke
        IconScoreContext.engine.fee.charge_transaction_fee = \
            Mock(return_value={self.from_: 9000})
        tx_hash = bytes.hex(os.urandom(32))

        data = {
            "method": "transfer",
            "params": {
                "to": f"hx{'2'*40}",
                "amount": hex(100)
            }
        }

        request = create_request([ReqData(tx_hash, self.from_, str(self.score), 0, "call", data)])
        result = self._inner_task_invoke(request)

        expected_event_log = [{
            "scoreAddress": str(self.score),
            "indexed": [
                'Transfer(Address,Address,int)',
                f"hx{'1'*40}",
                f"hx{'2'*40}"
            ],
            "data": [
                hex(100)
            ]
        }]

        tx_result = result['txResults'][tx_hash]

        self.assertEqual('0x1', tx_result['status'])
        self.assertEqual(expected_event_log, tx_result['eventLogs'])
        self.assertFalse(tx_result.get('detailStepUsed'))

    @patch('iconservice.iconscore.icon_score_context_util.IconScoreContextUtil.validate_score_blacklist')
    @patch('iconservice.iconscore.icon_score_context_util.IconScoreContextUtil.is_service_flag_on')
    def test_validate_transaction(self, validate_score_blacklist, is_service_flag_on):
        mock_block = Mock(spec=Block)
        mock_block.configure_mock(height=3)
        IconScoreContext.storage.icx._last_block = mock_block
        self._inner_task._icon_service_engine._icon_pre_validator._is_inactive_score = Mock(return_value=False)
        tx_hash = bytes.hex(os.urandom(32))

        data = {
            "method": "transfer",
            "params": {
                "to": f"hx{'2'*40}",
                "amount": hex(100)
            }
        }

        request = create_transaction_req(ReqData(tx_hash, self.from_, str(self.score), 0, "call", data))
        result = self._validate_transaction(request)<|MERGE_RESOLUTION|>--- conflicted
+++ resolved
@@ -38,11 +38,7 @@
 class TestFeeSharing(unittest.TestCase):
 
     def setUp(self):
-<<<<<<< HEAD
-        self._inner_task = generate_inner_task(REVISION.LATEST.value)
-=======
         self._inner_task = generate_inner_task(REVISION.FOUR.value)
->>>>>>> 0b9a71ce
         self.from_ = Address.from_data(AddressPrefix.EOA, os.urandom(20))
         self.to = Address.from_string('cx' + '0' * 40)
         self.score = Address.from_string('cx' + '1' * 40)

# -*- coding: utf-8 -*-

# Copyright 2018 ICON Foundation
#
# Licensed under the Apache License, Version 2.0 (the "License");
# you may not use this file except in compliance with the License.
# You may obtain a copy of the License at
#
# http://www.apache.org/licenses/LICENSE-2.0
#
# Unless required by applicable law or agreed to in writing, software
# distributed under the License is distributed on an "AS IS" BASIS,
# WITHOUT WARRANTIES OR CONDITIONS OF ANY KIND, either express or implied.
# See the License for the specific language governing permissions and
# limitations under the License.

from collections import namedtuple
from typing import List
from unittest.mock import Mock, patch

from iconcommons.icon_config import IconConfig

from iconservice.database.db import ContextDatabase
from iconservice.icon_config import default_icon_config
from iconservice.icon_constant import ConfigKey
from iconservice.icon_inner_service import IconScoreInnerTask
from iconservice.icon_service_engine import IconServiceEngine
<<<<<<< HEAD
from iconservice.iiss.reward_calc.db import Database as RewardCalcDatabase
=======
from iconservice.iiss.database.db import Database
>>>>>>> cee2db78
from tests import create_block_hash, rmtree

SERVICE_ENGINE_PATH = 'iconservice.icon_service_engine.IconServiceEngine'
ICX_ENGINE_PATH = 'iconservice.icx.icx_engine.IcxEngine'
DB_FACTORY_PATH = 'iconservice.database.factory.ContextDatabaseFactory'
<<<<<<< HEAD
ReqData = namedtuple("ReqData", "tx_hash, from_, to_, data_type, data")
IISS_DB_PATH = 'iconservice.iiss.reward_calc.db'
IISS_RC_DATA_STORAGE_PATH = 'iconservice.iiss.reward_calc.data_storage'
IISS_VARIABLE_PATH = 'iconservice.iiss.variable.variable'
PREP_VARIABLE_PATH = 'iconservice.prep.variable.variable'
=======
ReqData = namedtuple("ReqData", "tx_hash, from_, to_, value, data_type, data")
QueryData = namedtuple("QueryData", "from_, to_, data_type, data")
IISS_DB_PATH = 'iconservice.iiss.database.db'
IISS_RC_DATA_STORAGE_PATH = 'iconservice.iiss.reward_calc_data_storage'
IISS_VARIABLE_PATH = 'iconservice.iiss.variable.variable'
PREP_VARIABLE_PATH = 'iconservice.prep.variable.variable'


# noinspection PyProtectedMember
def generate_inner_task(revision=0):
    inner_task = _create_inner_task()

    _patch_service_engine(inner_task._icon_service_engine, revision)

    return inner_task
>>>>>>> cee2db78


# noinspection PyProtectedMember
@patch(f'{SERVICE_ENGINE_PATH}._init_global_value_by_governance_score')
@patch(f'{SERVICE_ENGINE_PATH}._load_builtin_scores')
@patch(f'{SERVICE_ENGINE_PATH}._load_prep_candidate')
@patch(f'{ICX_ENGINE_PATH}.open')
@patch(f'{DB_FACTORY_PATH}.create_by_name')
@patch(f'{IISS_DB_PATH}.Database.from_path')
<<<<<<< HEAD
@patch(f'{IISS_RC_DATA_STORAGE_PATH}.DataStorage._load_last_transaction_index')
@patch(f'{IISS_VARIABLE_PATH}.Variable.init_config')
@patch(f'{PREP_VARIABLE_PATH}.Variable.init_config')
def generate_inner_task(
=======
@patch(f'{IISS_RC_DATA_STORAGE_PATH}.RewardCalcDataStorage._load_last_transaction_index')
@patch(f'{IISS_VARIABLE_PATH}.Variable.init_config')
@patch(f'{PREP_VARIABLE_PATH}.Variable.init_config')
def _create_inner_task(
>>>>>>> cee2db78
        prep_init_config,
        iiss_init_config,
        load_last_tx_index,
        iiss_db_from_path,
        db_factory_create_by_name,
        icx_engine_open,
        service_engine_load_prep_candidate,
        service_engine_load_builtin_scores,
        service_engine_init_global_value_by_governance_score):
    state_db = {}
    iiss_db = {}
<<<<<<< HEAD

    def state_put(self, key, value):
        state_db[key] = value

    def state_get(self, key):
        return state_db.get(key)

=======

    def state_put(self, key, value):
        state_db[key] = value

    def state_get(self, key):
        return state_db.get(key)

>>>>>>> cee2db78
    def iiss_put(self, key, value):
        iiss_db[key] = value

    def iiss_get(self, key):
        return iiss_db.get(key)

    context_db = Mock(spec=ContextDatabase)
    context_db.get = state_get
    context_db.put = state_put

<<<<<<< HEAD
    iiss_db = Mock(spec=RewardCalcDatabase)
=======
    iiss_db = Mock(spec=Database)
>>>>>>> cee2db78
    iiss_db.get = iiss_get
    iiss_db.put = iiss_put

    db_factory_create_by_name.return_value = context_db
    iiss_db_from_path.return_value = iiss_db
    load_last_tx_index.return_value = 0
    inner_task = IconScoreInnerTask(IconConfig("", default_icon_config))

    # Patches create_by_name to pass creating DB
    db_factory_create_by_name.assert_called()
    icx_engine_open.assert_called()
    service_engine_load_prep_candidate.assert_called()
    service_engine_load_builtin_scores.assert_called()
    service_engine_init_global_value_by_governance_score.assert_called()

    # Mocks _init_global_value_by_governance_score
    # to ignore initializing governance SCORE
    inner_task._icon_service_engine._init_global_value_by_governance_score = \
        service_engine_init_global_value_by_governance_score

    return inner_task


def clear_inner_task():
    rmtree(default_icon_config[ConfigKey.SCORE_ROOT_PATH])
    rmtree(default_icon_config[ConfigKey.STATE_DB_ROOT_PATH])
    rmtree(default_icon_config[ConfigKey.IISS_DB_ROOT_PATH])


<<<<<<< HEAD
# noinspection PyProtectedMember
=======
def generate_service_engine(revision=0):
    service_engine = _create_service_engine()

    _patch_service_engine(service_engine, revision)

    return service_engine


# noinspection PyProtectedMember,PyUnresolvedReferences
>>>>>>> cee2db78
@patch(f'{SERVICE_ENGINE_PATH}._load_prep_candidate')
@patch(f'{ICX_ENGINE_PATH}.open')
@patch(f'{DB_FACTORY_PATH}.create_by_name')
@patch(f'{IISS_DB_PATH}.Database.from_path')
@patch(f'{IISS_VARIABLE_PATH}.Variable.init_config')
@patch(f'{PREP_VARIABLE_PATH}.Variable.init_config')
<<<<<<< HEAD
def generate_service_engine(
=======
def _create_service_engine(
>>>>>>> cee2db78
        prep_init_config,
        iiss_init_config,
        iiss_db_from_path,
        db_factory_create_by_name,
        icx_engine_open,
        service_engine_load_prep_candidate):
    service_engine = IconServiceEngine()

    service_engine._load_builtin_scores = Mock()

    # Mocks _init_global_value_by_governance_score
    # to ignore initializing governance SCORE
    service_engine._init_global_value_by_governance_score = Mock()

    service_engine.open(IconConfig("", default_icon_config))

    # Patches create_by_name to pass creating DB
    iiss_db_from_path.assert_called()
    db_factory_create_by_name.assert_called()
    icx_engine_open.assert_called()

    service_engine._load_builtin_scores.assert_called()
    service_engine._init_global_value_by_governance_score.assert_called()

    # Ignores icx transfer
    service_engine._icx_engine._transfer = Mock()

    service_engine._icon_pre_validator._is_inactive_score = Mock()

    # Mocks get_balance so, it returns always 100 icx
    service_engine._icx_engine.get_balance = Mock(return_value=100 * 10 ** 18)

    return service_engine


# noinspection PyProtectedMember
def _patch_service_engine(icon_service_engine, revision):
    # Mocks get_balance so, it returns always 100 icx
    icon_service_engine._icx_engine.get_balance = \
        Mock(return_value=100 * 10 ** 18)

    # Ignores icx transfer
    icon_service_engine._icx_engine._transfer = Mock()

    # Patch revision
    def set_revision_to_context(context):
        context.revision = revision

    icon_service_engine._set_revision_to_context = \
        Mock(side_effect=set_revision_to_context)

    return icon_service_engine


def create_request(requests: List[ReqData]):
    transactions = []
    for request in requests:
        transactions.append({
            'method': 'icx_sendTransaction',
            'params': {
                'txHash': request.tx_hash,
                'version': hex(3),
                'from': str(request.from_),
                'to': str(request.to_),
                'value': hex(request.value),
                'stepLimit': hex(1234567),
                'timestamp': hex(123456),
                'dataType': request.data_type,
                'data': request.data,
            }
        })

    return {
        'block': {
            'blockHash': bytes.hex(create_block_hash(b'block')),
            'blockHeight': hex(100),
            'timestamp': hex(1234),
            'prevBlockHash': bytes.hex(create_block_hash(b'prevBlock'))
        },
        'transactions': transactions
    }


def create_transaction_req(request: ReqData):
    return {
        'method': 'icx_sendTransaction',
        'params': {
            'txHash': request.tx_hash,
            'version': hex(3),
            'from': str(request.from_),
            'to': str(request.to_),
            'stepLimit': hex(1234567),
            'timestamp': hex(123456),
            'dataType': request.data_type,
            'data': request.data,
        }
    }


def create_query_request(request: QueryData):
    return {
        "method": "icx_call",
        "params": {
            "from": str(request.from_),
            "to": str(request.to_),
            "dataType": request.data_type,
            "data": request.data
        }
    }<|MERGE_RESOLUTION|>--- conflicted
+++ resolved
@@ -25,29 +25,18 @@
 from iconservice.icon_constant import ConfigKey
 from iconservice.icon_inner_service import IconScoreInnerTask
 from iconservice.icon_service_engine import IconServiceEngine
-<<<<<<< HEAD
 from iconservice.iiss.reward_calc.db import Database as RewardCalcDatabase
-=======
-from iconservice.iiss.database.db import Database
->>>>>>> cee2db78
 from tests import create_block_hash, rmtree
 
 SERVICE_ENGINE_PATH = 'iconservice.icon_service_engine.IconServiceEngine'
 ICX_ENGINE_PATH = 'iconservice.icx.icx_engine.IcxEngine'
 DB_FACTORY_PATH = 'iconservice.database.factory.ContextDatabaseFactory'
-<<<<<<< HEAD
-ReqData = namedtuple("ReqData", "tx_hash, from_, to_, data_type, data")
+ReqData = namedtuple("ReqData", "tx_hash, from_, to_, value, data_type, data")
+QueryData = namedtuple("QueryData", "from_, to_, data_type, data")
 IISS_DB_PATH = 'iconservice.iiss.reward_calc.db'
 IISS_RC_DATA_STORAGE_PATH = 'iconservice.iiss.reward_calc.data_storage'
 IISS_VARIABLE_PATH = 'iconservice.iiss.variable.variable'
 PREP_VARIABLE_PATH = 'iconservice.prep.variable.variable'
-=======
-ReqData = namedtuple("ReqData", "tx_hash, from_, to_, value, data_type, data")
-QueryData = namedtuple("QueryData", "from_, to_, data_type, data")
-IISS_DB_PATH = 'iconservice.iiss.database.db'
-IISS_RC_DATA_STORAGE_PATH = 'iconservice.iiss.reward_calc_data_storage'
-IISS_VARIABLE_PATH = 'iconservice.iiss.variable.variable'
-PREP_VARIABLE_PATH = 'iconservice.prep.variable.variable'
 
 
 # noinspection PyProtectedMember
@@ -57,7 +46,6 @@
     _patch_service_engine(inner_task._icon_service_engine, revision)
 
     return inner_task
->>>>>>> cee2db78
 
 
 # noinspection PyProtectedMember
@@ -67,17 +55,10 @@
 @patch(f'{ICX_ENGINE_PATH}.open')
 @patch(f'{DB_FACTORY_PATH}.create_by_name')
 @patch(f'{IISS_DB_PATH}.Database.from_path')
-<<<<<<< HEAD
 @patch(f'{IISS_RC_DATA_STORAGE_PATH}.DataStorage._load_last_transaction_index')
 @patch(f'{IISS_VARIABLE_PATH}.Variable.init_config')
 @patch(f'{PREP_VARIABLE_PATH}.Variable.init_config')
-def generate_inner_task(
-=======
-@patch(f'{IISS_RC_DATA_STORAGE_PATH}.RewardCalcDataStorage._load_last_transaction_index')
-@patch(f'{IISS_VARIABLE_PATH}.Variable.init_config')
-@patch(f'{PREP_VARIABLE_PATH}.Variable.init_config')
 def _create_inner_task(
->>>>>>> cee2db78
         prep_init_config,
         iiss_init_config,
         load_last_tx_index,
@@ -89,7 +70,6 @@
         service_engine_init_global_value_by_governance_score):
     state_db = {}
     iiss_db = {}
-<<<<<<< HEAD
 
     def state_put(self, key, value):
         state_db[key] = value
@@ -97,15 +77,6 @@
     def state_get(self, key):
         return state_db.get(key)
 
-=======
-
-    def state_put(self, key, value):
-        state_db[key] = value
-
-    def state_get(self, key):
-        return state_db.get(key)
-
->>>>>>> cee2db78
     def iiss_put(self, key, value):
         iiss_db[key] = value
 
@@ -116,11 +87,7 @@
     context_db.get = state_get
     context_db.put = state_put
 
-<<<<<<< HEAD
     iiss_db = Mock(spec=RewardCalcDatabase)
-=======
-    iiss_db = Mock(spec=Database)
->>>>>>> cee2db78
     iiss_db.get = iiss_get
     iiss_db.put = iiss_put
 
@@ -150,9 +117,6 @@
     rmtree(default_icon_config[ConfigKey.IISS_DB_ROOT_PATH])
 
 
-<<<<<<< HEAD
-# noinspection PyProtectedMember
-=======
 def generate_service_engine(revision=0):
     service_engine = _create_service_engine()
 
@@ -162,18 +126,13 @@
 
 
 # noinspection PyProtectedMember,PyUnresolvedReferences
->>>>>>> cee2db78
 @patch(f'{SERVICE_ENGINE_PATH}._load_prep_candidate')
 @patch(f'{ICX_ENGINE_PATH}.open')
 @patch(f'{DB_FACTORY_PATH}.create_by_name')
 @patch(f'{IISS_DB_PATH}.Database.from_path')
 @patch(f'{IISS_VARIABLE_PATH}.Variable.init_config')
 @patch(f'{PREP_VARIABLE_PATH}.Variable.init_config')
-<<<<<<< HEAD
-def generate_service_engine(
-=======
 def _create_service_engine(
->>>>>>> cee2db78
         prep_init_config,
         iiss_init_config,
         iiss_db_from_path,

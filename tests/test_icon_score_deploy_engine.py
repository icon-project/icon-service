# -*- coding: utf-8 -*-
# Copyright 2018 ICON Foundation
#
# Licensed under the Apache License, Version 2.0 (the "License");
# you may not use this file except in compliance with the License.
# You may obtain a copy of the License at
#
# http://www.apache.org/licenses/LICENSE-2.0
#
# Unless required by applicable law or agreed to in writing, software
# distributed under the License is distributed on an "AS IS" BASIS,
# WITHOUT WARRANTIES OR CONDITIONS OF ANY KIND, either express or implied.
# See the License for the specific language governing permissions and
# limitations under the License.

import os
import unittest
from functools import wraps
from unittest.mock import Mock, patch

from iconservice.base.address import AddressPrefix, ZERO_SCORE_ADDRESS, GOVERNANCE_SCORE_ADDRESS
from iconservice.base.address import ICX_ENGINE_ADDRESS
from iconservice.base.block import Block
from iconservice.base.exception import InvalidParamsException, ExceptionCode
from iconservice.base.message import Message
from iconservice.base.transaction import Transaction
from iconservice.database.factory import ContextDatabaseFactory
<<<<<<< HEAD
from iconservice.deploy import DeployType
from iconservice.deploy.icon_score_deploy_engine import IconScoreDeployEngine, DirectoryNameChanger
from iconservice.deploy.icon_score_deploy_storage import IconScoreDeployStorage, IconScoreDeployTXParams, \
    IconScoreDeployInfo
from iconservice.icon_constant import ICON_DEX_DB_NAME, DEFAULT_BYTE_SIZE
from iconservice.iconscore.icon_score_context import IconScoreContextType, IconScoreContext, ContextContainer
from iconservice.iconscore.icon_score_context_util import IconScoreContextUtil
from iconservice.iconscore.icon_score_loader import IconScoreLoader
=======
from iconservice.deploy.icon_score_deploy_engine import IconScoreDeployEngine
from iconservice.deploy.icon_score_deploy_storage import IconScoreDeployStorage
from iconservice.icon_constant import ICON_DEX_DB_NAME
from iconservice.iconscore.icon_score_context import IconScoreContextType, IconScoreContext
from iconservice.iconscore.icon_score_class_loader import IconScoreClassLoader
>>>>>>> ce8ce335
from iconservice.iconscore.icon_score_mapper import IconScoreMapper
from iconservice.iconscore.icon_score_step import IconScoreStepCounter
from iconservice.iconscore.icon_score_step import IconScoreStepCounterFactory
from iconservice.icx.icx_engine import IcxEngine
from iconservice.icx.icx_storage import IcxStorage
from tests import rmtree, create_address, create_tx_hash, create_block_hash

PROJECT_ROOT_PATH = os.path.abspath(os.path.join(os.path.dirname(__file__), '../'))

PUT_SCORE_INFO_PATCHER = patch('iconservice.iconscore.icon_score_context_util.IconScoreContextUtil.put_score_info')
LOAD_SCORE_PATCHER = patch('iconservice.iconscore.icon_score_context_util.IconScoreContextUtil.load_score')
IS_SERVICE_FLAG_ON_PATCHER = patch('iconservice.iconscore.\
icon_score_context_util.IconScoreContextUtil.is_service_flag_on')
GET_DEPLOY_INFO_PATCHER = patch('iconservice.iconscore.icon_score_context_util.IconScoreContextUtil.get_deploy_info')
GET_SCORE_ROOT_PATH_PATCHER = patch('iconservice.iconscore.\
icon_score_context_util.IconScoreContextUtil.get_score_root_path')
COPY_TREE_PATCHER = patch('iconservice.deploy.icon_score_deploy_engine.copytree')
GET_REVISION_PATCHER = patch('iconservice.iconscore.icon_score_context_util.IconScoreContextUtil.get_revision')
GET_OWNER_PATCHER = patch('iconservice.iconscore.icon_score_context_util.IconScoreContextUtil.get_owner')
GET_IS_SERVICE_FLAG_ON = patch('iconservice.iconscore.icon_score_context_util.IconScoreContextUtil.is_service_flag_on')
GET_DEPLOY_TX_PARAMS_PATCHER = patch('iconservice.iconscore.icon_score_context_util.\
IconScoreContextUtil.get_deploy_tx_params')
VALIDATE_SCORE_BLACKLIST_PATCHER = patch('iconservice.iconscore.icon_score_context_util.\
IconScoreContextUtil.validate_score_blacklist')
VALIDATE_DEPLOYER = patch('iconservice.iconscore.icon_score_context_util.\
IconScoreContextUtil.validate_deployer')
TRY_SCORE_PACKAGE_VALIDATE_PATCHER = patch('iconservice.iconscore.icon_score_context_util.\
IconScoreContextUtil.try_score_package_validate')
RENAME_DIRECTORY_PATCHER = patch('iconservice.deploy.icon_score_deploy_engine.DirectoryNameChanger.rename_directory')
SYMLINK_PATCHER = patch('iconservice.deploy.icon_score_deploy_engine.symlink')
DEFAULT_BYTE_VALUE = bytes(DEFAULT_BYTE_SIZE)
ZIP_TYPE = "application/zip"
TBEARS_TYPE = "application/tbears"


class MockScore(object):
    def __init__(self, test_case: unittest.TestCase):
        self._test_case = test_case

    def on_install(self, test1: int = 1, test2: str = 'a'):
        self._test_case.assertEqual(test1, 100)
        self._test_case.assertEqual(test2, 'hello')


def start_patches(*args):
    for patcher in args:
        patcher.start()


def stop_patches(*args):
    for patcher in args:
        patcher.stop()


def patch_several(*decorate_args):

    def decorate(func):

        @wraps(func)
        def wrapper(*args, **kwargs):
            start_patches(*decorate_args)
            ret = func(*args, **kwargs)
            stop_patches(*decorate_args)
            return ret

        return wrapper

    return decorate


class TestScoreDeployEngine(unittest.TestCase, ContextContainer):
    _ROOT_SCORE_PATH = 'tests/score'
    _TEST_DB_PATH = 'tests/test_db'

    @classmethod
    def setUpClass(cls):
        db_path = os.path.join(PROJECT_ROOT_PATH, cls._TEST_DB_PATH)
        ContextDatabaseFactory.open(
            db_path, ContextDatabaseFactory.Mode.SINGLE_DB)

    @classmethod
    def tearDownClass(cls):
        ContextDatabaseFactory.close()

    def setUp(self):
        db_path = os.path.join(PROJECT_ROOT_PATH, self._TEST_DB_PATH)
        score_path = os.path.join(PROJECT_ROOT_PATH, self._ROOT_SCORE_PATH)

        self.score_path = score_path
        self._tx_index = 0

        self.__ensure_dir(db_path)
        self._icx_db = ContextDatabaseFactory.create_by_name(ICON_DEX_DB_NAME)
        self._icx_db.address = ICX_ENGINE_ADDRESS
        self._icx_storage = IcxStorage(self._icx_db)
        self._score_deploy_engine = IconScoreDeployEngine()
        self._deploy_storage = IconScoreDeployStorage(self._icx_db)

        self._icon_score_loader = IconScoreClassLoader(score_path)
        self._icon_score_mapper = IconScoreMapper()

        self._addr1 = create_address(AddressPrefix.EOA)
        self._score_deploy_engine.open(
            score_root_path=score_path,
            score_deploy_storage=self._deploy_storage)

        self.make_context()

    def tearDown(self):
        try:
            self._context = IconScoreContext(IconScoreContextType.DIRECT)
            self._icx_storage.close(self._context)
        finally:
            remove_path = os.path.join(PROJECT_ROOT_PATH, self._ROOT_SCORE_PATH)
            rmtree(remove_path)
            remove_path = os.path.join(PROJECT_ROOT_PATH, self._TEST_DB_PATH)
            rmtree(remove_path)

    def make_context(self):
        self._tx_index += 1
        self._context = IconScoreContext(IconScoreContextType.DIRECT)
        self._context.msg = Message(self._addr1, 0)

        self._context.tx = Transaction(
            create_tx_hash(), origin=self._addr1)
        self._context.block = Block(1, create_block_hash(), 0, None)
        self._context.icon_score_mapper = self._icon_score_mapper
        self._context.icx = IcxEngine()
        self.__step_counter_factory = IconScoreStepCounterFactory()
        self._step_counter: IconScoreStepCounter = \
            self.__step_counter_factory.create(100)
        self._context.step_counter = self._step_counter
        self._context.icx.open(self._icx_storage)
        self._context.event_logs = Mock(spec=list)
        self._context.traces = Mock(spec=list)

    def _invoke_setUp(self, is_service_flag_on: bool, _check_audit_ignore: bool):
        IconScoreContextUtil.is_service_flag_on.return_value = is_service_flag_on
        self._score_deploy_engine._check_audit_ignore = Mock(return_value=_check_audit_ignore)
        self._score_deploy_engine.deploy = Mock()
        self._score_deploy_engine.write_deploy_info_and_tx_params = Mock()

    @staticmethod
    def _check_audit_ignore_setUp(get_revision: int, is_service_flag_on: bool, get_owner):
        IconScoreContextUtil.get_revision.return_value = get_revision
        IconScoreContextUtil.is_service_flag_on.return_value = is_service_flag_on
        IconScoreContextUtil.get_owner.return_value = get_owner

    def _deploy_setUp(self, get_deploy_tx_params=None):
        self._score_deploy_engine._score_deploy = Mock()
        self._score_deploy_engine._icon_score_deploy_storage.update_score_info = Mock()
        IconScoreContextUtil.get_deploy_tx_params.return_value = get_deploy_tx_params

    def _score_deploy_setUp(self, legacy_tbears_mode: bool=False):
        self._score_deploy_engine._on_deploy = Mock()
        self._context.legacy_tbears_mode = legacy_tbears_mode

    def _on_deploy_for_builtin_setUp(self, get_deploy_info, score):
        IconScoreContextUtil.get_score_root_path.return_value = self.score_path
        IconScoreContextUtil.load_score.return_value = score
        self._score_deploy_engine._initialize_score = Mock()
        self.tmp_dir = 'tmp'
        IconScoreContextUtil.get_deploy_info.return_value = get_deploy_info

    def _on_deploy_setUp(self, content_type: str="application/zip", is_service_flag_on: bool=False,
                         score=None, deploy_info=None, revision=2, score_root_path=""):
        self.score_address = create_address(1)
        self.deploy_content = b'deploy_mock_data'
        self.deploy_data = {"contentType": content_type, "content": self.deploy_content}
        self.tx_params = Mock(spec=IconScoreDeployTXParams)
        self.tx_params.configure_mock(score_address=self.score_address, deploy_data=self.deploy_data)
        self._score_deploy_engine._icon_score_deployer.deploy_legacy = Mock()
        self._score_deploy_engine._icon_score_deployer.deploy = Mock()
        self._score_deploy_engine._initialize_score = Mock()
        IconScoreContextUtil.is_service_flag_on.return_value = is_service_flag_on
        IconScoreContextUtil.load_score.return_value = score
        IconScoreContextUtil.get_deploy_info.return_value = deploy_info
        IconScoreContextUtil.get_revision.return_value = revision
        IconScoreContextUtil.get_score_root_path.return_value = score_root_path

    # case when icon_score_address is in (None, ZERO_ADDRESS)
    @patch_several(VALIDATE_SCORE_BLACKLIST_PATCHER, IS_SERVICE_FLAG_ON_PATCHER, VALIDATE_DEPLOYER)
    def test_invoke_case1(self):
        self._invoke_setUp(True, True)

        with self.assertRaises(AssertionError):
            self._score_deploy_engine.invoke(self._context, GOVERNANCE_SCORE_ADDRESS, ZERO_SCORE_ADDRESS, {})
        IconScoreContextUtil.validate_score_blacklist.assert_not_called()
        IconScoreContextUtil.is_service_flag_on.assert_not_called()
        IconScoreContextUtil.validate_deployer.assert_not_called()
        self._score_deploy_engine.write_deploy_info_and_tx_params.assert_not_called()
        self._score_deploy_engine._check_audit_ignore.assert_not_called()
        self._score_deploy_engine.deploy.assert_not_called()

        with self.assertRaises(AssertionError):
            self._score_deploy_engine.invoke(self._context, GOVERNANCE_SCORE_ADDRESS, None, {})
        IconScoreContextUtil.validate_score_blacklist.assert_not_called()
        IconScoreContextUtil.is_service_flag_on.assert_not_called()
        IconScoreContextUtil.validate_deployer.assert_not_called()
        self._score_deploy_engine.write_deploy_info_and_tx_params.assert_not_called()
        self._score_deploy_engine._check_audit_ignore.assert_not_called()
        self._score_deploy_engine.deploy.assert_not_called()

    # case when deployer_white_list flag on, ignore audit
    @patch_several(VALIDATE_SCORE_BLACKLIST_PATCHER, IS_SERVICE_FLAG_ON_PATCHER, VALIDATE_DEPLOYER)
    def test_invoke_case2(self):
        self._invoke_setUp(True, True)

        self._score_deploy_engine.invoke(self._context, ZERO_SCORE_ADDRESS, GOVERNANCE_SCORE_ADDRESS, {})

        IconScoreContextUtil.validate_deployer.assert_called_with(self._context, self._context.tx.origin)
        self._score_deploy_engine.write_deploy_info_and_tx_params.\
            assert_called_with(self._context, DeployType.INSTALL, GOVERNANCE_SCORE_ADDRESS, {})
        self._score_deploy_engine.deploy.assert_called_with(self._context, self._context.tx.hash)

    # case when deployer_white_list flag on, audit
    @patch_several(VALIDATE_SCORE_BLACKLIST_PATCHER, IS_SERVICE_FLAG_ON_PATCHER, VALIDATE_DEPLOYER)
    def test_invoke_case3(self):
        self._invoke_setUp(True, False)

        self._score_deploy_engine.invoke(self._context, ZERO_SCORE_ADDRESS, GOVERNANCE_SCORE_ADDRESS, {})

        IconScoreContextUtil.validate_deployer.assert_called_with(self._context, self._context.tx.origin)
        self._score_deploy_engine.write_deploy_info_and_tx_params.\
            assert_called_with(self._context, DeployType.INSTALL, GOVERNANCE_SCORE_ADDRESS, {})
        self._score_deploy_engine.deploy.assert_not_called()

    # case when deployer_white_list flag off, audit
    @patch_several(VALIDATE_SCORE_BLACKLIST_PATCHER, IS_SERVICE_FLAG_ON_PATCHER, VALIDATE_DEPLOYER)
    def test_invoke_case4(self):
        self._invoke_setUp(False, False)

        self._score_deploy_engine.invoke(self._context, ZERO_SCORE_ADDRESS, GOVERNANCE_SCORE_ADDRESS, {})

        IconScoreContextUtil.validate_deployer.assert_not_called()
        self._score_deploy_engine.write_deploy_info_and_tx_params.\
            assert_called_with(self._context, DeployType.INSTALL, GOVERNANCE_SCORE_ADDRESS, {})
        self._score_deploy_engine.deploy.assert_not_called()

    # case when deployer_white_list flag off, audit on
    @patch_several(VALIDATE_SCORE_BLACKLIST_PATCHER, IS_SERVICE_FLAG_ON_PATCHER, VALIDATE_DEPLOYER)
    def test_invoke_case5(self):
        self._invoke_setUp(False, True)

        self._score_deploy_engine.invoke(self._context, ZERO_SCORE_ADDRESS, GOVERNANCE_SCORE_ADDRESS, {})

        IconScoreContextUtil.validate_deployer.assert_not_called()
        self._score_deploy_engine.write_deploy_info_and_tx_params.\
            assert_called_with(self._context, DeployType.INSTALL, GOVERNANCE_SCORE_ADDRESS, {})
        self._score_deploy_engine.deploy.assert_called_with(self._context, self._context.tx.hash)

    # case when audit disable
    @patch_several(GET_REVISION_PATCHER, GET_OWNER_PATCHER, IS_SERVICE_FLAG_ON_PATCHER)
    def test_check_audit_ignore_case1(self):
        self._check_audit_ignore_setUp(0, False, self._addr1)

        result = self._score_deploy_engine._check_audit_ignore(self._context, GOVERNANCE_SCORE_ADDRESS)
        self.assertTrue(result)

    # case when audit enable, revision2, transaction requested by owner
    @patch_several(GET_REVISION_PATCHER, GET_OWNER_PATCHER, IS_SERVICE_FLAG_ON_PATCHER)
    def test_check_audit_ignore_case2(self):
        self._check_audit_ignore_setUp(2, True, self._addr1)

        result = self._score_deploy_engine._check_audit_ignore(self._context, GOVERNANCE_SCORE_ADDRESS)

        self.assertTrue(result)

    # case when audit enable, revision2, transaction requested by stranger
    @patch_several(GET_REVISION_PATCHER, GET_OWNER_PATCHER, IS_SERVICE_FLAG_ON_PATCHER)
    def test_check_audit_ignore_case3(self):
        self._check_audit_ignore_setUp(2, True, create_address(0))

        result = self._score_deploy_engine._check_audit_ignore(self._context, GOVERNANCE_SCORE_ADDRESS)

        self.assertFalse(result)

    # case when audit enable, revision0, transaction requested by stranger
    @patch_several(GET_REVISION_PATCHER, GET_OWNER_PATCHER, IS_SERVICE_FLAG_ON_PATCHER)
    def test_check_audit_ignore_case4(self):
        self._check_audit_ignore_setUp(0, True, self._addr1)

        result = self._score_deploy_engine._check_audit_ignore(self._context, GOVERNANCE_SCORE_ADDRESS)

        self.assertFalse(result)

    # case when audit enable, revision0, transaction requested by stranger
    @patch_several(GET_REVISION_PATCHER, GET_OWNER_PATCHER, IS_SERVICE_FLAG_ON_PATCHER)
    def test_check_audit_ignore_case5(self):
        self._check_audit_ignore_setUp(0, True, create_address(0))

        result = self._score_deploy_engine._check_audit_ignore(self._context, GOVERNANCE_SCORE_ADDRESS)

        self.assertFalse(result)

    # case when tx_param is None
    @patch_several(GET_DEPLOY_TX_PARAMS_PATCHER)
    def test_deploy_case1(self):
        self._deploy_setUp()

        with self.assertRaises(InvalidParamsException) as e:
            self._score_deploy_engine.deploy(self._context, self._context.tx.hash)

        IconScoreContextUtil.get_deploy_tx_params.assert_called_with(self._context, self._context.tx.hash)
        self.assertEqual(e.exception.message, f'tx_params is None : {self._context.tx.hash}')
        self.assertEqual(e.exception.code, ExceptionCode.INVALID_PARAMS)
        self._score_deploy_engine._score_deploy.assert_not_called()
        self._score_deploy_engine._icon_score_deploy_storage.update_score_info.assert_not_called()

    # case when tx_param is not None
    @patch_several(GET_DEPLOY_TX_PARAMS_PATCHER)
    def test_deploy_case2(self):
        tx_params = Mock(spec=IconScoreDeployTXParams)
        tx_params.configure_mock(score_address=GOVERNANCE_SCORE_ADDRESS)
        self._deploy_setUp(tx_params)

        self._score_deploy_engine.deploy(self._context, self._context.tx.hash)

        self._score_deploy_engine._score_deploy.assert_called_with(self._context, tx_params)
        self._score_deploy_engine._icon_score_deploy_storage.\
            update_score_info.assert_called_with(self._context, GOVERNANCE_SCORE_ADDRESS, self._context.tx.hash)

    def test_deploy_for_builtin(self):
        self._score_deploy_engine._score_deploy_for_builtin = Mock()

        self._score_deploy_engine.deploy_for_builtin(self._context, GOVERNANCE_SCORE_ADDRESS, '.')

        self._score_deploy_engine._score_deploy_for_builtin.assert_called_with(self._context, GOVERNANCE_SCORE_ADDRESS,
                                                                               '.')

    # test for tbears mode and legacy_tbears_mode is True
    def test_score_deploy_case1(self):
        self._score_deploy_setUp(True)
        tx_params = Mock(spec=IconScoreDeployTXParams)
        tx_params.configure_mock(deploy_data={'contentType': 'application/tbears', 'content': '0x1234'})

        self._score_deploy_engine._score_deploy(self._context, tx_params)

        self._score_deploy_engine._on_deploy.assert_called_with(self._context, tx_params)

    # test for tbears mode and legacy_tbears_mode is False
    def test_score_deploy_case2(self):
        tx_params = Mock(spec=IconScoreDeployTXParams)
        tx_params.configure_mock(deploy_data={'contentType': 'application/tbears', 'content': '0x1234'})
        self._score_deploy_setUp()

        with self.assertRaises(InvalidParamsException) as e:
            self._score_deploy_engine._score_deploy(self._context, tx_params)
        self.assertEqual(e.exception.code, ExceptionCode.INVALID_PARAMS)
        self.assertEqual(e.exception.message, f"can't symlink deploy")
        self._score_deploy_engine._on_deploy.assert_not_called()

    # test for zip mode
    def test_score_deploy_case3(self):
        tx_params = Mock(spec=IconScoreDeployTXParams)
        tx_params.configure_mock(deploy_data={'contentType': 'application/zip', 'content': '0x1234'})
        self._score_deploy_setUp()

        self._score_deploy_engine._score_deploy(self._context, tx_params)

        self._score_deploy_engine._on_deploy.assert_called_with(self._context, tx_params)

    # test for wrong contentType
    def test_score_deploy_case4(self):
        self._score_deploy_setUp()
        tx_params = Mock(spec=IconScoreDeployTXParams)
        tx_params.configure_mock(deploy_data={'contentType': 'wrong/content', 'content': '0x1234'})

        with self.assertRaises(InvalidParamsException) as e:
            self._score_deploy_engine._score_deploy(self._context, tx_params)
        self.assertEqual(e.exception.code, ExceptionCode.INVALID_PARAMS)
        self.assertEqual(e.exception.message, f'Invalid contentType: wrong/content')
        self._score_deploy_engine._on_deploy.assert_not_called()

    def test_score_deploy_for_builtin(self):
        self._score_deploy_engine._on_deploy_for_builtin = Mock()

        self._score_deploy_engine._score_deploy_for_builtin(self._context, GOVERNANCE_SCORE_ADDRESS, '.')

        self._score_deploy_engine._on_deploy_for_builtin.assert_called_with(self._context,
                                                                            GOVERNANCE_SCORE_ADDRESS, '.')

    def test_write_deploy_info_and_tx_params(self):
        self._deploy_storage.put_deploy_info_and_tx_params = Mock()

        self._score_deploy_engine.write_deploy_info_and_tx_params(self._context, DeployType.INSTALL, ZERO_SCORE_ADDRESS,
                                                                  {})

        self._deploy_storage.put_deploy_info_and_tx_params.\
            assert_called_with(self._context, ZERO_SCORE_ADDRESS, DeployType.INSTALL,
                               self._context.tx.origin, self._context.tx.hash, {})

    def test_write_deploy_info_and_tx_params_for_builtin(self):
        self._deploy_storage.put_deploy_info_and_tx_params_for_builtin = Mock()

        self._score_deploy_engine.write_deploy_info_and_tx_params_for_builtin(self._context, GOVERNANCE_SCORE_ADDRESS,
                                                                              self._addr1)

        self._deploy_storage.put_deploy_info_and_tx_params_for_builtin.\
            assert_called_with(self._context, GOVERNANCE_SCORE_ADDRESS, self._addr1)
    # Case when deploy_info is not none
    @patch_several(GET_DEPLOY_INFO_PATCHER, LOAD_SCORE_PATCHER, PUT_SCORE_INFO_PATCHER, GET_SCORE_ROOT_PATH_PATCHER,
                   COPY_TREE_PATCHER)
    def test_on_deploy_for_builtin_case1(self):
        deploy_info = Mock(spec=IconScoreDeployInfo)
        next_tx_hash = b'\00\0x' * 16
        deploy_info.configure_mock(next_tx_hash=next_tx_hash)
        mock_score = MockScore(self)
        self._on_deploy_for_builtin_setUp(deploy_info, mock_score)

        self._score_deploy_engine._on_deploy_for_builtin(self._context, GOVERNANCE_SCORE_ADDRESS, self.tmp_dir)

        IconScoreContextUtil.get_score_root_path.assert_called_with(self._context)
        IconScoreContextUtil.get_deploy_info.assert_called_with(self._context, GOVERNANCE_SCORE_ADDRESS)
        IconScoreContextUtil.load_score.assert_called_with(self._context, GOVERNANCE_SCORE_ADDRESS, next_tx_hash)
        self._score_deploy_engine._initialize_score.assert_called_with(on_deploy=mock_score.on_install, params={})
        IconScoreContextUtil.put_score_info.assert_called()

    # Case when deploy_info is None
    @patch_several(GET_DEPLOY_INFO_PATCHER, LOAD_SCORE_PATCHER, PUT_SCORE_INFO_PATCHER, GET_SCORE_ROOT_PATH_PATCHER,
                   COPY_TREE_PATCHER)
    def test_on_deploy_for_builtin_case2(self):
        mock_score = MockScore(self)
        self._on_deploy_for_builtin_setUp(None, mock_score)

        self._score_deploy_engine._on_deploy_for_builtin(self._context, GOVERNANCE_SCORE_ADDRESS, self.tmp_dir)

        IconScoreContextUtil.get_score_root_path.assert_called_with(self._context)
        IconScoreContextUtil.get_deploy_info.assert_called_with(self._context, GOVERNANCE_SCORE_ADDRESS)
        IconScoreContextUtil.load_score.assert_called_with(self._context, GOVERNANCE_SCORE_ADDRESS,
                                                           bytes(DEFAULT_BYTE_SIZE))
        self._score_deploy_engine._initialize_score.assert_called_with(on_deploy=mock_score.on_install, params={})
        IconScoreContextUtil.put_score_info.assert_called_with(self._context, GOVERNANCE_SCORE_ADDRESS,
                                                               mock_score, bytes(DEFAULT_BYTE_SIZE))

    # Case when score is none
    @patch_several(GET_DEPLOY_INFO_PATCHER, LOAD_SCORE_PATCHER, PUT_SCORE_INFO_PATCHER, GET_SCORE_ROOT_PATH_PATCHER,
                   COPY_TREE_PATCHER)
    def test_on_deploy_for_builtin_case3(self):
        deploy_info = Mock(spec=IconScoreDeployInfo)
        next_tx_hash = b'\00\01' * 16
        deploy_info.configure_mock(next_tx_hash=next_tx_hash)
        self._on_deploy_for_builtin_setUp(deploy_info, None)

        with self.assertRaises(InvalidParamsException) as e:
            self._score_deploy_engine._on_deploy_for_builtin(self._context, GOVERNANCE_SCORE_ADDRESS, self.tmp_dir)
        self.assertEqual(e.exception.code, ExceptionCode.INVALID_PARAMS)
        self.assertEqual(e.exception.message, f'score is None : {GOVERNANCE_SCORE_ADDRESS}')
        IconScoreContextUtil.get_score_root_path.assert_called_with(self._context)
        IconScoreContextUtil.get_deploy_info.assert_called_with(self._context, GOVERNANCE_SCORE_ADDRESS)
        IconScoreContextUtil.load_score.assert_called_with(self._context, GOVERNANCE_SCORE_ADDRESS, next_tx_hash)
        self._score_deploy_engine._initialize_score.assert_not_called()

    # Case when deploy_info is not None, zip, revision0, score validator flag False, SCORE is not None
    @patch_several(GET_DEPLOY_INFO_PATCHER, IS_SERVICE_FLAG_ON_PATCHER, LOAD_SCORE_PATCHER,
                   PUT_SCORE_INFO_PATCHER, TRY_SCORE_PACKAGE_VALIDATE_PATCHER)
    def test_on_deploy_case1(self):
        mock_score = MockScore(self)
        mock_score.owner = self._addr1
        deploy_info = Mock(spec=IconScoreDeployInfo)
        next_tx_hash = b'\00\01' * 16
        deploy_info.configure_mock(next_tx_hash=next_tx_hash)
        self._on_deploy_setUp(ZIP_TYPE, False, mock_score, deploy_info)

        self._score_deploy_engine._on_deploy(self._context, self.tx_params)

        IconScoreContextUtil.load_score.assert_called_with(self._context, self.score_address, next_tx_hash)
        self._score_deploy_engine._icon_score_deployer.\
            deploy_legacy.assert_called_with(address=self.score_address, data=self.deploy_content, tx_hash=next_tx_hash)
        self._score_deploy_engine._initialize_score.assert_called()
        IconScoreContextUtil.try_score_package_validate.assert_not_called()
        IconScoreContextUtil.put_score_info.assert_called_with(self._context, self.score_address,
                                                               mock_score, next_tx_hash)

    # Case when deploy_info is not None, zip, revision0, score validator flag False, SCORE is None
    @patch_several(GET_DEPLOY_INFO_PATCHER, IS_SERVICE_FLAG_ON_PATCHER, LOAD_SCORE_PATCHER,
                   PUT_SCORE_INFO_PATCHER, TRY_SCORE_PACKAGE_VALIDATE_PATCHER)
    def test_on_deploy_case2(self):
        deploy_info = Mock(spec=IconScoreDeployInfo)
        next_tx_hash = b'\00\0x' * 16
        deploy_info.configure_mock(next_tx_hash=next_tx_hash)

        self._on_deploy_setUp(ZIP_TYPE, False, None, deploy_info)

        with self.assertRaises(InvalidParamsException) as e:
            self._score_deploy_engine._on_deploy(self._context, self.tx_params)
        self.assertEqual(e.exception.code, ExceptionCode.INVALID_PARAMS)
        self.assertEqual(e.exception.message, f'score is None : {self.score_address}')
        IconScoreContextUtil.get_deploy_info.assert_called()
        IconScoreContextUtil.is_service_flag_on.assert_called()
        IconScoreContextUtil.try_score_package_validate.assert_not_called()
        self._score_deploy_engine._icon_score_deployer.deploy_legacy.assert_called()
        self._score_deploy_engine._initialize_score.assert_not_called()

    # Case when deploy_info is not None, zip, revision0, score validator flag True, SCORE is not None
    @patch_several(GET_DEPLOY_INFO_PATCHER, IS_SERVICE_FLAG_ON_PATCHER, LOAD_SCORE_PATCHER,
                   PUT_SCORE_INFO_PATCHER, TRY_SCORE_PACKAGE_VALIDATE_PATCHER)
    def test_on_deploy_case3(self):
        IconScoreContextUtil.is_service_flag_on.return_value = True
        mock_score = MockScore(self)
        mock_score.owner = self._addr1
        deploy_info = Mock(spec=IconScoreDeployInfo)
        next_tx_hash = b'\00\0x' * 16
        deploy_info.configure_mock(next_tx_hash=next_tx_hash)

        self._on_deploy_setUp(ZIP_TYPE, True, mock_score, deploy_info)

        self._score_deploy_engine._on_deploy(self._context, self.tx_params)

        IconScoreContextUtil.load_score.assert_called_with(self._context, self.score_address, next_tx_hash)
        self._score_deploy_engine._initialize_score.assert_called()
        IconScoreContextUtil.try_score_package_validate.assert_called_with(self._context,
                                                                           self.score_address, next_tx_hash)
        self._score_deploy_engine._icon_score_deployer.\
            deploy_legacy.assert_called_with(address=self.score_address, data=self.deploy_content, tx_hash=next_tx_hash)
        IconScoreContextUtil.put_score_info.assert_called_with\
            (self._context, self.score_address, mock_score, next_tx_hash)

    # Case when deploy_info is not None, zip, revision0, score validator flag True, SCORE is None
    @patch_several(GET_DEPLOY_INFO_PATCHER, IS_SERVICE_FLAG_ON_PATCHER, LOAD_SCORE_PATCHER,
                   PUT_SCORE_INFO_PATCHER, TRY_SCORE_PACKAGE_VALIDATE_PATCHER)
    def test_on_deploy_case4(self):
        deploy_info = Mock(spec=IconScoreDeployInfo)
        next_tx_hash = b'\00\0x' * 16
        deploy_info.configure_mock(next_tx_hash=next_tx_hash)
        self._on_deploy_setUp(ZIP_TYPE, False, None, deploy_info)

        with self.assertRaises(InvalidParamsException) as e:
            self._score_deploy_engine._on_deploy(self._context, self.tx_params)
        self.assertEqual(e.exception.code, ExceptionCode.INVALID_PARAMS)
        self.assertEqual(e.exception.message, f'score is None : {self.score_address}')
        IconScoreContextUtil.get_deploy_info.assert_called()
        IconScoreContextUtil.is_service_flag_on.assert_called()
        IconScoreContextUtil.try_score_package_validate.assert_not_called()
        self._score_deploy_engine._icon_score_deployer.deploy_legacy.assert_called()
        self._score_deploy_engine._initialize_score.assert_not_called()

    # Case when deploy_info is not None, zip, revision2, score validator flag False, SCORE is not None
    @patch_several(GET_DEPLOY_INFO_PATCHER, IS_SERVICE_FLAG_ON_PATCHER, LOAD_SCORE_PATCHER,
                   PUT_SCORE_INFO_PATCHER, TRY_SCORE_PACKAGE_VALIDATE_PATCHER,
                   GET_REVISION_PATCHER)
    def test_on_deploy_case5(self):
        IconScoreContextUtil.get_revision.return_value = 2
        mock_score = MockScore(self)
        mock_score.owner = self._addr1
        deploy_info = Mock(spec=IconScoreDeployInfo)
        next_tx_hash = b'\00\0x' * 16
        deploy_info.configure_mock(next_tx_hash=next_tx_hash)

        self._on_deploy_setUp(ZIP_TYPE, False, mock_score, deploy_info)
        self._score_deploy_engine._on_deploy(self._context, self.tx_params)

        IconScoreContextUtil.get_deploy_info.assert_called_with(self._context, self.score_address)
        IconScoreContextUtil.load_score.assert_called_with(self._context, self.score_address, next_tx_hash)
        self._score_deploy_engine._icon_score_deployer.\
            deploy.assert_called_with(address=self.score_address, data=self.deploy_content, tx_hash=next_tx_hash)
        self._score_deploy_engine._initialize_score.assert_called()
        IconScoreContextUtil.try_score_package_validate.assert_not_called()
        IconScoreContextUtil.put_score_info.assert_called_with\
            (self._context, self.score_address, mock_score, next_tx_hash)

    # Case when deploy_info is not None, zip, revision2, score validator flag False, SCORE is None
    @patch_several(GET_DEPLOY_INFO_PATCHER, IS_SERVICE_FLAG_ON_PATCHER, LOAD_SCORE_PATCHER,
                   PUT_SCORE_INFO_PATCHER, TRY_SCORE_PACKAGE_VALIDATE_PATCHER,
                   GET_REVISION_PATCHER)
    def test_on_deploy_case6(self):
        self._score_deploy_engine._initialize_score = Mock()
        deploy_info = Mock(spec=IconScoreDeployInfo)
        next_tx_hash = b'\00\0x' * 16
        deploy_info.configure_mock(next_tx_hash=next_tx_hash)
        self._on_deploy_setUp(ZIP_TYPE, False, None, deploy_info, 2)

        with self.assertRaises(InvalidParamsException) as e:
            self._score_deploy_engine._on_deploy(self._context, self.tx_params)
        self.assertEqual(e.exception.code, ExceptionCode.INVALID_PARAMS)
        self.assertEqual(e.exception.message, f'score is None : {self.score_address}')
        IconScoreContextUtil.get_deploy_info.assert_called()
        IconScoreContextUtil.is_service_flag_on.assert_called()
        IconScoreContextUtil.try_score_package_validate.assert_not_called()
        self._score_deploy_engine._icon_score_deployer.deploy.assert_called()
        self._score_deploy_engine._initialize_score.assert_not_called()

    # Case when deploy_info is not None, zip, revision2, score validator flag True, SCORE is not None
    @patch_several(GET_DEPLOY_INFO_PATCHER, IS_SERVICE_FLAG_ON_PATCHER, LOAD_SCORE_PATCHER,
                   PUT_SCORE_INFO_PATCHER, TRY_SCORE_PACKAGE_VALIDATE_PATCHER,
                   GET_REVISION_PATCHER)
    def test_on_deploy_case7(self):
        mock_score = MockScore(self)
        mock_score.owner = self._addr1
        deploy_info = Mock(spec=IconScoreDeployInfo)
        next_tx_hash = b'\00\0x' * 16
        deploy_info.configure_mock(next_tx_hash=next_tx_hash)

        self._on_deploy_setUp(ZIP_TYPE, True, mock_score, deploy_info, 2)

        self._score_deploy_engine._on_deploy(self._context, self.tx_params)

        IconScoreContextUtil.load_score.assert_called_with(self._context, self.score_address, next_tx_hash)
        self._score_deploy_engine._icon_score_deployer.\
            deploy.assert_called_with(address=self.score_address, data=self.deploy_content, tx_hash=next_tx_hash)
        self._score_deploy_engine._initialize_score.assert_called()
        IconScoreContextUtil.try_score_package_validate.assert_called_with\
            (self._context, self.score_address, next_tx_hash)
        IconScoreContextUtil.put_score_info.assert_called_with\
            (self._context, self.score_address, mock_score, next_tx_hash)

    # Case when deploy_info is not None, zip, revision2, score validator flag True, SCORE is None
    @patch_several(GET_DEPLOY_INFO_PATCHER, IS_SERVICE_FLAG_ON_PATCHER, LOAD_SCORE_PATCHER,
                   PUT_SCORE_INFO_PATCHER, TRY_SCORE_PACKAGE_VALIDATE_PATCHER,
                   GET_REVISION_PATCHER)
    def test_on_deploy_case8(self):
        mock_score = MockScore(self)
        mock_score.owner = self._addr1
        deploy_info = Mock(spec=IconScoreDeployInfo)
        next_tx_hash = b'\00\0x' * 16
        deploy_info.configure_mock(next_tx_hash=next_tx_hash)
        self._on_deploy_setUp(ZIP_TYPE, True, mock_score, deploy_info, 2)

        self._score_deploy_engine._on_deploy(self._context, self.tx_params)

        IconScoreContextUtil.load_score.assert_called_with(self._context, self.score_address, next_tx_hash)
        self._score_deploy_engine._icon_score_deployer.\
            deploy.assert_called_with(address=self.score_address, data=self.deploy_content, tx_hash=next_tx_hash)
        self._score_deploy_engine._initialize_score.assert_called()
        IconScoreContextUtil.try_score_package_validate.assert_called_with\
            (self._context, self.score_address, next_tx_hash)
        IconScoreContextUtil.put_score_info.assert_called_with\
            (self._context, self.score_address, mock_score, next_tx_hash)

    # Case when deploy_info is not None, zip, revision3, score validator flag False, SCORE is not None
    @patch_several(GET_DEPLOY_INFO_PATCHER, IS_SERVICE_FLAG_ON_PATCHER, LOAD_SCORE_PATCHER,
                   PUT_SCORE_INFO_PATCHER, TRY_SCORE_PACKAGE_VALIDATE_PATCHER,
                   GET_REVISION_PATCHER, RENAME_DIRECTORY_PATCHER)
    def test_on_deploy_case9(self):
        self._score_deploy_engine._icon_score_deployer.deploy = Mock()
        mock_score = MockScore(self)
        mock_score.owner = self._addr1
        deploy_info = Mock(spec=IconScoreDeployInfo)
        next_tx_hash = b'\00\0x' * 16
        deploy_info.configure_mock(next_tx_hash=next_tx_hash)

        self._on_deploy_setUp(ZIP_TYPE, False, mock_score, deploy_info, 3)

        self._score_deploy_engine._on_deploy(self._context, self.tx_params)

        IconScoreContextUtil.load_score.assert_called_with(self._context, self.score_address, next_tx_hash)
        self._score_deploy_engine._icon_score_deployer.deploy.\
            assert_called_with(address=self.score_address, data=self.deploy_content, tx_hash=next_tx_hash)
        self._score_deploy_engine._initialize_score.assert_called()
        DirectoryNameChanger.rename_directory.assert_called()
        IconScoreContextUtil.try_score_package_validate.assert_not_called()
        IconScoreContextUtil.put_score_info.assert_called_with\
            (self._context, self.score_address, mock_score, next_tx_hash)

    # Case when deploy_info is not None, zip, revision4, score validator flag False, SCORE is None
    @patch_several(GET_DEPLOY_INFO_PATCHER, IS_SERVICE_FLAG_ON_PATCHER, LOAD_SCORE_PATCHER,
                   PUT_SCORE_INFO_PATCHER, TRY_SCORE_PACKAGE_VALIDATE_PATCHER,
                   GET_REVISION_PATCHER, RENAME_DIRECTORY_PATCHER)
    def test_on_deploy_case10(self):
        deploy_info = Mock(spec=IconScoreDeployInfo)
        next_tx_hash = b'\00\0x' * 16
        deploy_info.configure_mock(next_tx_hash=next_tx_hash)
        self._on_deploy_setUp(ZIP_TYPE, False, None, deploy_info, 4)

        with self.assertRaises(InvalidParamsException) as e:
            self._score_deploy_engine._on_deploy(self._context, self.tx_params)
        self.assertEqual(e.exception.code, ExceptionCode.INVALID_PARAMS)
        self.assertEqual(e.exception.message, f'score is None : {self.score_address}')
        IconScoreContextUtil.get_deploy_info.assert_called()
        IconScoreContextUtil.is_service_flag_on.assert_called()
        IconScoreContextUtil.try_score_package_validate.assert_not_called()
        self._score_deploy_engine._icon_score_deployer.deploy.assert_called()
        self._score_deploy_engine._initialize_score.assert_not_called()

    # Case when deploy_info is not None, zip, revision4, score validator flag True, SCORE is not None
    @patch_several(GET_DEPLOY_INFO_PATCHER, IS_SERVICE_FLAG_ON_PATCHER, LOAD_SCORE_PATCHER,
                   PUT_SCORE_INFO_PATCHER, TRY_SCORE_PACKAGE_VALIDATE_PATCHER,
                   GET_REVISION_PATCHER, RENAME_DIRECTORY_PATCHER)
    def test_on_deploy_case11(self):
        mock_score = MockScore(self)
        mock_score.owner = self._addr1
        deploy_info = Mock(spec=IconScoreDeployInfo)
        next_tx_hash = b'\00\0x' * 16
        deploy_info.configure_mock(next_tx_hash=next_tx_hash)

        self._on_deploy_setUp(ZIP_TYPE, False, mock_score, deploy_info, 4)

        self._score_deploy_engine._on_deploy(self._context, self.tx_params)

        IconScoreContextUtil.load_score.assert_called_with(self._context, self.score_address, next_tx_hash)
        self._score_deploy_engine._icon_score_deployer.\
            deploy.assert_called_with(address=self.score_address, data=self.deploy_content, tx_hash=next_tx_hash)
        self._score_deploy_engine._initialize_score.assert_called()
        DirectoryNameChanger.rename_directory.assert_called()
        IconScoreContextUtil.try_score_package_validate.assert_not_called()
        IconScoreContextUtil.put_score_info.assert_called_with\
            (self._context, self.score_address, mock_score, next_tx_hash)

    # Case when deploy_info is not None, zip, revision4, score validator flag True, SCORE None
    @patch_several(GET_DEPLOY_INFO_PATCHER, IS_SERVICE_FLAG_ON_PATCHER, LOAD_SCORE_PATCHER,
                   PUT_SCORE_INFO_PATCHER, TRY_SCORE_PACKAGE_VALIDATE_PATCHER,
                   GET_REVISION_PATCHER, RENAME_DIRECTORY_PATCHER)
    def test_on_deploy_case12(self):
        deploy_info = Mock(spec=IconScoreDeployInfo)
        next_tx_hash = b'\00\0x' * 16
        deploy_info.configure_mock(next_tx_hash=next_tx_hash)

        self._on_deploy_setUp(ZIP_TYPE, False, None, deploy_info, 3)

        with self.assertRaises(InvalidParamsException) as e:
            self._score_deploy_engine._on_deploy(self._context, self.tx_params)
        self.assertEqual(e.exception.code, ExceptionCode.INVALID_PARAMS)
        self.assertEqual(e.exception.message, f'score is None : {self.score_address}')
        IconScoreContextUtil.get_deploy_info.assert_called()
        IconScoreContextUtil.is_service_flag_on.assert_called()
        IconScoreContextUtil.try_score_package_validate.assert_not_called()
        self._score_deploy_engine._icon_score_deployer.deploy.assert_called()
        self._score_deploy_engine._initialize_score.assert_not_called()

    # Case when deploy_info is not None, tbears, score validator flag False, SCORE is not None
    @patch_several(GET_DEPLOY_INFO_PATCHER, IS_SERVICE_FLAG_ON_PATCHER, LOAD_SCORE_PATCHER,
                   PUT_SCORE_INFO_PATCHER, TRY_SCORE_PACKAGE_VALIDATE_PATCHER,
                   GET_SCORE_ROOT_PATH_PATCHER, SYMLINK_PATCHER)
    def test_on_deploy_case13(self):
        mock_score = MockScore(self)
        mock_score.owner = self._addr1
        deploy_info = Mock(spec=IconScoreDeployInfo)
        next_tx_hash = b'\00\0x' * 16
        deploy_info.configure_mock(next_tx_hash=next_tx_hash)

        self._on_deploy_setUp(TBEARS_TYPE, False, mock_score, deploy_info, score_root_path=self.score_path)

        self._score_deploy_engine._on_deploy(self._context, self.tx_params)

        IconScoreContextUtil.load_score.assert_called_with(self._context, self.score_address, next_tx_hash)
        self._score_deploy_engine._initialize_score.assert_called()
        self._score_deploy_engine._icon_score_deployer.deploy_legacy.assert_not_called()
        self._score_deploy_engine._icon_score_deployer.deploy.assert_not_called()
        IconScoreContextUtil.try_score_package_validate.assert_not_called()
        IconScoreContextUtil.put_score_info.assert_called_with\
            (self._context, self.score_address, mock_score, next_tx_hash)

    # Case when deploy_info is not None, tbears, score validator flag False, SCORE is None
    @patch_several(GET_DEPLOY_INFO_PATCHER, IS_SERVICE_FLAG_ON_PATCHER, LOAD_SCORE_PATCHER,
                   PUT_SCORE_INFO_PATCHER, TRY_SCORE_PACKAGE_VALIDATE_PATCHER,
                   GET_SCORE_ROOT_PATH_PATCHER, SYMLINK_PATCHER)
    def test_on_deploy_case14(self):
        deploy_info = Mock(spec=IconScoreDeployInfo)
        next_tx_hash = b'\00\0x' * 16
        deploy_info.configure_mock(next_tx_hash=next_tx_hash)
        self._on_deploy_setUp(TBEARS_TYPE, False, None, deploy_info, score_root_path=self.score_path)

        with self.assertRaises(InvalidParamsException) as e:
            self._score_deploy_engine._on_deploy(self._context, self.tx_params)
        self.assertEqual(e.exception.code, ExceptionCode.INVALID_PARAMS)
        self.assertEqual(e.exception.message, f'score is None : {self.score_address}')
        IconScoreContextUtil.get_deploy_info.assert_called()
        IconScoreContextUtil.is_service_flag_on.assert_called()
        IconScoreContextUtil.try_score_package_validate.assert_not_called()
        self._score_deploy_engine._icon_score_deployer.deploy_legacy.assert_not_called()
        self._score_deploy_engine._icon_score_deployer.deploy.assert_not_called()
        self._score_deploy_engine._initialize_score.assert_not_called()

    # Case when deploy_info is not None, tbears, score validator flag True, SCORE is not None
    @patch_several(GET_DEPLOY_INFO_PATCHER, IS_SERVICE_FLAG_ON_PATCHER, LOAD_SCORE_PATCHER,
                   PUT_SCORE_INFO_PATCHER, TRY_SCORE_PACKAGE_VALIDATE_PATCHER,
                   GET_SCORE_ROOT_PATH_PATCHER, SYMLINK_PATCHER)
    def test_on_deploy_case15(self):
        mock_score = MockScore(self)
        mock_score.owner = self._addr1
        deploy_info = Mock(spec=IconScoreDeployInfo)
        next_tx_hash = b'\00\0x' * 16
        deploy_info.configure_mock(next_tx_hash=next_tx_hash)
        self._on_deploy_setUp(TBEARS_TYPE, True, mock_score, deploy_info, score_root_path=self.score_path)

        self._score_deploy_engine._on_deploy(self._context, self.tx_params)

        IconScoreContextUtil.load_score.assert_called_with(self._context, self.score_address, next_tx_hash)
        self._score_deploy_engine._initialize_score.assert_called()
        IconScoreContextUtil.try_score_package_validate.assert_called_with\
            (self._context, self.score_address, next_tx_hash)
        IconScoreContextUtil.put_score_info.assert_called_with\
            (self._context, self.score_address, mock_score, next_tx_hash)

    # Case when deploy_info is not None, tbears, score validator flag True, SCORE is None
    @patch_several(GET_DEPLOY_INFO_PATCHER, IS_SERVICE_FLAG_ON_PATCHER, LOAD_SCORE_PATCHER,
                   PUT_SCORE_INFO_PATCHER, TRY_SCORE_PACKAGE_VALIDATE_PATCHER,
                   GET_SCORE_ROOT_PATH_PATCHER, SYMLINK_PATCHER)
    def test_on_deploy_case16(self):
        deploy_info = Mock(spec=IconScoreDeployInfo)
        next_tx_hash = b'\00\0x' * 16
        deploy_info.configure_mock(next_tx_hash=next_tx_hash)

        self._on_deploy_setUp(TBEARS_TYPE, True, None, deploy_info, score_root_path=self.score_path)

        with self.assertRaises(InvalidParamsException) as e:
            self._score_deploy_engine._on_deploy(self._context, self.tx_params)
        self.assertEqual(e.exception.code, ExceptionCode.INVALID_PARAMS)
        self.assertEqual(e.exception.message, f'score is None : {self.score_address}')
        IconScoreContextUtil.get_deploy_info.assert_called()
        IconScoreContextUtil.is_service_flag_on.assert_called()
        self._score_deploy_engine._icon_score_deployer.deploy_legacy.assert_not_called()
        self._score_deploy_engine._icon_score_deployer.deploy.assert_not_called()
        self._score_deploy_engine._initialize_score.assert_not_called()

    # Case when deploy_info is None, zip, revision0, score validator flag False, SCORE is not None
    @patch_several(GET_DEPLOY_INFO_PATCHER, IS_SERVICE_FLAG_ON_PATCHER, LOAD_SCORE_PATCHER,
                   PUT_SCORE_INFO_PATCHER, TRY_SCORE_PACKAGE_VALIDATE_PATCHER)
    def test_on_deploy_case17(self):
        mock_score = MockScore(self)
        mock_score.owner = self._addr1

        self._on_deploy_setUp(ZIP_TYPE, False, mock_score, None, score_root_path=self.score_path)

        self._score_deploy_engine._on_deploy(self._context, self.tx_params)

        IconScoreContextUtil.load_score.assert_called_with(self._context, self.score_address, DEFAULT_BYTE_VALUE)
        self._score_deploy_engine._icon_score_deployer. \
            deploy_legacy.assert_called_with(address=self.score_address,
                                             data=self.deploy_content, tx_hash=DEFAULT_BYTE_VALUE)
        self._score_deploy_engine._initialize_score.assert_called()
        IconScoreContextUtil.try_score_package_validate.assert_not_called()
        IconScoreContextUtil.put_score_info.assert_called_with(self._context,
                                                               self.score_address, mock_score, DEFAULT_BYTE_VALUE)

    # Case when deploy_info is None, zip, revision0, score validator flag False, SCORE is None
    @patch_several(GET_DEPLOY_INFO_PATCHER, IS_SERVICE_FLAG_ON_PATCHER, LOAD_SCORE_PATCHER,
                   PUT_SCORE_INFO_PATCHER)
    def test_on_deploy_case18(self):
        self._on_deploy_setUp(ZIP_TYPE, False, None, None, 0)

        with self.assertRaises(InvalidParamsException) as e:
            self._score_deploy_engine._on_deploy(self._context, self.tx_params)
        self.assertEqual(e.exception.code, ExceptionCode.INVALID_PARAMS)
        self.assertEqual(e.exception.message, f'score is None : {self.score_address}')
        self._score_deploy_engine._icon_score_deployer.deploy_legacy.assert_called()
        self._score_deploy_engine._icon_score_deployer.deploy.assert_not_called()
        self._score_deploy_engine._initialize_score.assert_not_called()

    # Case when deploy_info is None, zip, revision0, score validator flag True, SCORE is not None
    @patch_several(GET_DEPLOY_INFO_PATCHER, IS_SERVICE_FLAG_ON_PATCHER, LOAD_SCORE_PATCHER,
                   PUT_SCORE_INFO_PATCHER, TRY_SCORE_PACKAGE_VALIDATE_PATCHER)
    def test_on_deploy_case19(self):
        mock_score = MockScore(self)
        mock_score.owner = self._addr1
        self._on_deploy_setUp(ZIP_TYPE, True, mock_score, None, 0)

        self._score_deploy_engine._on_deploy(self._context, self.tx_params)

        IconScoreContextUtil.load_score.assert_called_with(self._context, self.score_address, DEFAULT_BYTE_VALUE)
        self._score_deploy_engine._initialize_score.assert_called()
        IconScoreContextUtil.try_score_package_validate.\
            assert_called_with(self._context, self.score_address, DEFAULT_BYTE_VALUE)
        self._score_deploy_engine._icon_score_deployer.\
            deploy_legacy.assert_called_with\
            (address=self.score_address, data=self.deploy_content, tx_hash=DEFAULT_BYTE_VALUE)
        IconScoreContextUtil.put_score_info.assert_called_with(self._context, self.score_address,
                                                               mock_score, DEFAULT_BYTE_VALUE)

    # Case when deploy_info is None, zip, revision0, score validator flag False, SCORE is None
    @patch_several(GET_DEPLOY_INFO_PATCHER, IS_SERVICE_FLAG_ON_PATCHER, LOAD_SCORE_PATCHER,
                   PUT_SCORE_INFO_PATCHER, TRY_SCORE_PACKAGE_VALIDATE_PATCHER)
    def test_on_deploy_case20(self):
        self._on_deploy_setUp(ZIP_TYPE, False, None, None, 0)

        with self.assertRaises(InvalidParamsException) as e:
            self._score_deploy_engine._on_deploy(self._context, self.tx_params)
        self.assertEqual(e.exception.code, ExceptionCode.INVALID_PARAMS)
        self.assertEqual(e.exception.message, f'score is None : {self.score_address}')
        IconScoreContextUtil.get_deploy_info.assert_called()
        IconScoreContextUtil.is_service_flag_on.assert_called()
        IconScoreContextUtil.try_score_package_validate.assert_not_called()
        self._score_deploy_engine._icon_score_deployer.deploy_legacy.assert_called()
        self._score_deploy_engine._initialize_score.assert_not_called()

    # Case when deploy_info is None, zip, revision2, score validator flag False, SCORE is not None
    @patch_several(GET_DEPLOY_INFO_PATCHER, IS_SERVICE_FLAG_ON_PATCHER, LOAD_SCORE_PATCHER,
                   PUT_SCORE_INFO_PATCHER, TRY_SCORE_PACKAGE_VALIDATE_PATCHER,
                   GET_REVISION_PATCHER)
    def test_on_deploy_case21(self):
        mock_score = MockScore(self)
        mock_score.owner = self._addr1

        self._on_deploy_setUp(ZIP_TYPE, False, mock_score, None, 2)

        self._score_deploy_engine._on_deploy(self._context, self.tx_params)

        IconScoreContextUtil.load_score.assert_called_with(self._context, self.score_address, DEFAULT_BYTE_VALUE)
        self._score_deploy_engine._icon_score_deployer. \
            deploy.assert_called_with(address=self.score_address, data=self.deploy_content, tx_hash=DEFAULT_BYTE_VALUE)
        self._score_deploy_engine._initialize_score.assert_called()
        IconScoreContextUtil.try_score_package_validate.assert_not_called()
        IconScoreContextUtil.put_score_info.assert_called_with(self._context,
                                                               self.score_address, mock_score, DEFAULT_BYTE_VALUE)

    # Case when deploy_info is None, zip, revision2, score validator flag False, SCORE is None
    @patch_several(GET_DEPLOY_INFO_PATCHER, IS_SERVICE_FLAG_ON_PATCHER, LOAD_SCORE_PATCHER,
                   PUT_SCORE_INFO_PATCHER, TRY_SCORE_PACKAGE_VALIDATE_PATCHER,
                   GET_REVISION_PATCHER)
    def test_on_deploy_case22(self):
        self._on_deploy_setUp(ZIP_TYPE, False, None, None, 2)

        with self.assertRaises(InvalidParamsException) as e:
            self._score_deploy_engine._on_deploy(self._context, self.tx_params)
        self.assertEqual(e.exception.code, ExceptionCode.INVALID_PARAMS)
        self.assertEqual(e.exception.message, f'score is None : {self.score_address}')
        IconScoreContextUtil.get_deploy_info.assert_called()
        IconScoreContextUtil.is_service_flag_on.assert_called()
        IconScoreContextUtil.try_score_package_validate.assert_not_called()
        self._score_deploy_engine._icon_score_deployer.deploy.assert_called()
        self._score_deploy_engine._initialize_score.assert_not_called()

    # Case when deploy_info is None, zip, revision2, score validator flag True, SCORE is not None
    @patch_several(GET_DEPLOY_INFO_PATCHER, IS_SERVICE_FLAG_ON_PATCHER, LOAD_SCORE_PATCHER,
                   PUT_SCORE_INFO_PATCHER, TRY_SCORE_PACKAGE_VALIDATE_PATCHER,
                   GET_REVISION_PATCHER)
    def test_on_deploy_case23(self):
        mock_score = MockScore(self)
        mock_score.owner = self._addr1

        self._on_deploy_setUp(ZIP_TYPE, True, mock_score, None, 2)

        self._score_deploy_engine._on_deploy(self._context, self.tx_params)

        IconScoreContextUtil.load_score.assert_called_with(self._context, self.score_address, DEFAULT_BYTE_VALUE)
        self._score_deploy_engine._icon_score_deployer.\
            deploy.assert_called_with(address=self.score_address, data=self.deploy_content, tx_hash=DEFAULT_BYTE_VALUE)
        self._score_deploy_engine._initialize_score.assert_called()
        IconScoreContextUtil.try_score_package_validate.\
            assert_called_with(self._context, self.score_address, DEFAULT_BYTE_VALUE)
        IconScoreContextUtil.put_score_info.assert_called_with\
            (self._context, self.score_address, mock_score, DEFAULT_BYTE_VALUE)

    # Case when deploy_info is None, zip, revision2, score validator flag True, SCORE is None
    @patch_several(GET_DEPLOY_INFO_PATCHER, IS_SERVICE_FLAG_ON_PATCHER, LOAD_SCORE_PATCHER,
                   PUT_SCORE_INFO_PATCHER, TRY_SCORE_PACKAGE_VALIDATE_PATCHER,
                   GET_REVISION_PATCHER)
    def test_on_deploy_case24(self):
        mock_score = MockScore(self)
        mock_score.owner = self._addr1

        self._on_deploy_setUp(ZIP_TYPE, True, mock_score, None, 2)

        self._score_deploy_engine._on_deploy(self._context, self.tx_params)

        IconScoreContextUtil.load_score.assert_called_with(self._context, self.score_address, DEFAULT_BYTE_VALUE)
        self._score_deploy_engine._icon_score_deployer. \
            deploy.assert_called_with(address=self.score_address, data=self.deploy_content, tx_hash=DEFAULT_BYTE_VALUE)
        self._score_deploy_engine._initialize_score.assert_called()
        IconScoreContextUtil.try_score_package_validate.assert_called_with\
            (self._context, self.score_address, DEFAULT_BYTE_VALUE)
        IconScoreContextUtil.put_score_info.assert_called_with\
            (self._context, self.score_address, mock_score, DEFAULT_BYTE_VALUE)

    # Case when deploy_info is None, zip, revision3, score validator flag False, SCORE is not None
    @patch_several(GET_DEPLOY_INFO_PATCHER, IS_SERVICE_FLAG_ON_PATCHER, LOAD_SCORE_PATCHER,
                   PUT_SCORE_INFO_PATCHER, TRY_SCORE_PACKAGE_VALIDATE_PATCHER,
                   GET_REVISION_PATCHER, RENAME_DIRECTORY_PATCHER)
    def test_on_deploy_case25(self):
        mock_score = MockScore(self)
        mock_score.owner = self._addr1

        self._on_deploy_setUp(ZIP_TYPE, False, mock_score, None, 3)

        self._score_deploy_engine._on_deploy(self._context, self.tx_params)

        IconScoreContextUtil.load_score.assert_called_with(self._context, self.score_address, DEFAULT_BYTE_VALUE)
        self._score_deploy_engine._icon_score_deployer.deploy. \
            assert_called_with(address=self.score_address, data=self.deploy_content, tx_hash=DEFAULT_BYTE_VALUE)
        self._score_deploy_engine._initialize_score.assert_called()
        DirectoryNameChanger.rename_directory.assert_called()
        IconScoreContextUtil.try_score_package_validate.assert_not_called()
        IconScoreContextUtil.put_score_info.assert_called_with\
            (self._context, self.score_address, mock_score, DEFAULT_BYTE_VALUE)

    # Case when deploy_info is None, zip, revision4, score validator flag False, SCORE is None
    @patch_several(GET_DEPLOY_INFO_PATCHER, IS_SERVICE_FLAG_ON_PATCHER, LOAD_SCORE_PATCHER,
                   PUT_SCORE_INFO_PATCHER, TRY_SCORE_PACKAGE_VALIDATE_PATCHER,
                   GET_REVISION_PATCHER, RENAME_DIRECTORY_PATCHER)
    def test_on_deploy_case26(self):
        self._on_deploy_setUp(ZIP_TYPE, False, None, None, 4)

        with self.assertRaises(InvalidParamsException) as e:
            self._score_deploy_engine._on_deploy(self._context, self.tx_params)
        self.assertEqual(e.exception.code, ExceptionCode.INVALID_PARAMS)
        self.assertEqual(e.exception.message, f'score is None : {self.score_address}')
        IconScoreContextUtil.get_deploy_info.assert_called()
        IconScoreContextUtil.is_service_flag_on.assert_called()
        IconScoreContextUtil.try_score_package_validate.assert_not_called()
        self._score_deploy_engine._icon_score_deployer.deploy.assert_called()
        self._score_deploy_engine._initialize_score.assert_not_called()

    # Case when deploy_info is None, zip, revision4, score validator flag False, SCORE is not None
    @patch_several(GET_DEPLOY_INFO_PATCHER, IS_SERVICE_FLAG_ON_PATCHER, LOAD_SCORE_PATCHER,
                   PUT_SCORE_INFO_PATCHER, TRY_SCORE_PACKAGE_VALIDATE_PATCHER,
                   GET_REVISION_PATCHER, RENAME_DIRECTORY_PATCHER)
    def test_on_deploy_case27(self):
        mock_score = MockScore(self)
        mock_score.owner = self._addr1

        self._on_deploy_setUp(ZIP_TYPE, False, mock_score, None, 4)

        self._score_deploy_engine._on_deploy(self._context, self.tx_params)

        IconScoreContextUtil.load_score.assert_called_with\
            (self._context, self.score_address, DEFAULT_BYTE_VALUE)
        self._score_deploy_engine._icon_score_deployer. \
            deploy.assert_called_with(address=self.score_address, data=self.deploy_content, tx_hash=DEFAULT_BYTE_VALUE)
        self._score_deploy_engine._initialize_score.assert_called()
        DirectoryNameChanger.rename_directory.assert_called()
        IconScoreContextUtil.try_score_package_validate.assert_not_called()
        IconScoreContextUtil.put_score_info.assert_called_with\
            (self._context, self.score_address, mock_score, DEFAULT_BYTE_VALUE)

    # Case when deploy_info is None, zip, revision4, score validator flag False, SCORE None
    @patch_several(GET_DEPLOY_INFO_PATCHER, IS_SERVICE_FLAG_ON_PATCHER, LOAD_SCORE_PATCHER,
                   PUT_SCORE_INFO_PATCHER, TRY_SCORE_PACKAGE_VALIDATE_PATCHER,
                   GET_REVISION_PATCHER, RENAME_DIRECTORY_PATCHER)
    def test_on_deploy_case28(self):
        self._on_deploy_setUp(ZIP_TYPE, False, None, None, 4)

        with self.assertRaises(InvalidParamsException) as e:
            self._score_deploy_engine._on_deploy(self._context, self.tx_params)
        self.assertEqual(e.exception.code, ExceptionCode.INVALID_PARAMS)
        self.assertEqual(e.exception.message, f'score is None : {self.score_address}')
        IconScoreContextUtil.get_deploy_info.assert_called()
        IconScoreContextUtil.is_service_flag_on.assert_called()
        IconScoreContextUtil.try_score_package_validate.assert_not_called()
        self._score_deploy_engine._icon_score_deployer.deploy.assert_called()
        self._score_deploy_engine._initialize_score.assert_not_called()

    # Case when deploy_info is None, tbears, score validator flag False, SCORE is not None
    @patch_several(GET_DEPLOY_INFO_PATCHER, IS_SERVICE_FLAG_ON_PATCHER, LOAD_SCORE_PATCHER,
                   PUT_SCORE_INFO_PATCHER, TRY_SCORE_PACKAGE_VALIDATE_PATCHER,
                   GET_SCORE_ROOT_PATH_PATCHER, SYMLINK_PATCHER)
    def test_on_deploy_case29(self):
        mock_score = MockScore(self)
        mock_score.owner = self._addr1

        self._on_deploy_setUp(TBEARS_TYPE, False, mock_score, None, score_root_path=self.score_path)

        self._score_deploy_engine._on_deploy(self._context, self.tx_params)

        IconScoreContextUtil.load_score.assert_called_with(self._context, self.score_address, DEFAULT_BYTE_VALUE)
        self._score_deploy_engine._initialize_score.assert_called()
        IconScoreContextUtil.try_score_package_validate.assert_not_called()
        IconScoreContextUtil.put_score_info.assert_called_with\
            (self._context, self.score_address, mock_score, DEFAULT_BYTE_VALUE)

    # Case when deploy_info is None, tbears, score validator flag False, SCORE is None
    @patch_several(GET_DEPLOY_INFO_PATCHER, IS_SERVICE_FLAG_ON_PATCHER, LOAD_SCORE_PATCHER,
                   PUT_SCORE_INFO_PATCHER, TRY_SCORE_PACKAGE_VALIDATE_PATCHER,
                   GET_SCORE_ROOT_PATH_PATCHER, SYMLINK_PATCHER)
    def test_on_deploy_case30(self):
        self._on_deploy_setUp(TBEARS_TYPE, False, None, None, score_root_path=self.score_path)

        with self.assertRaises(InvalidParamsException) as e:
            self._score_deploy_engine._on_deploy(self._context, self.tx_params)
        self.assertEqual(e.exception.code, ExceptionCode.INVALID_PARAMS)
        self.assertEqual(e.exception.message, f'score is None : {self.score_address}')
        IconScoreContextUtil.get_deploy_info.assert_called()
        IconScoreContextUtil.is_service_flag_on.assert_called()
        IconScoreContextUtil.try_score_package_validate.assert_not_called()
        self._score_deploy_engine._initialize_score.assert_not_called()

    # Case when deploy_info is None, tbears, score validator flag True, SCORE is not None
    @patch_several(GET_DEPLOY_INFO_PATCHER, IS_SERVICE_FLAG_ON_PATCHER, LOAD_SCORE_PATCHER,
                   PUT_SCORE_INFO_PATCHER, TRY_SCORE_PACKAGE_VALIDATE_PATCHER,
                   GET_SCORE_ROOT_PATH_PATCHER, SYMLINK_PATCHER)
    def test_on_deploy_case31(self):
        mock_score = MockScore(self)
        mock_score.owner = self._addr1

        self._on_deploy_setUp(TBEARS_TYPE, True, mock_score, None, score_root_path=self.score_path)

        self._score_deploy_engine._on_deploy(self._context, self.tx_params)

        IconScoreContextUtil.load_score.assert_called_with(self._context, self.score_address, DEFAULT_BYTE_VALUE)
        self._score_deploy_engine._initialize_score.assert_called()
        IconScoreContextUtil.try_score_package_validate.assert_called_with\
            (self._context, self.score_address, DEFAULT_BYTE_VALUE)
        IconScoreContextUtil.put_score_info.assert_called_with\
            (self._context, self.score_address, mock_score, DEFAULT_BYTE_VALUE)

    # Case when deploy_info is not None, tbears, score validator flag True, SCORE is None
    @patch_several(GET_DEPLOY_INFO_PATCHER, IS_SERVICE_FLAG_ON_PATCHER, LOAD_SCORE_PATCHER,
                   PUT_SCORE_INFO_PATCHER, TRY_SCORE_PACKAGE_VALIDATE_PATCHER,
                   GET_SCORE_ROOT_PATH_PATCHER, SYMLINK_PATCHER)
    def test_on_deploy_case32(self):
        self._on_deploy_setUp(TBEARS_TYPE, True, None, None, score_root_path=self.score_path)

        with self.assertRaises(InvalidParamsException) as e:
            self._score_deploy_engine._on_deploy(self._context, self.tx_params)
        self.assertEqual(e.exception.code, ExceptionCode.INVALID_PARAMS)
        self.assertEqual(e.exception.message, f'score is None : {self.score_address}')
        IconScoreContextUtil.get_deploy_info.assert_called()
        IconScoreContextUtil.is_service_flag_on.assert_called()
        self._score_deploy_engine._initialize_score.assert_not_called()

    # Case when deploy_info is not None, next_tx_hash is None,
    # zip, revision0, score validator flag False, SCORE is not None
    @patch_several(GET_DEPLOY_INFO_PATCHER, IS_SERVICE_FLAG_ON_PATCHER, LOAD_SCORE_PATCHER,
                   PUT_SCORE_INFO_PATCHER, TRY_SCORE_PACKAGE_VALIDATE_PATCHER)
    def test_on_deploy_case33(self):
        mock_score = MockScore(self)
        mock_score.owner = self._addr1
        deploy_info = Mock(spec=IconScoreDeployInfo)
        default_byte_value = bytes(DEFAULT_BYTE_SIZE)
        deploy_info.configure_mock(next_tx_hash=None)

        self._on_deploy_setUp(ZIP_TYPE, False, mock_score, deploy_info, 0)

        self._score_deploy_engine._on_deploy(self._context, self.tx_params)

        IconScoreContextUtil.load_score.assert_called_with(self._context, self.score_address, default_byte_value)
        self._score_deploy_engine._icon_score_deployer.\
            deploy_legacy.assert_called_with\
            (address=self.score_address, data=self.deploy_content, tx_hash=default_byte_value)
        self._score_deploy_engine._initialize_score.assert_called()
        IconScoreContextUtil.try_score_package_validate.assert_not_called()
        IconScoreContextUtil.put_score_info.assert_called_with\
            (self._context, self.score_address, mock_score, default_byte_value)

    # Case when deploy_info is not None, next_tx_hash is None,
    # zip, revision0, score validator flag False, SCORE is None
    @patch_several(GET_DEPLOY_INFO_PATCHER, IS_SERVICE_FLAG_ON_PATCHER, LOAD_SCORE_PATCHER,
                   PUT_SCORE_INFO_PATCHER, TRY_SCORE_PACKAGE_VALIDATE_PATCHER)
    def test_on_deploy_case34(self):
        deploy_info = Mock(spec=IconScoreDeployInfo)
        deploy_info.configure_mock(next_tx_hash=None)

        self._on_deploy_setUp(ZIP_TYPE, False, None, deploy_info, 0)

        with self.assertRaises(InvalidParamsException) as e:
            self._score_deploy_engine._on_deploy(self._context, self.tx_params)
        self.assertEqual(e.exception.code, ExceptionCode.INVALID_PARAMS)
        self.assertEqual(e.exception.message, f'score is None : {self.score_address}')
        IconScoreContextUtil.get_deploy_info.assert_called()
        IconScoreContextUtil.is_service_flag_on.assert_called()
        IconScoreContextUtil.try_score_package_validate.assert_not_called()
        self._score_deploy_engine._icon_score_deployer.deploy_legacy.assert_called()
        self._score_deploy_engine._initialize_score.assert_not_called()

    # Case when deploy_info is not None, next_tx_hash is None,
    # zip, revision0, score validator flag True, SCORE is not None
    @patch_several(GET_DEPLOY_INFO_PATCHER, IS_SERVICE_FLAG_ON_PATCHER, LOAD_SCORE_PATCHER,
                   PUT_SCORE_INFO_PATCHER, TRY_SCORE_PACKAGE_VALIDATE_PATCHER)
    def test_on_deploy_case35(self):
        mock_score = MockScore(self)
        mock_score.owner = self._addr1
        deploy_info = Mock(spec=IconScoreDeployInfo)
        default_byte_value = bytes(DEFAULT_BYTE_SIZE)
        deploy_info.configure_mock(next_tx_hash=None)

        self._on_deploy_setUp(ZIP_TYPE, True, mock_score, deploy_info, 0)

        self._score_deploy_engine._on_deploy(self._context, self.tx_params)

        IconScoreContextUtil.load_score.assert_called_with(self._context, self.score_address, default_byte_value)
        self._score_deploy_engine._initialize_score.assert_called()
        IconScoreContextUtil.try_score_package_validate.assert_called_with\
            (self._context, self.score_address, default_byte_value)
        self._score_deploy_engine._icon_score_deployer. \
            deploy_legacy.assert_called_with(address=self.score_address, data=self.deploy_content, tx_hash=default_byte_value)
        IconScoreContextUtil.put_score_info.assert_called_with\
            (self._context, self.score_address, mock_score, default_byte_value)

    # Case when deploy_info is not None, next_tx_hash is None,
    # zip, revision0, score validator flag False, SCORE is not None
    @patch_several(GET_DEPLOY_INFO_PATCHER, IS_SERVICE_FLAG_ON_PATCHER, LOAD_SCORE_PATCHER,
                   PUT_SCORE_INFO_PATCHER, TRY_SCORE_PACKAGE_VALIDATE_PATCHER)
    def test_on_deploy_case36(self):
        deploy_info = Mock(spec=IconScoreDeployInfo)
        deploy_info.configure_mock(next_tx_hash=None)

        self._on_deploy_setUp(ZIP_TYPE, False, None, deploy_info, 0)

        with self.assertRaises(InvalidParamsException) as e:
            self._score_deploy_engine._on_deploy(self._context, self.tx_params)
        self.assertEqual(e.exception.code, ExceptionCode.INVALID_PARAMS)
        self.assertEqual(e.exception.message, f'score is None : {self.score_address}')
        IconScoreContextUtil.get_deploy_info.assert_called()
        IconScoreContextUtil.is_service_flag_on.assert_called()
        IconScoreContextUtil.try_score_package_validate.assert_not_called()
        self._score_deploy_engine._icon_score_deployer.deploy_legacy.assert_called()
        self._score_deploy_engine._initialize_score.assert_not_called()

    # Case when deploy_info is not None, next_tx_hash is None,
    # zip, revision2, score validator flag False, SCORE is not None
    @patch_several(GET_DEPLOY_INFO_PATCHER, IS_SERVICE_FLAG_ON_PATCHER, LOAD_SCORE_PATCHER,
                   PUT_SCORE_INFO_PATCHER, TRY_SCORE_PACKAGE_VALIDATE_PATCHER,
                   GET_REVISION_PATCHER)
    def test_on_deploy_case37(self):
        mock_score = MockScore(self)
        mock_score.owner = self._addr1
        deploy_info = Mock(spec=IconScoreDeployInfo)
        deploy_info.configure_mock(next_tx_hash=None)

        self._on_deploy_setUp(ZIP_TYPE, False, mock_score, deploy_info)

        self._score_deploy_engine._on_deploy(self._context, self.tx_params)

        IconScoreContextUtil.load_score.assert_called_with(self._context, self.score_address, DEFAULT_BYTE_VALUE)
        self._score_deploy_engine._icon_score_deployer. \
            deploy.assert_called_with(address=self.score_address, data=self.deploy_content, tx_hash=DEFAULT_BYTE_VALUE)
        self._score_deploy_engine._initialize_score.assert_called()
        IconScoreContextUtil.try_score_package_validate.assert_not_called()
        IconScoreContextUtil.put_score_info.assert_called_with\
            (self._context, self.score_address, mock_score, DEFAULT_BYTE_VALUE)

    # Case when deploy_info is not None, next_tx_hash is None,
    # zip, revision2, score validator flag False, SCORE is None
    @patch_several(GET_DEPLOY_INFO_PATCHER, IS_SERVICE_FLAG_ON_PATCHER, LOAD_SCORE_PATCHER,
                   PUT_SCORE_INFO_PATCHER, TRY_SCORE_PACKAGE_VALIDATE_PATCHER,
                   GET_REVISION_PATCHER)
    def test_on_deploy_case38(self):
        deploy_info = Mock(spec=IconScoreDeployInfo)
        deploy_info.configure_mock(next_tx_hash=None)

        self._on_deploy_setUp(ZIP_TYPE, False, None, deploy_info)

        with self.assertRaises(InvalidParamsException) as e:
            self._score_deploy_engine._on_deploy(self._context, self.tx_params)
        self.assertEqual(e.exception.code, ExceptionCode.INVALID_PARAMS)
        self.assertEqual(e.exception.message, f'score is None : {self.score_address}')
        IconScoreContextUtil.get_deploy_info.assert_called()
        IconScoreContextUtil.is_service_flag_on.assert_called()
        IconScoreContextUtil.try_score_package_validate.assert_not_called()
        self._score_deploy_engine._icon_score_deployer.deploy.assert_called()
        self._score_deploy_engine._initialize_score.assert_not_called()

    # Case when deploy_info is not None, next_tx_hash is None,
    # zip, revision2, score validator flag True, SCORE is not None
    @patch_several(GET_DEPLOY_INFO_PATCHER, IS_SERVICE_FLAG_ON_PATCHER, LOAD_SCORE_PATCHER,
                   PUT_SCORE_INFO_PATCHER, TRY_SCORE_PACKAGE_VALIDATE_PATCHER,
                   GET_REVISION_PATCHER)
    def test_on_deploy_case39(self):
        mock_score = MockScore(self)
        mock_score.owner = self._addr1
        deploy_info = Mock(spec=IconScoreDeployInfo)
        default_byte_value = bytes(DEFAULT_BYTE_SIZE)
        deploy_info.configure_mock(next_tx_hash=None)

        self._on_deploy_setUp(ZIP_TYPE, True, mock_score, deploy_info, 2)

        self._score_deploy_engine._on_deploy(self._context, self.tx_params)

        IconScoreContextUtil.load_score.assert_called_with(self._context, self.score_address, default_byte_value)
        self._score_deploy_engine._icon_score_deployer. \
            deploy.assert_called_with(address=self.score_address, data=self.deploy_content, tx_hash=default_byte_value)
        self._score_deploy_engine._initialize_score.assert_called()
        IconScoreContextUtil.try_score_package_validate.assert_called_with\
            (self._context, self.score_address, default_byte_value)
        IconScoreContextUtil.put_score_info.assert_called_with\
            (self._context, self.score_address, mock_score, default_byte_value)

    # Case when deploy_info is not None, next_tx_hash is None,
    # zip, revision2, score validator flag True, SCORE is not None
    @patch_several(GET_DEPLOY_INFO_PATCHER, IS_SERVICE_FLAG_ON_PATCHER, LOAD_SCORE_PATCHER,
                   PUT_SCORE_INFO_PATCHER, TRY_SCORE_PACKAGE_VALIDATE_PATCHER,
                   GET_REVISION_PATCHER)
    def test_on_deploy_case40(self):
        mock_score = MockScore(self)
        mock_score.owner = self._addr1
        deploy_info = Mock(spec=IconScoreDeployInfo)
        default_byte_value = bytes(DEFAULT_BYTE_SIZE)
        deploy_info.configure_mock(next_tx_hash=None)

        self._on_deploy_setUp(ZIP_TYPE, True, mock_score, deploy_info)

        self._score_deploy_engine._on_deploy(self._context, self.tx_params)

        IconScoreContextUtil.load_score.assert_called_with(self._context, self.score_address, default_byte_value)
        self._score_deploy_engine._icon_score_deployer.\
            deploy.assert_called_with(address=self.score_address, data=self.deploy_content, tx_hash=default_byte_value)
        self._score_deploy_engine._initialize_score.assert_called()
        IconScoreContextUtil.try_score_package_validate.assert_called_with\
            (self._context, self.score_address, default_byte_value)
        IconScoreContextUtil.put_score_info.assert_called_with\
            (self._context, self.score_address, mock_score, default_byte_value)

    # Case when deploy_info is not None, next_tx_hash is None,
    # zip, revision3, score validator flag False, SCORE is not None
    @patch_several(GET_DEPLOY_INFO_PATCHER, IS_SERVICE_FLAG_ON_PATCHER, LOAD_SCORE_PATCHER,
                   PUT_SCORE_INFO_PATCHER, TRY_SCORE_PACKAGE_VALIDATE_PATCHER,
                   GET_REVISION_PATCHER, RENAME_DIRECTORY_PATCHER)
    def test_on_deploy_case41(self):
        mock_score = MockScore(self)
        mock_score.owner = self._addr1
        self._score_deploy_engine._initialize_score = Mock()
        deploy_info = Mock(spec=IconScoreDeployInfo)
        deploy_info.configure_mock(next_tx_hash=None)

        self._on_deploy_setUp(ZIP_TYPE, False, mock_score, deploy_info, 3)

        self._score_deploy_engine._on_deploy(self._context, self.tx_params)

        IconScoreContextUtil.load_score.assert_called_with(self._context, self.score_address, DEFAULT_BYTE_VALUE)
        self._score_deploy_engine._icon_score_deployer.deploy. \
            assert_called_with(address=self.score_address, data=self.deploy_content, tx_hash=DEFAULT_BYTE_VALUE)
        self._score_deploy_engine._initialize_score.assert_called()
        DirectoryNameChanger.rename_directory.assert_called()
        IconScoreContextUtil.try_score_package_validate.assert_not_called()
        IconScoreContextUtil.put_score_info.assert_called_with\
            (self._context, self.score_address, mock_score, DEFAULT_BYTE_VALUE)

    # Case when deploy_info is not None, next_tx_hash is None,
    # zip, revision4, score validator flag False, SCORE is not None
    @patch_several(GET_DEPLOY_INFO_PATCHER, IS_SERVICE_FLAG_ON_PATCHER, LOAD_SCORE_PATCHER,
                   PUT_SCORE_INFO_PATCHER, TRY_SCORE_PACKAGE_VALIDATE_PATCHER,
                   GET_REVISION_PATCHER, RENAME_DIRECTORY_PATCHER)
    def test_on_deploy_case42(self):
        self._on_deploy_setUp(ZIP_TYPE, False, None, None, 4)

        with self.assertRaises(InvalidParamsException) as e:
            self._score_deploy_engine._on_deploy(self._context, self.tx_params)
        self.assertEqual(e.exception.code, ExceptionCode.INVALID_PARAMS)
        self.assertEqual(e.exception.message, f'score is None : {self.score_address}')
        IconScoreContextUtil.get_deploy_info.assert_called()
        IconScoreContextUtil.is_service_flag_on.assert_called()
        IconScoreContextUtil.try_score_package_validate.assert_not_called()
        self._score_deploy_engine._icon_score_deployer.deploy.assert_called()
        self._score_deploy_engine._initialize_score.assert_not_called()

    # Case when deploy_info is not None, next_tx_hash is None,
    # zip, revision4, score validator flag False, SCORE is not None
    @patch_several(GET_DEPLOY_INFO_PATCHER, IS_SERVICE_FLAG_ON_PATCHER, LOAD_SCORE_PATCHER,
                   PUT_SCORE_INFO_PATCHER, TRY_SCORE_PACKAGE_VALIDATE_PATCHER,
                   GET_REVISION_PATCHER, RENAME_DIRECTORY_PATCHER)
    def test_on_deploy_case43(self):
        mock_score = MockScore(self)
        mock_score.owner = self._addr1
        deploy_info = Mock(spec=IconScoreDeployInfo)
        deploy_info.configure_mock(next_tx_hash=None)

        self._on_deploy_setUp(ZIP_TYPE, False, mock_score, deploy_info, 4)

        self._score_deploy_engine._on_deploy(self._context, self.tx_params)

        IconScoreContextUtil.load_score.assert_called_with(self._context, self.score_address, DEFAULT_BYTE_VALUE)
        self._score_deploy_engine._icon_score_deployer.\
            deploy.assert_called_with(address=self.score_address, data=self.deploy_content, tx_hash=DEFAULT_BYTE_VALUE)
        self._score_deploy_engine._initialize_score.assert_called()
        DirectoryNameChanger.rename_directory.assert_called()
        IconScoreContextUtil.try_score_package_validate.assert_not_called()
        IconScoreContextUtil.put_score_info.assert_called_with\
            (self._context, self.score_address, mock_score, DEFAULT_BYTE_VALUE)

    # Case when deploy_info is not None, next_tx_hash is None,
    # zip, revision3, score validator flag False, SCORE is not None
    @patch_several(GET_DEPLOY_INFO_PATCHER, IS_SERVICE_FLAG_ON_PATCHER, LOAD_SCORE_PATCHER,
                   PUT_SCORE_INFO_PATCHER, TRY_SCORE_PACKAGE_VALIDATE_PATCHER,
                   GET_REVISION_PATCHER, RENAME_DIRECTORY_PATCHER)
    def test_on_deploy_case44(self):
        deploy_info = Mock(spec=IconScoreDeployInfo)
        deploy_info.configure_mock(next_tx_hash=None)

        self._on_deploy_setUp(ZIP_TYPE, False, None, deploy_info, 3)

        with self.assertRaises(InvalidParamsException) as e:
            self._score_deploy_engine._on_deploy(self._context, self.tx_params)
        self.assertEqual(e.exception.code, ExceptionCode.INVALID_PARAMS)
        self.assertEqual(e.exception.message, f'score is None : {self.score_address}')
        IconScoreContextUtil.get_deploy_info.assert_called()
        IconScoreContextUtil.is_service_flag_on.assert_called()
        IconScoreContextUtil.try_score_package_validate.assert_not_called()
        self._score_deploy_engine._icon_score_deployer.deploy.assert_called()
        self._score_deploy_engine._initialize_score.assert_not_called()

    # Case when deploy_info is not None, next_tx_hash is None,
    # tbears, revision0, score validator flag False, SCORE is not None
    @patch_several(GET_DEPLOY_INFO_PATCHER, IS_SERVICE_FLAG_ON_PATCHER, LOAD_SCORE_PATCHER,
                   PUT_SCORE_INFO_PATCHER, TRY_SCORE_PACKAGE_VALIDATE_PATCHER,
                   GET_SCORE_ROOT_PATH_PATCHER, SYMLINK_PATCHER)
    def test_on_deploy_case45(self):
        mock_score = MockScore(self)
        mock_score.owner = self._addr1
        deploy_info = Mock(spec=IconScoreDeployInfo)
        deploy_info.configure_mock(next_tx_hash=None)

        self._on_deploy_setUp(TBEARS_TYPE, False, mock_score, deploy_info, score_root_path=self.score_path)

        self._score_deploy_engine._on_deploy(self._context, self.tx_params)

        IconScoreContextUtil.load_score.assert_called_with(self._context, self.score_address, DEFAULT_BYTE_VALUE)
        self._score_deploy_engine._initialize_score.assert_called()
        IconScoreContextUtil.try_score_package_validate.assert_not_called()
        IconScoreContextUtil.put_score_info.assert_called_with\
            (self._context, self.score_address, mock_score, DEFAULT_BYTE_VALUE)

    # Case when deploy_info is not None, next_tx_hash is None,
    # tbears, revision0, score validator flag False, SCORE is None
    @patch_several(GET_DEPLOY_INFO_PATCHER, IS_SERVICE_FLAG_ON_PATCHER, LOAD_SCORE_PATCHER,
                   PUT_SCORE_INFO_PATCHER, TRY_SCORE_PACKAGE_VALIDATE_PATCHER,
                   GET_SCORE_ROOT_PATH_PATCHER, SYMLINK_PATCHER)
    def test_on_deploy_case46(self):
        deploy_info = Mock(spec=IconScoreDeployInfo)
        deploy_info.configure_mock(next_tx_hash=None)

        self._on_deploy_setUp(TBEARS_TYPE, False, None, deploy_info, score_root_path=self.score_path)

        with self.assertRaises(InvalidParamsException) as e:
            self._score_deploy_engine._on_deploy(self._context, self.tx_params)
        self.assertEqual(e.exception.code, ExceptionCode.INVALID_PARAMS)
        self.assertEqual(e.exception.message, f'score is None : {self.score_address}')
        IconScoreContextUtil.get_deploy_info.assert_called()
        IconScoreContextUtil.is_service_flag_on.assert_called()
        IconScoreContextUtil.try_score_package_validate.assert_not_called()
        self._score_deploy_engine._icon_score_deployer.deploy_legacy.assert_not_called()
        self._score_deploy_engine._initialize_score.assert_not_called()

    # Case when deploy_info is not None, next_tx_hash is None,
    # tbears, revision0, score validator flag True, SCORE is not None
    @patch_several(GET_DEPLOY_INFO_PATCHER, IS_SERVICE_FLAG_ON_PATCHER, LOAD_SCORE_PATCHER,
                   PUT_SCORE_INFO_PATCHER, TRY_SCORE_PACKAGE_VALIDATE_PATCHER,
                   GET_SCORE_ROOT_PATH_PATCHER, SYMLINK_PATCHER)
    def test_on_deploy_case47(self):
        mock_score = MockScore(self)
        mock_score.owner = self._addr1
        self._score_deploy_engine._initialize_score = Mock()
        deploy_info = Mock(spec=IconScoreDeployInfo)
        deploy_info.configure_mock(next_tx_hash=None)

        self._on_deploy_setUp(TBEARS_TYPE, True, mock_score, deploy_info, score_root_path=self.score_path)

        self._score_deploy_engine._on_deploy(self._context, self.tx_params)

        IconScoreContextUtil.load_score.assert_called_with(self._context, self.score_address, DEFAULT_BYTE_VALUE)
        self._score_deploy_engine._initialize_score.assert_called()
        IconScoreContextUtil.try_score_package_validate.assert_called_with\
            (self._context, self.score_address, DEFAULT_BYTE_VALUE)
        IconScoreContextUtil.put_score_info.assert_called_with\
            (self._context, self.score_address, mock_score, DEFAULT_BYTE_VALUE)

    # Case when deploy_info is not None, next_tx_hash is None,
    # tbears, revision0, score validator flag True, SCORE is None
    @patch_several(GET_DEPLOY_INFO_PATCHER, IS_SERVICE_FLAG_ON_PATCHER, LOAD_SCORE_PATCHER,
                   PUT_SCORE_INFO_PATCHER, TRY_SCORE_PACKAGE_VALIDATE_PATCHER,
                   GET_SCORE_ROOT_PATH_PATCHER, SYMLINK_PATCHER)
    def test_on_deploy_case48(self):
        deploy_info = Mock(spec=IconScoreDeployInfo)
        deploy_info.configure_mock(next_tx_hash=None)

        self._on_deploy_setUp(TBEARS_TYPE, True, None, deploy_info, score_root_path=self.score_path)

        with self.assertRaises(InvalidParamsException) as e:
            self._score_deploy_engine._on_deploy(self._context, self.tx_params)
        self.assertEqual(e.exception.code, ExceptionCode.INVALID_PARAMS)
        self.assertEqual(e.exception.message, f'score is None : {self.score_address}')
        IconScoreContextUtil.get_deploy_info.assert_called()
        IconScoreContextUtil.is_service_flag_on.assert_called()
        IconScoreContextUtil.try_score_package_validate.assert_called()
        self._score_deploy_engine._initialize_score.assert_not_called()

    def test_initialize_score(self):
        pass

    @staticmethod
    def __ensure_dir(dir_path):
        if not os.path.exists(dir_path):
            os.makedirs(dir_path)

    # def test_goverance_score_load(self):
    #     self._score_deploy_engine.invoke(
    #         self._context,
    #         ZERO_SCORE_ADDRESS,
    #         create_address(AddressPrefix.CONTRACT, b'mock'),
    #         {})

<|MERGE_RESOLUTION|>--- conflicted
+++ resolved
@@ -13,7 +13,6 @@
 # See the License for the specific language governing permissions and
 # limitations under the License.
 
-import os
 import unittest
 from functools import wraps
 from unittest.mock import Mock, patch
@@ -21,26 +20,19 @@
 from iconservice.base.address import AddressPrefix, ZERO_SCORE_ADDRESS, GOVERNANCE_SCORE_ADDRESS
 from iconservice.base.address import ICX_ENGINE_ADDRESS
 from iconservice.base.block import Block
-from iconservice.base.exception import InvalidParamsException, ExceptionCode
+from iconservice.base.exception import InvalidParamsException, ExceptionCode, ServerErrorException
 from iconservice.base.message import Message
 from iconservice.base.transaction import Transaction
 from iconservice.database.factory import ContextDatabaseFactory
-<<<<<<< HEAD
 from iconservice.deploy import DeployType
-from iconservice.deploy.icon_score_deploy_engine import IconScoreDeployEngine, DirectoryNameChanger
+from iconservice.deploy import icon_score_deploy_engine as isde
+from iconservice.deploy.icon_score_deploy_engine import IconScoreDeployEngine, os, TypeConverter
 from iconservice.deploy.icon_score_deploy_storage import IconScoreDeployStorage, IconScoreDeployTXParams, \
     IconScoreDeployInfo
-from iconservice.icon_constant import ICON_DEX_DB_NAME, DEFAULT_BYTE_SIZE
-from iconservice.iconscore.icon_score_context import IconScoreContextType, IconScoreContext, ContextContainer
+from iconservice.deploy.icon_score_deployer import IconScoreDeployer
+from iconservice.icon_constant import ICON_DEX_DB_NAME, IconServiceFlag
+from iconservice.iconscore.icon_score_context import IconScoreContextType, IconScoreContext
 from iconservice.iconscore.icon_score_context_util import IconScoreContextUtil
-from iconservice.iconscore.icon_score_loader import IconScoreLoader
-=======
-from iconservice.deploy.icon_score_deploy_engine import IconScoreDeployEngine
-from iconservice.deploy.icon_score_deploy_storage import IconScoreDeployStorage
-from iconservice.icon_constant import ICON_DEX_DB_NAME
-from iconservice.iconscore.icon_score_context import IconScoreContextType, IconScoreContext
-from iconservice.iconscore.icon_score_class_loader import IconScoreClassLoader
->>>>>>> ce8ce335
 from iconservice.iconscore.icon_score_mapper import IconScoreMapper
 from iconservice.iconscore.icon_score_step import IconScoreStepCounter
 from iconservice.iconscore.icon_score_step import IconScoreStepCounterFactory
@@ -50,39 +42,36 @@
 
 PROJECT_ROOT_PATH = os.path.abspath(os.path.join(os.path.dirname(__file__), '../'))
 
-PUT_SCORE_INFO_PATCHER = patch('iconservice.iconscore.icon_score_context_util.IconScoreContextUtil.put_score_info')
-LOAD_SCORE_PATCHER = patch('iconservice.iconscore.icon_score_context_util.IconScoreContextUtil.load_score')
 IS_SERVICE_FLAG_ON_PATCHER = patch('iconservice.iconscore.\
 icon_score_context_util.IconScoreContextUtil.is_service_flag_on')
-GET_DEPLOY_INFO_PATCHER = patch('iconservice.iconscore.icon_score_context_util.IconScoreContextUtil.get_deploy_info')
-GET_SCORE_ROOT_PATH_PATCHER = patch('iconservice.iconscore.\
-icon_score_context_util.IconScoreContextUtil.get_score_root_path')
-COPY_TREE_PATCHER = patch('iconservice.deploy.icon_score_deploy_engine.copytree')
-GET_REVISION_PATCHER = patch('iconservice.iconscore.icon_score_context_util.IconScoreContextUtil.get_revision')
-GET_OWNER_PATCHER = patch('iconservice.iconscore.icon_score_context_util.IconScoreContextUtil.get_owner')
-GET_IS_SERVICE_FLAG_ON = patch('iconservice.iconscore.icon_score_context_util.IconScoreContextUtil.is_service_flag_on')
 GET_DEPLOY_TX_PARAMS_PATCHER = patch('iconservice.iconscore.icon_score_context_util.\
 IconScoreContextUtil.get_deploy_tx_params')
 VALIDATE_SCORE_BLACKLIST_PATCHER = patch('iconservice.iconscore.icon_score_context_util.\
 IconScoreContextUtil.validate_score_blacklist')
 VALIDATE_DEPLOYER = patch('iconservice.iconscore.icon_score_context_util.\
 IconScoreContextUtil.validate_deployer')
-TRY_SCORE_PACKAGE_VALIDATE_PATCHER = patch('iconservice.iconscore.icon_score_context_util.\
-IconScoreContextUtil.try_score_package_validate')
-RENAME_DIRECTORY_PATCHER = patch('iconservice.deploy.icon_score_deploy_engine.DirectoryNameChanger.rename_directory')
-SYMLINK_PATCHER = patch('iconservice.deploy.icon_score_deploy_engine.symlink')
-DEFAULT_BYTE_VALUE = bytes(DEFAULT_BYTE_SIZE)
+VALIDATE_PACKAGE_PATCHER = patch('iconservice.iconscore.icon_score_context_util.\
+IconScoreContextUtil.validate_score_package')
+MAKE_DIR_PATCHER = patch('iconservice.deploy.icon_score_deploy_engine.os.makedirs')
+GET_SCORE_DEPLOY_PATH_PATCHER = patch('iconservice.deploy.icon_score_deploy_engine.get_score_deploy_path')
+OS_PATH_JOIN_PATCHER = patch('iconservice.deploy.icon_score_deploy_engine.os.path.join')
+GET_SCORE_PATH_PATCHER = patch('iconservice.deploy.icon_score_deploy_engine.get_score_path', return_value='aa')
+SYMLINK_PATCHER = patch('iconservice.deploy.icon_score_deploy_engine.os.symlink')
+GET_SCORE_INFO_PATCHER = patch('iconservice.iconscore.icon_score_context_util.IconScoreContextUtil.get_score_info')
+CREATE_SCORE_INFO_PATCHER = patch('iconservice.iconscore.icon_score_context_util.IconScoreContextUtil.create_score_info')
+DEPLOY_PATCHER = patch('iconservice.deploy.icon_score_deployer.IconScoreDeployer.deploy')
+DEPLOY_LEGACY_PATCHER = patch('iconservice.deploy.icon_score_deployer.IconScoreDeployer.deploy_legacy')
+REMOVE_PATH_PATCHER = patch('iconservice.deploy.icon_score_deploy_engine.remove_path')
+MAKE_ANNOTATIONS_FROM_METHOD_PATCHER = patch('iconservice.base.type_converter.'
+                                             'TypeConverter.make_annotations_from_method', return_value="annotations")
+CONVERT_DATA_PARAMS_PATCHER = patch('iconservice.base.type_converter.'
+                                    'TypeConverter.convert_data_params')
 ZIP_TYPE = "application/zip"
 TBEARS_TYPE = "application/tbears"
 
 
 class MockScore(object):
-    def __init__(self, test_case: unittest.TestCase):
-        self._test_case = test_case
-
-    def on_install(self, test1: int = 1, test2: str = 'a'):
-        self._test_case.assertEqual(test1, 100)
-        self._test_case.assertEqual(test2, 'hello')
+    pass
 
 
 def start_patches(*args):
@@ -111,7 +100,7 @@
     return decorate
 
 
-class TestScoreDeployEngine(unittest.TestCase, ContextContainer):
+class TestScoreDeployEngine(unittest.TestCase):
     _ROOT_SCORE_PATH = 'tests/score'
     _TEST_DB_PATH = 'tests/test_db'
 
@@ -139,12 +128,12 @@
         self._score_deploy_engine = IconScoreDeployEngine()
         self._deploy_storage = IconScoreDeployStorage(self._icx_db)
 
-        self._icon_score_loader = IconScoreClassLoader(score_path)
         self._icon_score_mapper = IconScoreMapper()
 
-        self._addr1 = create_address(AddressPrefix.EOA)
+        self.addr1 = create_address(AddressPrefix.EOA)
+        self.addr2 = create_address(AddressPrefix.EOA)
+        self.score_address = create_address(AddressPrefix.CONTRACT)
         self._score_deploy_engine.open(
-            score_root_path=score_path,
             score_deploy_storage=self._deploy_storage)
 
         self.make_context()
@@ -162,14 +151,16 @@
     def make_context(self):
         self._tx_index += 1
         self._context = IconScoreContext(IconScoreContextType.DIRECT)
-        self._context.msg = Message(self._addr1, 0)
+        self._context.msg = Message(self.addr1, 0)
 
         self._context.tx = Transaction(
-            create_tx_hash(), origin=self._addr1)
+            create_tx_hash(), origin=self.addr1)
         self._context.block = Block(1, create_block_hash(), 0, None)
         self._context.icon_score_mapper = self._icon_score_mapper
         self._context.icx = IcxEngine()
         self.__step_counter_factory = IconScoreStepCounterFactory()
+        self._context.revision = 0
+        self._context.new_icon_score_mapper = {}
         self._step_counter: IconScoreStepCounter = \
             self.__step_counter_factory.create(100)
         self._context.step_counter = self._step_counter
@@ -177,163 +168,217 @@
         self._context.event_logs = Mock(spec=list)
         self._context.traces = Mock(spec=list)
 
-    def _invoke_setUp(self, is_service_flag_on: bool, _check_audit_ignore: bool):
-        IconScoreContextUtil.is_service_flag_on.return_value = is_service_flag_on
-        self._score_deploy_engine._check_audit_ignore = Mock(return_value=_check_audit_ignore)
+    def _invoke_setUp(self, _is_audit_needed: bool):
+        self._score_deploy_engine._is_audit_needed = Mock(return_value=_is_audit_needed)
         self._score_deploy_engine.deploy = Mock()
-        self._score_deploy_engine.write_deploy_info_and_tx_params = Mock()
-
-    @staticmethod
-    def _check_audit_ignore_setUp(get_revision: int, is_service_flag_on: bool, get_owner):
-        IconScoreContextUtil.get_revision.return_value = get_revision
+        self._deploy_storage.put_deploy_info_and_tx_params = Mock()
+
+    def _is_audit_needed_setUp(self, revision: int, get_owner, is_service_flag_on: bool):
+        self._context.revision = revision
         IconScoreContextUtil.is_service_flag_on.return_value = is_service_flag_on
         IconScoreContextUtil.get_owner.return_value = get_owner
 
     def _deploy_setUp(self, get_deploy_tx_params=None):
         self._score_deploy_engine._score_deploy = Mock()
-        self._score_deploy_engine._icon_score_deploy_storage.update_score_info = Mock()
-        IconScoreContextUtil.get_deploy_tx_params.return_value = get_deploy_tx_params
+        self._deploy_storage.update_score_info = Mock()
+        self._deploy_storage.get_deploy_tx_params = Mock(return_value=get_deploy_tx_params)
 
     def _score_deploy_setUp(self, legacy_tbears_mode: bool=False):
         self._score_deploy_engine._on_deploy = Mock()
         self._context.legacy_tbears_mode = legacy_tbears_mode
 
-    def _on_deploy_for_builtin_setUp(self, get_deploy_info, score):
-        IconScoreContextUtil.get_score_root_path.return_value = self.score_path
-        IconScoreContextUtil.load_score.return_value = score
-        self._score_deploy_engine._initialize_score = Mock()
-        self.tmp_dir = 'tmp'
-        IconScoreContextUtil.get_deploy_info.return_value = get_deploy_info
-
-    def _on_deploy_setUp(self, content_type: str="application/zip", is_service_flag_on: bool=False,
-                         score=None, deploy_info=None, revision=2, score_root_path=""):
-        self.score_address = create_address(1)
-        self.deploy_content = b'deploy_mock_data'
-        self.deploy_data = {"contentType": content_type, "content": self.deploy_content}
-        self.tx_params = Mock(spec=IconScoreDeployTXParams)
-        self.tx_params.configure_mock(score_address=self.score_address, deploy_data=self.deploy_data)
-        self._score_deploy_engine._icon_score_deployer.deploy_legacy = Mock()
-        self._score_deploy_engine._icon_score_deployer.deploy = Mock()
-        self._score_deploy_engine._initialize_score = Mock()
-        IconScoreContextUtil.is_service_flag_on.return_value = is_service_flag_on
-        IconScoreContextUtil.load_score.return_value = score
-        IconScoreContextUtil.get_deploy_info.return_value = deploy_info
-        IconScoreContextUtil.get_revision.return_value = revision
-        IconScoreContextUtil.get_score_root_path.return_value = score_root_path
-
     # case when icon_score_address is in (None, ZERO_ADDRESS)
     @patch_several(VALIDATE_SCORE_BLACKLIST_PATCHER, IS_SERVICE_FLAG_ON_PATCHER, VALIDATE_DEPLOYER)
     def test_invoke_case1(self):
-        self._invoke_setUp(True, True)
+        self._invoke_setUp(True)
 
         with self.assertRaises(AssertionError):
             self._score_deploy_engine.invoke(self._context, GOVERNANCE_SCORE_ADDRESS, ZERO_SCORE_ADDRESS, {})
         IconScoreContextUtil.validate_score_blacklist.assert_not_called()
-        IconScoreContextUtil.is_service_flag_on.assert_not_called()
         IconScoreContextUtil.validate_deployer.assert_not_called()
-        self._score_deploy_engine.write_deploy_info_and_tx_params.assert_not_called()
-        self._score_deploy_engine._check_audit_ignore.assert_not_called()
+        self._deploy_storage.put_deploy_info_and_tx_params.assert_not_called()
+        self._score_deploy_engine._is_audit_needed.assert_not_called()
         self._score_deploy_engine.deploy.assert_not_called()
 
         with self.assertRaises(AssertionError):
             self._score_deploy_engine.invoke(self._context, GOVERNANCE_SCORE_ADDRESS, None, {})
         IconScoreContextUtil.validate_score_blacklist.assert_not_called()
-        IconScoreContextUtil.is_service_flag_on.assert_not_called()
         IconScoreContextUtil.validate_deployer.assert_not_called()
-        self._score_deploy_engine.write_deploy_info_and_tx_params.assert_not_called()
-        self._score_deploy_engine._check_audit_ignore.assert_not_called()
+        self._deploy_storage.put_deploy_info_and_tx_params.assert_not_called()
+        self._score_deploy_engine._is_audit_needed.assert_not_called()
         self._score_deploy_engine.deploy.assert_not_called()
 
     # case when deployer_white_list flag on, ignore audit
     @patch_several(VALIDATE_SCORE_BLACKLIST_PATCHER, IS_SERVICE_FLAG_ON_PATCHER, VALIDATE_DEPLOYER)
     def test_invoke_case2(self):
-        self._invoke_setUp(True, True)
+        self._invoke_setUp(False)
 
         self._score_deploy_engine.invoke(self._context, ZERO_SCORE_ADDRESS, GOVERNANCE_SCORE_ADDRESS, {})
 
+        IconScoreContextUtil.validate_score_blacklist.assert_called_with(self._context, GOVERNANCE_SCORE_ADDRESS)
         IconScoreContextUtil.validate_deployer.assert_called_with(self._context, self._context.tx.origin)
-        self._score_deploy_engine.write_deploy_info_and_tx_params.\
-            assert_called_with(self._context, DeployType.INSTALL, GOVERNANCE_SCORE_ADDRESS, {})
+        self._deploy_storage.put_deploy_info_and_tx_params.\
+            assert_called_with(self._context, GOVERNANCE_SCORE_ADDRESS, DeployType.INSTALL, self._context.tx.origin,
+                               self._context.tx.hash, {})
         self._score_deploy_engine.deploy.assert_called_with(self._context, self._context.tx.hash)
 
     # case when deployer_white_list flag on, audit
     @patch_several(VALIDATE_SCORE_BLACKLIST_PATCHER, IS_SERVICE_FLAG_ON_PATCHER, VALIDATE_DEPLOYER)
     def test_invoke_case3(self):
-        self._invoke_setUp(True, False)
+        self._invoke_setUp(True)
 
         self._score_deploy_engine.invoke(self._context, ZERO_SCORE_ADDRESS, GOVERNANCE_SCORE_ADDRESS, {})
 
+        IconScoreContextUtil.validate_score_blacklist.assert_called_with(self._context, GOVERNANCE_SCORE_ADDRESS)
         IconScoreContextUtil.validate_deployer.assert_called_with(self._context, self._context.tx.origin)
-        self._score_deploy_engine.write_deploy_info_and_tx_params.\
-            assert_called_with(self._context, DeployType.INSTALL, GOVERNANCE_SCORE_ADDRESS, {})
+        self._deploy_storage.put_deploy_info_and_tx_params.\
+            assert_called_with(self._context, GOVERNANCE_SCORE_ADDRESS, DeployType.INSTALL, self._context.tx.origin,
+                               self._context.tx.hash, {})
         self._score_deploy_engine.deploy.assert_not_called()
 
     # case when deployer_white_list flag off, audit
     @patch_several(VALIDATE_SCORE_BLACKLIST_PATCHER, IS_SERVICE_FLAG_ON_PATCHER, VALIDATE_DEPLOYER)
     def test_invoke_case4(self):
-        self._invoke_setUp(False, False)
+        self._invoke_setUp(False)
 
         self._score_deploy_engine.invoke(self._context, ZERO_SCORE_ADDRESS, GOVERNANCE_SCORE_ADDRESS, {})
 
-        IconScoreContextUtil.validate_deployer.assert_not_called()
-        self._score_deploy_engine.write_deploy_info_and_tx_params.\
-            assert_called_with(self._context, DeployType.INSTALL, GOVERNANCE_SCORE_ADDRESS, {})
-        self._score_deploy_engine.deploy.assert_not_called()
+        IconScoreContextUtil.validate_score_blacklist.assert_called_with(self._context, GOVERNANCE_SCORE_ADDRESS)
+        IconScoreContextUtil.validate_deployer.assert_called_with(self._context, self._context.tx.origin)
+        self._deploy_storage.put_deploy_info_and_tx_params. \
+            assert_called_with(self._context, GOVERNANCE_SCORE_ADDRESS, DeployType.INSTALL, self._context.tx.origin,
+                               self._context.tx.hash, {})
+        self._score_deploy_engine.deploy.assert_called_with(self._context, self._context.tx.hash)
 
     # case when deployer_white_list flag off, audit on
     @patch_several(VALIDATE_SCORE_BLACKLIST_PATCHER, IS_SERVICE_FLAG_ON_PATCHER, VALIDATE_DEPLOYER)
     def test_invoke_case5(self):
-        self._invoke_setUp(False, True)
+        self._invoke_setUp(True)
 
         self._score_deploy_engine.invoke(self._context, ZERO_SCORE_ADDRESS, GOVERNANCE_SCORE_ADDRESS, {})
 
-        IconScoreContextUtil.validate_deployer.assert_not_called()
-        self._score_deploy_engine.write_deploy_info_and_tx_params.\
-            assert_called_with(self._context, DeployType.INSTALL, GOVERNANCE_SCORE_ADDRESS, {})
-        self._score_deploy_engine.deploy.assert_called_with(self._context, self._context.tx.hash)
-
-    # case when audit disable
-    @patch_several(GET_REVISION_PATCHER, GET_OWNER_PATCHER, IS_SERVICE_FLAG_ON_PATCHER)
-    def test_check_audit_ignore_case1(self):
-        self._check_audit_ignore_setUp(0, False, self._addr1)
-
-        result = self._score_deploy_engine._check_audit_ignore(self._context, GOVERNANCE_SCORE_ADDRESS)
+        IconScoreContextUtil.validate_score_blacklist.assert_called_with(self._context, GOVERNANCE_SCORE_ADDRESS)
+        IconScoreContextUtil.validate_deployer.assert_called_with(self._context, self._context.tx.origin)
+        self._score_deploy_engine.deploy.assert_not_called()
+
+    # case when revision0, owner, audit false
+    @patch_several(GET_OWNER_PATCHER, IS_SERVICE_FLAG_ON_PATCHER)
+    def test_is_audit_needed_case1(self):
+        self._is_audit_needed_setUp(0, self.addr1, False)
+
+        result = self._score_deploy_engine._is_audit_needed(self._context, GOVERNANCE_SCORE_ADDRESS)
+        IconScoreContextUtil.get_owner.assert_called_with(self._context, GOVERNANCE_SCORE_ADDRESS)
+        IconScoreContextUtil.is_service_flag_on.assert_called_with(self._context, IconServiceFlag.AUDIT)
+        self.assertFalse(result)
+
+    # case when revision0, owner x, audit false
+    @patch_several(GET_OWNER_PATCHER, IS_SERVICE_FLAG_ON_PATCHER)
+    def test_is_audit_needed_case2(self):
+        self._is_audit_needed_setUp(0, self.addr2, False)
+
+        result = self._score_deploy_engine._is_audit_needed(self._context, GOVERNANCE_SCORE_ADDRESS)
+        IconScoreContextUtil.get_owner.assert_called_with(self._context, GOVERNANCE_SCORE_ADDRESS)
+        IconScoreContextUtil.is_service_flag_on.assert_called_with(self._context, IconServiceFlag.AUDIT)
+        self.assertFalse(result)
+
+    # case when revision0, owner, audit true
+    @patch_several(GET_OWNER_PATCHER, IS_SERVICE_FLAG_ON_PATCHER)
+    def test_is_audit_needed_case3(self):
+        self._is_audit_needed_setUp(0, self.addr1, True)
+
+        result = self._score_deploy_engine._is_audit_needed(self._context, GOVERNANCE_SCORE_ADDRESS)
+        IconScoreContextUtil.get_owner.assert_called_with(self._context, GOVERNANCE_SCORE_ADDRESS)
+        IconScoreContextUtil.is_service_flag_on.assert_called_with(self._context, IconServiceFlag.AUDIT)
         self.assertTrue(result)
 
-    # case when audit enable, revision2, transaction requested by owner
-    @patch_several(GET_REVISION_PATCHER, GET_OWNER_PATCHER, IS_SERVICE_FLAG_ON_PATCHER)
-    def test_check_audit_ignore_case2(self):
-        self._check_audit_ignore_setUp(2, True, self._addr1)
-
-        result = self._score_deploy_engine._check_audit_ignore(self._context, GOVERNANCE_SCORE_ADDRESS)
-
+    # case when revision0, owner x, audit true
+    @patch_several(GET_OWNER_PATCHER, IS_SERVICE_FLAG_ON_PATCHER)
+    def test_is_audit_needed_case4(self):
+        self._is_audit_needed_setUp(0, self.addr2, True)
+
+        result = self._score_deploy_engine._is_audit_needed(self._context, GOVERNANCE_SCORE_ADDRESS)
+        IconScoreContextUtil.get_owner.assert_called_with(self._context, GOVERNANCE_SCORE_ADDRESS)
+        IconScoreContextUtil.is_service_flag_on.assert_called_with(self._context, IconServiceFlag.AUDIT)
         self.assertTrue(result)
 
-    # case when audit enable, revision2, transaction requested by stranger
-    @patch_several(GET_REVISION_PATCHER, GET_OWNER_PATCHER, IS_SERVICE_FLAG_ON_PATCHER)
-    def test_check_audit_ignore_case3(self):
-        self._check_audit_ignore_setUp(2, True, create_address(0))
-
-        result = self._score_deploy_engine._check_audit_ignore(self._context, GOVERNANCE_SCORE_ADDRESS)
-
+    # case when revision2, transaction requested by owner, audit true, system_score
+    @patch_several(GET_OWNER_PATCHER, IS_SERVICE_FLAG_ON_PATCHER)
+    def test_is_audit_needed_case5(self):
+        self._is_audit_needed_setUp(2, self.addr1, True)
+
+        result = self._score_deploy_engine._is_audit_needed(self._context, GOVERNANCE_SCORE_ADDRESS)
+        IconScoreContextUtil.get_owner.assert_called_with(self._context, GOVERNANCE_SCORE_ADDRESS)
+        IconScoreContextUtil.is_service_flag_on.assert_called_with(self._context, IconServiceFlag.AUDIT)
         self.assertFalse(result)
 
-    # case when audit enable, revision0, transaction requested by stranger
-    @patch_several(GET_REVISION_PATCHER, GET_OWNER_PATCHER, IS_SERVICE_FLAG_ON_PATCHER)
-    def test_check_audit_ignore_case4(self):
-        self._check_audit_ignore_setUp(0, True, self._addr1)
-
-        result = self._score_deploy_engine._check_audit_ignore(self._context, GOVERNANCE_SCORE_ADDRESS)
-
+    # case when revision2, transaction requested by stranger, audit true, system_score
+    @patch_several(GET_OWNER_PATCHER, IS_SERVICE_FLAG_ON_PATCHER)
+    def test_is_audit_needed_case6(self):
+        self._is_audit_needed_setUp(2, self.addr2, True)
+
+        result = self._score_deploy_engine._is_audit_needed(self._context, GOVERNANCE_SCORE_ADDRESS)
+        IconScoreContextUtil.get_owner.assert_called_with(self._context, GOVERNANCE_SCORE_ADDRESS)
+        IconScoreContextUtil.is_service_flag_on.assert_called_with(self._context, IconServiceFlag.AUDIT)
+        self.assertTrue(result)
+
+    # case when revision2, transaction requested by owner, audit false, system_score
+    @patch_several(GET_OWNER_PATCHER, IS_SERVICE_FLAG_ON_PATCHER)
+    def test_is_audit_needed_case7(self):
+        self._is_audit_needed_setUp(2, self.addr1, False)
+
+        result = self._score_deploy_engine._is_audit_needed(self._context, GOVERNANCE_SCORE_ADDRESS)
+        IconScoreContextUtil.get_owner.assert_called_with(self._context, GOVERNANCE_SCORE_ADDRESS)
+        IconScoreContextUtil.is_service_flag_on.assert_called_with(self._context, IconServiceFlag.AUDIT)
         self.assertFalse(result)
 
-    # case when audit enable, revision0, transaction requested by stranger
-    @patch_several(GET_REVISION_PATCHER, GET_OWNER_PATCHER, IS_SERVICE_FLAG_ON_PATCHER)
-    def test_check_audit_ignore_case5(self):
-        self._check_audit_ignore_setUp(0, True, create_address(0))
-
-        result = self._score_deploy_engine._check_audit_ignore(self._context, GOVERNANCE_SCORE_ADDRESS)
-
+    # case when revision2, transaction requested by stranger, audit false, system_score
+    @patch_several(GET_OWNER_PATCHER, IS_SERVICE_FLAG_ON_PATCHER)
+    def test_is_audit_needed_case8(self):
+        self._is_audit_needed_setUp(2, self.addr1, False)
+
+        result = self._score_deploy_engine._is_audit_needed(self._context, GOVERNANCE_SCORE_ADDRESS)
+        IconScoreContextUtil.get_owner.assert_called_with(self._context, GOVERNANCE_SCORE_ADDRESS)
+        IconScoreContextUtil.is_service_flag_on.assert_called_with(self._context, IconServiceFlag.AUDIT)
+        self.assertFalse(result)
+
+    # case when revision2, transaction requested by owner, audit true, normal_score
+    @patch_several(GET_OWNER_PATCHER, IS_SERVICE_FLAG_ON_PATCHER)
+    def test_is_audit_needed_case9(self):
+        self._is_audit_needed_setUp(2, self.addr1, True)
+
+        result = self._score_deploy_engine._is_audit_needed(self._context, self.score_address)
+        IconScoreContextUtil.get_owner.assert_called_with(self._context, self.score_address)
+        IconScoreContextUtil.is_service_flag_on.assert_called_with(self._context, IconServiceFlag.AUDIT)
+        self.assertTrue(result)
+
+    # case when revision2, transaction requested by stranger, audit true, normal_score
+    @patch_several(GET_OWNER_PATCHER, IS_SERVICE_FLAG_ON_PATCHER)
+    def test_is_audit_needed_case10(self):
+        self._is_audit_needed_setUp(2, self.addr2, True)
+
+        result = self._score_deploy_engine._is_audit_needed(self._context, self.score_address)
+        IconScoreContextUtil.get_owner.assert_called_with(self._context, self.score_address)
+        IconScoreContextUtil.is_service_flag_on.assert_called_with(self._context, IconServiceFlag.AUDIT)
+        self.assertTrue(result)
+
+    # case when revision2, transaction requested by owner, audit false, normal_score
+    @patch_several(GET_OWNER_PATCHER, IS_SERVICE_FLAG_ON_PATCHER)
+    def test_is_audit_needed_case11(self):
+        self._is_audit_needed_setUp(2, self.addr1, False)
+
+        result = self._score_deploy_engine._is_audit_needed(self._context, self.score_address)
+        IconScoreContextUtil.get_owner.assert_called_with(self._context, self.score_address)
+        IconScoreContextUtil.is_service_flag_on.assert_called_with(self._context, IconServiceFlag.AUDIT)
+        self.assertFalse(result)
+
+    # case when revision2, transaction requested by stranger, audit false, normal_score
+    @patch_several(GET_OWNER_PATCHER, IS_SERVICE_FLAG_ON_PATCHER)
+    def test_is_audit_needed_case12(self):
+        self._is_audit_needed_setUp(2, self.addr1, False)
+
+        result = self._score_deploy_engine._is_audit_needed(self._context, self.score_address)
+        IconScoreContextUtil.get_owner.assert_called_with(self._context, self.score_address)
+        IconScoreContextUtil.is_service_flag_on.assert_called_with(self._context, IconServiceFlag.AUDIT)
         self.assertFalse(result)
 
     # case when tx_param is None
@@ -344,11 +389,10 @@
         with self.assertRaises(InvalidParamsException) as e:
             self._score_deploy_engine.deploy(self._context, self._context.tx.hash)
 
-        IconScoreContextUtil.get_deploy_tx_params.assert_called_with(self._context, self._context.tx.hash)
-        self.assertEqual(e.exception.message, f'tx_params is None : {self._context.tx.hash}')
+        self._deploy_storage.get_deploy_tx_params.assert_called_with(self._context, self._context.tx.hash)
         self.assertEqual(e.exception.code, ExceptionCode.INVALID_PARAMS)
         self._score_deploy_engine._score_deploy.assert_not_called()
-        self._score_deploy_engine._icon_score_deploy_storage.update_score_info.assert_not_called()
+        self._score_deploy_engine._score_deploy_storage.update_score_info.assert_not_called()
 
     # case when tx_param is not None
     @patch_several(GET_DEPLOY_TX_PARAMS_PATCHER)
@@ -360,18 +404,10 @@
         self._score_deploy_engine.deploy(self._context, self._context.tx.hash)
 
         self._score_deploy_engine._score_deploy.assert_called_with(self._context, tx_params)
-        self._score_deploy_engine._icon_score_deploy_storage.\
+        self._score_deploy_engine._score_deploy_storage.\
             update_score_info.assert_called_with(self._context, GOVERNANCE_SCORE_ADDRESS, self._context.tx.hash)
 
-    def test_deploy_for_builtin(self):
-        self._score_deploy_engine._score_deploy_for_builtin = Mock()
-
-        self._score_deploy_engine.deploy_for_builtin(self._context, GOVERNANCE_SCORE_ADDRESS, '.')
-
-        self._score_deploy_engine._score_deploy_for_builtin.assert_called_with(self._context, GOVERNANCE_SCORE_ADDRESS,
-                                                                               '.')
-
-    # test for tbears mode and legacy_tbears_mode is True
+    # test for tbears mode, legacy_tbears_mode is True
     def test_score_deploy_case1(self):
         self._score_deploy_setUp(True)
         tx_params = Mock(spec=IconScoreDeployTXParams)
@@ -381,7 +417,7 @@
 
         self._score_deploy_engine._on_deploy.assert_called_with(self._context, tx_params)
 
-    # test for tbears mode and legacy_tbears_mode is False
+    # test for tbears mode, and legacy_tbears_mode is False
     def test_score_deploy_case2(self):
         tx_params = Mock(spec=IconScoreDeployTXParams)
         tx_params.configure_mock(deploy_data={'contentType': 'application/tbears', 'content': '0x1234'})
@@ -390,7 +426,7 @@
         with self.assertRaises(InvalidParamsException) as e:
             self._score_deploy_engine._score_deploy(self._context, tx_params)
         self.assertEqual(e.exception.code, ExceptionCode.INVALID_PARAMS)
-        self.assertEqual(e.exception.message, f"can't symlink deploy")
+        self.assertEqual(e.exception.message, f"Invalid contentType: application/tbears")
         self._score_deploy_engine._on_deploy.assert_not_called()
 
     # test for zip mode
@@ -415,1098 +451,201 @@
         self.assertEqual(e.exception.message, f'Invalid contentType: wrong/content')
         self._score_deploy_engine._on_deploy.assert_not_called()
 
-    def test_score_deploy_for_builtin(self):
-        self._score_deploy_engine._on_deploy_for_builtin = Mock()
-
-        self._score_deploy_engine._score_deploy_for_builtin(self._context, GOVERNANCE_SCORE_ADDRESS, '.')
-
-        self._score_deploy_engine._on_deploy_for_builtin.assert_called_with(self._context,
-                                                                            GOVERNANCE_SCORE_ADDRESS, '.')
-
-    def test_write_deploy_info_and_tx_params(self):
-        self._deploy_storage.put_deploy_info_and_tx_params = Mock()
-
-        self._score_deploy_engine.write_deploy_info_and_tx_params(self._context, DeployType.INSTALL, ZERO_SCORE_ADDRESS,
-                                                                  {})
-
-        self._deploy_storage.put_deploy_info_and_tx_params.\
-            assert_called_with(self._context, ZERO_SCORE_ADDRESS, DeployType.INSTALL,
-                               self._context.tx.origin, self._context.tx.hash, {})
-
-    def test_write_deploy_info_and_tx_params_for_builtin(self):
-        self._deploy_storage.put_deploy_info_and_tx_params_for_builtin = Mock()
-
-        self._score_deploy_engine.write_deploy_info_and_tx_params_for_builtin(self._context, GOVERNANCE_SCORE_ADDRESS,
-                                                                              self._addr1)
-
-        self._deploy_storage.put_deploy_info_and_tx_params_for_builtin.\
-            assert_called_with(self._context, GOVERNANCE_SCORE_ADDRESS, self._addr1)
-    # Case when deploy_info is not none
-    @patch_several(GET_DEPLOY_INFO_PATCHER, LOAD_SCORE_PATCHER, PUT_SCORE_INFO_PATCHER, GET_SCORE_ROOT_PATH_PATCHER,
-                   COPY_TREE_PATCHER)
-    def test_on_deploy_for_builtin_case1(self):
+    # Case when deploy_info is not None, zip, revision0, score validator flag False, SCORE is not None
+    @patch_several(VALIDATE_PACKAGE_PATCHER)
+    def test_on_deploy(self):
+        mock_score = MockScore()
+        mock_score.owner = self.addr1
+        deploy_params = {"a": 1}
+        deploy_data = {"params": deploy_params}
         deploy_info = Mock(spec=IconScoreDeployInfo)
-        next_tx_hash = b'\00\0x' * 16
-        deploy_info.configure_mock(next_tx_hash=next_tx_hash)
-        mock_score = MockScore(self)
-        self._on_deploy_for_builtin_setUp(deploy_info, mock_score)
-
-        self._score_deploy_engine._on_deploy_for_builtin(self._context, GOVERNANCE_SCORE_ADDRESS, self.tmp_dir)
-
-        IconScoreContextUtil.get_score_root_path.assert_called_with(self._context)
-        IconScoreContextUtil.get_deploy_info.assert_called_with(self._context, GOVERNANCE_SCORE_ADDRESS)
-        IconScoreContextUtil.load_score.assert_called_with(self._context, GOVERNANCE_SCORE_ADDRESS, next_tx_hash)
-        self._score_deploy_engine._initialize_score.assert_called_with(on_deploy=mock_score.on_install, params={})
-        IconScoreContextUtil.put_score_info.assert_called()
-
-    # Case when deploy_info is None
-    @patch_several(GET_DEPLOY_INFO_PATCHER, LOAD_SCORE_PATCHER, PUT_SCORE_INFO_PATCHER, GET_SCORE_ROOT_PATH_PATCHER,
-                   COPY_TREE_PATCHER)
-    def test_on_deploy_for_builtin_case2(self):
-        mock_score = MockScore(self)
-        self._on_deploy_for_builtin_setUp(None, mock_score)
-
-        self._score_deploy_engine._on_deploy_for_builtin(self._context, GOVERNANCE_SCORE_ADDRESS, self.tmp_dir)
-
-        IconScoreContextUtil.get_score_root_path.assert_called_with(self._context)
-        IconScoreContextUtil.get_deploy_info.assert_called_with(self._context, GOVERNANCE_SCORE_ADDRESS)
-        IconScoreContextUtil.load_score.assert_called_with(self._context, GOVERNANCE_SCORE_ADDRESS,
-                                                           bytes(DEFAULT_BYTE_SIZE))
-        self._score_deploy_engine._initialize_score.assert_called_with(on_deploy=mock_score.on_install, params={})
-        IconScoreContextUtil.put_score_info.assert_called_with(self._context, GOVERNANCE_SCORE_ADDRESS,
-                                                               mock_score, bytes(DEFAULT_BYTE_SIZE))
-
-    # Case when score is none
-    @patch_several(GET_DEPLOY_INFO_PATCHER, LOAD_SCORE_PATCHER, PUT_SCORE_INFO_PATCHER, GET_SCORE_ROOT_PATH_PATCHER,
-                   COPY_TREE_PATCHER)
-    def test_on_deploy_for_builtin_case3(self):
-        deploy_info = Mock(spec=IconScoreDeployInfo)
+        deploy_type = 'deploy_type'
         next_tx_hash = b'\00\01' * 16
         deploy_info.configure_mock(next_tx_hash=next_tx_hash)
-        self._on_deploy_for_builtin_setUp(deploy_info, None)
-
-        with self.assertRaises(InvalidParamsException) as e:
-            self._score_deploy_engine._on_deploy_for_builtin(self._context, GOVERNANCE_SCORE_ADDRESS, self.tmp_dir)
-        self.assertEqual(e.exception.code, ExceptionCode.INVALID_PARAMS)
-        self.assertEqual(e.exception.message, f'score is None : {GOVERNANCE_SCORE_ADDRESS}')
-        IconScoreContextUtil.get_score_root_path.assert_called_with(self._context)
-        IconScoreContextUtil.get_deploy_info.assert_called_with(self._context, GOVERNANCE_SCORE_ADDRESS)
-        IconScoreContextUtil.load_score.assert_called_with(self._context, GOVERNANCE_SCORE_ADDRESS, next_tx_hash)
-        self._score_deploy_engine._initialize_score.assert_not_called()
-
-    # Case when deploy_info is not None, zip, revision0, score validator flag False, SCORE is not None
-    @patch_several(GET_DEPLOY_INFO_PATCHER, IS_SERVICE_FLAG_ON_PATCHER, LOAD_SCORE_PATCHER,
-                   PUT_SCORE_INFO_PATCHER, TRY_SCORE_PACKAGE_VALIDATE_PATCHER)
-    def test_on_deploy_case1(self):
-        mock_score = MockScore(self)
-        mock_score.owner = self._addr1
-        deploy_info = Mock(spec=IconScoreDeployInfo)
-        next_tx_hash = b'\00\01' * 16
-        deploy_info.configure_mock(next_tx_hash=next_tx_hash)
-        self._on_deploy_setUp(ZIP_TYPE, False, mock_score, deploy_info)
-
-        self._score_deploy_engine._on_deploy(self._context, self.tx_params)
-
-        IconScoreContextUtil.load_score.assert_called_with(self._context, self.score_address, next_tx_hash)
-        self._score_deploy_engine._icon_score_deployer.\
-            deploy_legacy.assert_called_with(address=self.score_address, data=self.deploy_content, tx_hash=next_tx_hash)
-        self._score_deploy_engine._initialize_score.assert_called()
-        IconScoreContextUtil.try_score_package_validate.assert_not_called()
-        IconScoreContextUtil.put_score_info.assert_called_with(self._context, self.score_address,
-                                                               mock_score, next_tx_hash)
-
-    # Case when deploy_info is not None, zip, revision0, score validator flag False, SCORE is None
-    @patch_several(GET_DEPLOY_INFO_PATCHER, IS_SERVICE_FLAG_ON_PATCHER, LOAD_SCORE_PATCHER,
-                   PUT_SCORE_INFO_PATCHER, TRY_SCORE_PACKAGE_VALIDATE_PATCHER)
-    def test_on_deploy_case2(self):
-        deploy_info = Mock(spec=IconScoreDeployInfo)
-        next_tx_hash = b'\00\0x' * 16
-        deploy_info.configure_mock(next_tx_hash=next_tx_hash)
-
-        self._on_deploy_setUp(ZIP_TYPE, False, None, deploy_info)
-
-        with self.assertRaises(InvalidParamsException) as e:
-            self._score_deploy_engine._on_deploy(self._context, self.tx_params)
-        self.assertEqual(e.exception.code, ExceptionCode.INVALID_PARAMS)
-        self.assertEqual(e.exception.message, f'score is None : {self.score_address}')
-        IconScoreContextUtil.get_deploy_info.assert_called()
-        IconScoreContextUtil.is_service_flag_on.assert_called()
-        IconScoreContextUtil.try_score_package_validate.assert_not_called()
-        self._score_deploy_engine._icon_score_deployer.deploy_legacy.assert_called()
-        self._score_deploy_engine._initialize_score.assert_not_called()
-
-    # Case when deploy_info is not None, zip, revision0, score validator flag True, SCORE is not None
-    @patch_several(GET_DEPLOY_INFO_PATCHER, IS_SERVICE_FLAG_ON_PATCHER, LOAD_SCORE_PATCHER,
-                   PUT_SCORE_INFO_PATCHER, TRY_SCORE_PACKAGE_VALIDATE_PATCHER)
-    def test_on_deploy_case3(self):
-        IconScoreContextUtil.is_service_flag_on.return_value = True
-        mock_score = MockScore(self)
-        mock_score.owner = self._addr1
-        deploy_info = Mock(spec=IconScoreDeployInfo)
-        next_tx_hash = b'\00\0x' * 16
-        deploy_info.configure_mock(next_tx_hash=next_tx_hash)
-
-        self._on_deploy_setUp(ZIP_TYPE, True, mock_score, deploy_info)
-
-        self._score_deploy_engine._on_deploy(self._context, self.tx_params)
-
-        IconScoreContextUtil.load_score.assert_called_with(self._context, self.score_address, next_tx_hash)
-        self._score_deploy_engine._initialize_score.assert_called()
-        IconScoreContextUtil.try_score_package_validate.assert_called_with(self._context,
-                                                                           self.score_address, next_tx_hash)
-        self._score_deploy_engine._icon_score_deployer.\
-            deploy_legacy.assert_called_with(address=self.score_address, data=self.deploy_content, tx_hash=next_tx_hash)
-        IconScoreContextUtil.put_score_info.assert_called_with\
-            (self._context, self.score_address, mock_score, next_tx_hash)
-
-    # Case when deploy_info is not None, zip, revision0, score validator flag True, SCORE is None
-    @patch_several(GET_DEPLOY_INFO_PATCHER, IS_SERVICE_FLAG_ON_PATCHER, LOAD_SCORE_PATCHER,
-                   PUT_SCORE_INFO_PATCHER, TRY_SCORE_PACKAGE_VALIDATE_PATCHER)
-    def test_on_deploy_case4(self):
-        deploy_info = Mock(spec=IconScoreDeployInfo)
-        next_tx_hash = b'\00\0x' * 16
-        deploy_info.configure_mock(next_tx_hash=next_tx_hash)
-        self._on_deploy_setUp(ZIP_TYPE, False, None, deploy_info)
-
-        with self.assertRaises(InvalidParamsException) as e:
-            self._score_deploy_engine._on_deploy(self._context, self.tx_params)
-        self.assertEqual(e.exception.code, ExceptionCode.INVALID_PARAMS)
-        self.assertEqual(e.exception.message, f'score is None : {self.score_address}')
-        IconScoreContextUtil.get_deploy_info.assert_called()
-        IconScoreContextUtil.is_service_flag_on.assert_called()
-        IconScoreContextUtil.try_score_package_validate.assert_not_called()
-        self._score_deploy_engine._icon_score_deployer.deploy_legacy.assert_called()
-        self._score_deploy_engine._initialize_score.assert_not_called()
-
-    # Case when deploy_info is not None, zip, revision2, score validator flag False, SCORE is not None
-    @patch_several(GET_DEPLOY_INFO_PATCHER, IS_SERVICE_FLAG_ON_PATCHER, LOAD_SCORE_PATCHER,
-                   PUT_SCORE_INFO_PATCHER, TRY_SCORE_PACKAGE_VALIDATE_PATCHER,
-                   GET_REVISION_PATCHER)
-    def test_on_deploy_case5(self):
-        IconScoreContextUtil.get_revision.return_value = 2
-        mock_score = MockScore(self)
-        mock_score.owner = self._addr1
-        deploy_info = Mock(spec=IconScoreDeployInfo)
-        next_tx_hash = b'\00\0x' * 16
-        deploy_info.configure_mock(next_tx_hash=next_tx_hash)
-
-        self._on_deploy_setUp(ZIP_TYPE, False, mock_score, deploy_info)
-        self._score_deploy_engine._on_deploy(self._context, self.tx_params)
-
-        IconScoreContextUtil.get_deploy_info.assert_called_with(self._context, self.score_address)
-        IconScoreContextUtil.load_score.assert_called_with(self._context, self.score_address, next_tx_hash)
-        self._score_deploy_engine._icon_score_deployer.\
-            deploy.assert_called_with(address=self.score_address, data=self.deploy_content, tx_hash=next_tx_hash)
-        self._score_deploy_engine._initialize_score.assert_called()
-        IconScoreContextUtil.try_score_package_validate.assert_not_called()
-        IconScoreContextUtil.put_score_info.assert_called_with\
-            (self._context, self.score_address, mock_score, next_tx_hash)
-
-    # Case when deploy_info is not None, zip, revision2, score validator flag False, SCORE is None
-    @patch_several(GET_DEPLOY_INFO_PATCHER, IS_SERVICE_FLAG_ON_PATCHER, LOAD_SCORE_PATCHER,
-                   PUT_SCORE_INFO_PATCHER, TRY_SCORE_PACKAGE_VALIDATE_PATCHER,
-                   GET_REVISION_PATCHER)
-    def test_on_deploy_case6(self):
+        tx_params = Mock(spec=IconScoreDeployTXParams)
+        tx_params.configure_mock(score_address=self.score_address, deploy_data=deploy_data, deploy_type=deploy_type,
+                                 params=deploy_params)
+
+        backup_msg, backup_tx = self._context.msg, self._context.tx
+
+        self._score_deploy_engine._write_score_to_filesystem = Mock()
+        score_info = Mock()
+        score_info.configure_mock(get_score=Mock(return_value=mock_score))
+        self._score_deploy_engine._create_score_info = Mock(return_value=score_info)
+        self._deploy_storage.get_deploy_info = Mock(return_value=deploy_info)
         self._score_deploy_engine._initialize_score = Mock()
-        deploy_info = Mock(spec=IconScoreDeployInfo)
-        next_tx_hash = b'\00\0x' * 16
-        deploy_info.configure_mock(next_tx_hash=next_tx_hash)
-        self._on_deploy_setUp(ZIP_TYPE, False, None, deploy_info, 2)
-
-        with self.assertRaises(InvalidParamsException) as e:
-            self._score_deploy_engine._on_deploy(self._context, self.tx_params)
-        self.assertEqual(e.exception.code, ExceptionCode.INVALID_PARAMS)
-        self.assertEqual(e.exception.message, f'score is None : {self.score_address}')
-        IconScoreContextUtil.get_deploy_info.assert_called()
-        IconScoreContextUtil.is_service_flag_on.assert_called()
-        IconScoreContextUtil.try_score_package_validate.assert_not_called()
-        self._score_deploy_engine._icon_score_deployer.deploy.assert_called()
-        self._score_deploy_engine._initialize_score.assert_not_called()
-
-    # Case when deploy_info is not None, zip, revision2, score validator flag True, SCORE is not None
-    @patch_several(GET_DEPLOY_INFO_PATCHER, IS_SERVICE_FLAG_ON_PATCHER, LOAD_SCORE_PATCHER,
-                   PUT_SCORE_INFO_PATCHER, TRY_SCORE_PACKAGE_VALIDATE_PATCHER,
-                   GET_REVISION_PATCHER)
-    def test_on_deploy_case7(self):
-        mock_score = MockScore(self)
-        mock_score.owner = self._addr1
-        deploy_info = Mock(spec=IconScoreDeployInfo)
-        next_tx_hash = b'\00\0x' * 16
-        deploy_info.configure_mock(next_tx_hash=next_tx_hash)
-
-        self._on_deploy_setUp(ZIP_TYPE, True, mock_score, deploy_info, 2)
-
-        self._score_deploy_engine._on_deploy(self._context, self.tx_params)
-
-        IconScoreContextUtil.load_score.assert_called_with(self._context, self.score_address, next_tx_hash)
-        self._score_deploy_engine._icon_score_deployer.\
-            deploy.assert_called_with(address=self.score_address, data=self.deploy_content, tx_hash=next_tx_hash)
-        self._score_deploy_engine._initialize_score.assert_called()
-        IconScoreContextUtil.try_score_package_validate.assert_called_with\
-            (self._context, self.score_address, next_tx_hash)
-        IconScoreContextUtil.put_score_info.assert_called_with\
-            (self._context, self.score_address, mock_score, next_tx_hash)
-
-    # Case when deploy_info is not None, zip, revision2, score validator flag True, SCORE is None
-    @patch_several(GET_DEPLOY_INFO_PATCHER, IS_SERVICE_FLAG_ON_PATCHER, LOAD_SCORE_PATCHER,
-                   PUT_SCORE_INFO_PATCHER, TRY_SCORE_PACKAGE_VALIDATE_PATCHER,
-                   GET_REVISION_PATCHER)
-    def test_on_deploy_case8(self):
-        mock_score = MockScore(self)
-        mock_score.owner = self._addr1
-        deploy_info = Mock(spec=IconScoreDeployInfo)
-        next_tx_hash = b'\00\0x' * 16
-        deploy_info.configure_mock(next_tx_hash=next_tx_hash)
-        self._on_deploy_setUp(ZIP_TYPE, True, mock_score, deploy_info, 2)
-
-        self._score_deploy_engine._on_deploy(self._context, self.tx_params)
-
-        IconScoreContextUtil.load_score.assert_called_with(self._context, self.score_address, next_tx_hash)
-        self._score_deploy_engine._icon_score_deployer.\
-            deploy.assert_called_with(address=self.score_address, data=self.deploy_content, tx_hash=next_tx_hash)
-        self._score_deploy_engine._initialize_score.assert_called()
-        IconScoreContextUtil.try_score_package_validate.assert_called_with\
-            (self._context, self.score_address, next_tx_hash)
-        IconScoreContextUtil.put_score_info.assert_called_with\
-            (self._context, self.score_address, mock_score, next_tx_hash)
-
-    # Case when deploy_info is not None, zip, revision3, score validator flag False, SCORE is not None
-    @patch_several(GET_DEPLOY_INFO_PATCHER, IS_SERVICE_FLAG_ON_PATCHER, LOAD_SCORE_PATCHER,
-                   PUT_SCORE_INFO_PATCHER, TRY_SCORE_PACKAGE_VALIDATE_PATCHER,
-                   GET_REVISION_PATCHER, RENAME_DIRECTORY_PATCHER)
-    def test_on_deploy_case9(self):
-        self._score_deploy_engine._icon_score_deployer.deploy = Mock()
-        mock_score = MockScore(self)
-        mock_score.owner = self._addr1
-        deploy_info = Mock(spec=IconScoreDeployInfo)
-        next_tx_hash = b'\00\0x' * 16
-        deploy_info.configure_mock(next_tx_hash=next_tx_hash)
-
-        self._on_deploy_setUp(ZIP_TYPE, False, mock_score, deploy_info, 3)
-
-        self._score_deploy_engine._on_deploy(self._context, self.tx_params)
-
-        IconScoreContextUtil.load_score.assert_called_with(self._context, self.score_address, next_tx_hash)
-        self._score_deploy_engine._icon_score_deployer.deploy.\
-            assert_called_with(address=self.score_address, data=self.deploy_content, tx_hash=next_tx_hash)
-        self._score_deploy_engine._initialize_score.assert_called()
-        DirectoryNameChanger.rename_directory.assert_called()
-        IconScoreContextUtil.try_score_package_validate.assert_not_called()
-        IconScoreContextUtil.put_score_info.assert_called_with\
-            (self._context, self.score_address, mock_score, next_tx_hash)
-
-    # Case when deploy_info is not None, zip, revision4, score validator flag False, SCORE is None
-    @patch_several(GET_DEPLOY_INFO_PATCHER, IS_SERVICE_FLAG_ON_PATCHER, LOAD_SCORE_PATCHER,
-                   PUT_SCORE_INFO_PATCHER, TRY_SCORE_PACKAGE_VALIDATE_PATCHER,
-                   GET_REVISION_PATCHER, RENAME_DIRECTORY_PATCHER)
-    def test_on_deploy_case10(self):
-        deploy_info = Mock(spec=IconScoreDeployInfo)
-        next_tx_hash = b'\00\0x' * 16
-        deploy_info.configure_mock(next_tx_hash=next_tx_hash)
-        self._on_deploy_setUp(ZIP_TYPE, False, None, deploy_info, 4)
-
-        with self.assertRaises(InvalidParamsException) as e:
-            self._score_deploy_engine._on_deploy(self._context, self.tx_params)
-        self.assertEqual(e.exception.code, ExceptionCode.INVALID_PARAMS)
-        self.assertEqual(e.exception.message, f'score is None : {self.score_address}')
-        IconScoreContextUtil.get_deploy_info.assert_called()
-        IconScoreContextUtil.is_service_flag_on.assert_called()
-        IconScoreContextUtil.try_score_package_validate.assert_not_called()
-        self._score_deploy_engine._icon_score_deployer.deploy.assert_called()
-        self._score_deploy_engine._initialize_score.assert_not_called()
-
-    # Case when deploy_info is not None, zip, revision4, score validator flag True, SCORE is not None
-    @patch_several(GET_DEPLOY_INFO_PATCHER, IS_SERVICE_FLAG_ON_PATCHER, LOAD_SCORE_PATCHER,
-                   PUT_SCORE_INFO_PATCHER, TRY_SCORE_PACKAGE_VALIDATE_PATCHER,
-                   GET_REVISION_PATCHER, RENAME_DIRECTORY_PATCHER)
-    def test_on_deploy_case11(self):
-        mock_score = MockScore(self)
-        mock_score.owner = self._addr1
-        deploy_info = Mock(spec=IconScoreDeployInfo)
-        next_tx_hash = b'\00\0x' * 16
-        deploy_info.configure_mock(next_tx_hash=next_tx_hash)
-
-        self._on_deploy_setUp(ZIP_TYPE, False, mock_score, deploy_info, 4)
-
-        self._score_deploy_engine._on_deploy(self._context, self.tx_params)
-
-        IconScoreContextUtil.load_score.assert_called_with(self._context, self.score_address, next_tx_hash)
-        self._score_deploy_engine._icon_score_deployer.\
-            deploy.assert_called_with(address=self.score_address, data=self.deploy_content, tx_hash=next_tx_hash)
-        self._score_deploy_engine._initialize_score.assert_called()
-        DirectoryNameChanger.rename_directory.assert_called()
-        IconScoreContextUtil.try_score_package_validate.assert_not_called()
-        IconScoreContextUtil.put_score_info.assert_called_with\
-            (self._context, self.score_address, mock_score, next_tx_hash)
-
-    # Case when deploy_info is not None, zip, revision4, score validator flag True, SCORE None
-    @patch_several(GET_DEPLOY_INFO_PATCHER, IS_SERVICE_FLAG_ON_PATCHER, LOAD_SCORE_PATCHER,
-                   PUT_SCORE_INFO_PATCHER, TRY_SCORE_PACKAGE_VALIDATE_PATCHER,
-                   GET_REVISION_PATCHER, RENAME_DIRECTORY_PATCHER)
-    def test_on_deploy_case12(self):
-        deploy_info = Mock(spec=IconScoreDeployInfo)
-        next_tx_hash = b'\00\0x' * 16
-        deploy_info.configure_mock(next_tx_hash=next_tx_hash)
-
-        self._on_deploy_setUp(ZIP_TYPE, False, None, deploy_info, 3)
-
-        with self.assertRaises(InvalidParamsException) as e:
-            self._score_deploy_engine._on_deploy(self._context, self.tx_params)
-        self.assertEqual(e.exception.code, ExceptionCode.INVALID_PARAMS)
-        self.assertEqual(e.exception.message, f'score is None : {self.score_address}')
-        IconScoreContextUtil.get_deploy_info.assert_called()
-        IconScoreContextUtil.is_service_flag_on.assert_called()
-        IconScoreContextUtil.try_score_package_validate.assert_not_called()
-        self._score_deploy_engine._icon_score_deployer.deploy.assert_called()
-        self._score_deploy_engine._initialize_score.assert_not_called()
-
-    # Case when deploy_info is not None, tbears, score validator flag False, SCORE is not None
-    @patch_several(GET_DEPLOY_INFO_PATCHER, IS_SERVICE_FLAG_ON_PATCHER, LOAD_SCORE_PATCHER,
-                   PUT_SCORE_INFO_PATCHER, TRY_SCORE_PACKAGE_VALIDATE_PATCHER,
-                   GET_SCORE_ROOT_PATH_PATCHER, SYMLINK_PATCHER)
-    def test_on_deploy_case13(self):
-        mock_score = MockScore(self)
-        mock_score.owner = self._addr1
-        deploy_info = Mock(spec=IconScoreDeployInfo)
-        next_tx_hash = b'\00\0x' * 16
-        deploy_info.configure_mock(next_tx_hash=next_tx_hash)
-
-        self._on_deploy_setUp(TBEARS_TYPE, False, mock_score, deploy_info, score_root_path=self.score_path)
-
-        self._score_deploy_engine._on_deploy(self._context, self.tx_params)
-
-        IconScoreContextUtil.load_score.assert_called_with(self._context, self.score_address, next_tx_hash)
-        self._score_deploy_engine._initialize_score.assert_called()
-        self._score_deploy_engine._icon_score_deployer.deploy_legacy.assert_not_called()
-        self._score_deploy_engine._icon_score_deployer.deploy.assert_not_called()
-        IconScoreContextUtil.try_score_package_validate.assert_not_called()
-        IconScoreContextUtil.put_score_info.assert_called_with\
-            (self._context, self.score_address, mock_score, next_tx_hash)
-
-    # Case when deploy_info is not None, tbears, score validator flag False, SCORE is None
-    @patch_several(GET_DEPLOY_INFO_PATCHER, IS_SERVICE_FLAG_ON_PATCHER, LOAD_SCORE_PATCHER,
-                   PUT_SCORE_INFO_PATCHER, TRY_SCORE_PACKAGE_VALIDATE_PATCHER,
-                   GET_SCORE_ROOT_PATH_PATCHER, SYMLINK_PATCHER)
-    def test_on_deploy_case14(self):
-        deploy_info = Mock(spec=IconScoreDeployInfo)
-        next_tx_hash = b'\00\0x' * 16
-        deploy_info.configure_mock(next_tx_hash=next_tx_hash)
-        self._on_deploy_setUp(TBEARS_TYPE, False, None, deploy_info, score_root_path=self.score_path)
-
-        with self.assertRaises(InvalidParamsException) as e:
-            self._score_deploy_engine._on_deploy(self._context, self.tx_params)
-        self.assertEqual(e.exception.code, ExceptionCode.INVALID_PARAMS)
-        self.assertEqual(e.exception.message, f'score is None : {self.score_address}')
-        IconScoreContextUtil.get_deploy_info.assert_called()
-        IconScoreContextUtil.is_service_flag_on.assert_called()
-        IconScoreContextUtil.try_score_package_validate.assert_not_called()
-        self._score_deploy_engine._icon_score_deployer.deploy_legacy.assert_not_called()
-        self._score_deploy_engine._icon_score_deployer.deploy.assert_not_called()
-        self._score_deploy_engine._initialize_score.assert_not_called()
-
-    # Case when deploy_info is not None, tbears, score validator flag True, SCORE is not None
-    @patch_several(GET_DEPLOY_INFO_PATCHER, IS_SERVICE_FLAG_ON_PATCHER, LOAD_SCORE_PATCHER,
-                   PUT_SCORE_INFO_PATCHER, TRY_SCORE_PACKAGE_VALIDATE_PATCHER,
-                   GET_SCORE_ROOT_PATH_PATCHER, SYMLINK_PATCHER)
-    def test_on_deploy_case15(self):
-        mock_score = MockScore(self)
-        mock_score.owner = self._addr1
-        deploy_info = Mock(spec=IconScoreDeployInfo)
-        next_tx_hash = b'\00\0x' * 16
-        deploy_info.configure_mock(next_tx_hash=next_tx_hash)
-        self._on_deploy_setUp(TBEARS_TYPE, True, mock_score, deploy_info, score_root_path=self.score_path)
-
-        self._score_deploy_engine._on_deploy(self._context, self.tx_params)
-
-        IconScoreContextUtil.load_score.assert_called_with(self._context, self.score_address, next_tx_hash)
-        self._score_deploy_engine._initialize_score.assert_called()
-        IconScoreContextUtil.try_score_package_validate.assert_called_with\
-            (self._context, self.score_address, next_tx_hash)
-        IconScoreContextUtil.put_score_info.assert_called_with\
-            (self._context, self.score_address, mock_score, next_tx_hash)
-
-    # Case when deploy_info is not None, tbears, score validator flag True, SCORE is None
-    @patch_several(GET_DEPLOY_INFO_PATCHER, IS_SERVICE_FLAG_ON_PATCHER, LOAD_SCORE_PATCHER,
-                   PUT_SCORE_INFO_PATCHER, TRY_SCORE_PACKAGE_VALIDATE_PATCHER,
-                   GET_SCORE_ROOT_PATH_PATCHER, SYMLINK_PATCHER)
-    def test_on_deploy_case16(self):
-        deploy_info = Mock(spec=IconScoreDeployInfo)
-        next_tx_hash = b'\00\0x' * 16
-        deploy_info.configure_mock(next_tx_hash=next_tx_hash)
-
-        self._on_deploy_setUp(TBEARS_TYPE, True, None, deploy_info, score_root_path=self.score_path)
-
-        with self.assertRaises(InvalidParamsException) as e:
-            self._score_deploy_engine._on_deploy(self._context, self.tx_params)
-        self.assertEqual(e.exception.code, ExceptionCode.INVALID_PARAMS)
-        self.assertEqual(e.exception.message, f'score is None : {self.score_address}')
-        IconScoreContextUtil.get_deploy_info.assert_called()
-        IconScoreContextUtil.is_service_flag_on.assert_called()
-        self._score_deploy_engine._icon_score_deployer.deploy_legacy.assert_not_called()
-        self._score_deploy_engine._icon_score_deployer.deploy.assert_not_called()
-        self._score_deploy_engine._initialize_score.assert_not_called()
-
-    # Case when deploy_info is None, zip, revision0, score validator flag False, SCORE is not None
-    @patch_several(GET_DEPLOY_INFO_PATCHER, IS_SERVICE_FLAG_ON_PATCHER, LOAD_SCORE_PATCHER,
-                   PUT_SCORE_INFO_PATCHER, TRY_SCORE_PACKAGE_VALIDATE_PATCHER)
-    def test_on_deploy_case17(self):
-        mock_score = MockScore(self)
-        mock_score.owner = self._addr1
-
-        self._on_deploy_setUp(ZIP_TYPE, False, mock_score, None, score_root_path=self.score_path)
-
-        self._score_deploy_engine._on_deploy(self._context, self.tx_params)
-
-        IconScoreContextUtil.load_score.assert_called_with(self._context, self.score_address, DEFAULT_BYTE_VALUE)
-        self._score_deploy_engine._icon_score_deployer. \
-            deploy_legacy.assert_called_with(address=self.score_address,
-                                             data=self.deploy_content, tx_hash=DEFAULT_BYTE_VALUE)
-        self._score_deploy_engine._initialize_score.assert_called()
-        IconScoreContextUtil.try_score_package_validate.assert_not_called()
-        IconScoreContextUtil.put_score_info.assert_called_with(self._context,
-                                                               self.score_address, mock_score, DEFAULT_BYTE_VALUE)
-
-    # Case when deploy_info is None, zip, revision0, score validator flag False, SCORE is None
-    @patch_several(GET_DEPLOY_INFO_PATCHER, IS_SERVICE_FLAG_ON_PATCHER, LOAD_SCORE_PATCHER,
-                   PUT_SCORE_INFO_PATCHER)
-    def test_on_deploy_case18(self):
-        self._on_deploy_setUp(ZIP_TYPE, False, None, None, 0)
-
-        with self.assertRaises(InvalidParamsException) as e:
-            self._score_deploy_engine._on_deploy(self._context, self.tx_params)
-        self.assertEqual(e.exception.code, ExceptionCode.INVALID_PARAMS)
-        self.assertEqual(e.exception.message, f'score is None : {self.score_address}')
-        self._score_deploy_engine._icon_score_deployer.deploy_legacy.assert_called()
-        self._score_deploy_engine._icon_score_deployer.deploy.assert_not_called()
-        self._score_deploy_engine._initialize_score.assert_not_called()
-
-    # Case when deploy_info is None, zip, revision0, score validator flag True, SCORE is not None
-    @patch_several(GET_DEPLOY_INFO_PATCHER, IS_SERVICE_FLAG_ON_PATCHER, LOAD_SCORE_PATCHER,
-                   PUT_SCORE_INFO_PATCHER, TRY_SCORE_PACKAGE_VALIDATE_PATCHER)
-    def test_on_deploy_case19(self):
-        mock_score = MockScore(self)
-        mock_score.owner = self._addr1
-        self._on_deploy_setUp(ZIP_TYPE, True, mock_score, None, 0)
-
-        self._score_deploy_engine._on_deploy(self._context, self.tx_params)
-
-        IconScoreContextUtil.load_score.assert_called_with(self._context, self.score_address, DEFAULT_BYTE_VALUE)
-        self._score_deploy_engine._initialize_score.assert_called()
-        IconScoreContextUtil.try_score_package_validate.\
-            assert_called_with(self._context, self.score_address, DEFAULT_BYTE_VALUE)
-        self._score_deploy_engine._icon_score_deployer.\
-            deploy_legacy.assert_called_with\
-            (address=self.score_address, data=self.deploy_content, tx_hash=DEFAULT_BYTE_VALUE)
-        IconScoreContextUtil.put_score_info.assert_called_with(self._context, self.score_address,
-                                                               mock_score, DEFAULT_BYTE_VALUE)
-
-    # Case when deploy_info is None, zip, revision0, score validator flag False, SCORE is None
-    @patch_several(GET_DEPLOY_INFO_PATCHER, IS_SERVICE_FLAG_ON_PATCHER, LOAD_SCORE_PATCHER,
-                   PUT_SCORE_INFO_PATCHER, TRY_SCORE_PACKAGE_VALIDATE_PATCHER)
-    def test_on_deploy_case20(self):
-        self._on_deploy_setUp(ZIP_TYPE, False, None, None, 0)
-
-        with self.assertRaises(InvalidParamsException) as e:
-            self._score_deploy_engine._on_deploy(self._context, self.tx_params)
-        self.assertEqual(e.exception.code, ExceptionCode.INVALID_PARAMS)
-        self.assertEqual(e.exception.message, f'score is None : {self.score_address}')
-        IconScoreContextUtil.get_deploy_info.assert_called()
-        IconScoreContextUtil.is_service_flag_on.assert_called()
-        IconScoreContextUtil.try_score_package_validate.assert_not_called()
-        self._score_deploy_engine._icon_score_deployer.deploy_legacy.assert_called()
-        self._score_deploy_engine._initialize_score.assert_not_called()
-
-    # Case when deploy_info is None, zip, revision2, score validator flag False, SCORE is not None
-    @patch_several(GET_DEPLOY_INFO_PATCHER, IS_SERVICE_FLAG_ON_PATCHER, LOAD_SCORE_PATCHER,
-                   PUT_SCORE_INFO_PATCHER, TRY_SCORE_PACKAGE_VALIDATE_PATCHER,
-                   GET_REVISION_PATCHER)
-    def test_on_deploy_case21(self):
-        mock_score = MockScore(self)
-        mock_score.owner = self._addr1
-
-        self._on_deploy_setUp(ZIP_TYPE, False, mock_score, None, 2)
-
-        self._score_deploy_engine._on_deploy(self._context, self.tx_params)
-
-        IconScoreContextUtil.load_score.assert_called_with(self._context, self.score_address, DEFAULT_BYTE_VALUE)
-        self._score_deploy_engine._icon_score_deployer. \
-            deploy.assert_called_with(address=self.score_address, data=self.deploy_content, tx_hash=DEFAULT_BYTE_VALUE)
-        self._score_deploy_engine._initialize_score.assert_called()
-        IconScoreContextUtil.try_score_package_validate.assert_not_called()
-        IconScoreContextUtil.put_score_info.assert_called_with(self._context,
-                                                               self.score_address, mock_score, DEFAULT_BYTE_VALUE)
-
-    # Case when deploy_info is None, zip, revision2, score validator flag False, SCORE is None
-    @patch_several(GET_DEPLOY_INFO_PATCHER, IS_SERVICE_FLAG_ON_PATCHER, LOAD_SCORE_PATCHER,
-                   PUT_SCORE_INFO_PATCHER, TRY_SCORE_PACKAGE_VALIDATE_PATCHER,
-                   GET_REVISION_PATCHER)
-    def test_on_deploy_case22(self):
-        self._on_deploy_setUp(ZIP_TYPE, False, None, None, 2)
-
-        with self.assertRaises(InvalidParamsException) as e:
-            self._score_deploy_engine._on_deploy(self._context, self.tx_params)
-        self.assertEqual(e.exception.code, ExceptionCode.INVALID_PARAMS)
-        self.assertEqual(e.exception.message, f'score is None : {self.score_address}')
-        IconScoreContextUtil.get_deploy_info.assert_called()
-        IconScoreContextUtil.is_service_flag_on.assert_called()
-        IconScoreContextUtil.try_score_package_validate.assert_not_called()
-        self._score_deploy_engine._icon_score_deployer.deploy.assert_called()
-        self._score_deploy_engine._initialize_score.assert_not_called()
-
-    # Case when deploy_info is None, zip, revision2, score validator flag True, SCORE is not None
-    @patch_several(GET_DEPLOY_INFO_PATCHER, IS_SERVICE_FLAG_ON_PATCHER, LOAD_SCORE_PATCHER,
-                   PUT_SCORE_INFO_PATCHER, TRY_SCORE_PACKAGE_VALIDATE_PATCHER,
-                   GET_REVISION_PATCHER)
-    def test_on_deploy_case23(self):
-        mock_score = MockScore(self)
-        mock_score.owner = self._addr1
-
-        self._on_deploy_setUp(ZIP_TYPE, True, mock_score, None, 2)
-
-        self._score_deploy_engine._on_deploy(self._context, self.tx_params)
-
-        IconScoreContextUtil.load_score.assert_called_with(self._context, self.score_address, DEFAULT_BYTE_VALUE)
-        self._score_deploy_engine._icon_score_deployer.\
-            deploy.assert_called_with(address=self.score_address, data=self.deploy_content, tx_hash=DEFAULT_BYTE_VALUE)
-        self._score_deploy_engine._initialize_score.assert_called()
-        IconScoreContextUtil.try_score_package_validate.\
-            assert_called_with(self._context, self.score_address, DEFAULT_BYTE_VALUE)
-        IconScoreContextUtil.put_score_info.assert_called_with\
-            (self._context, self.score_address, mock_score, DEFAULT_BYTE_VALUE)
-
-    # Case when deploy_info is None, zip, revision2, score validator flag True, SCORE is None
-    @patch_several(GET_DEPLOY_INFO_PATCHER, IS_SERVICE_FLAG_ON_PATCHER, LOAD_SCORE_PATCHER,
-                   PUT_SCORE_INFO_PATCHER, TRY_SCORE_PACKAGE_VALIDATE_PATCHER,
-                   GET_REVISION_PATCHER)
-    def test_on_deploy_case24(self):
-        mock_score = MockScore(self)
-        mock_score.owner = self._addr1
-
-        self._on_deploy_setUp(ZIP_TYPE, True, mock_score, None, 2)
-
-        self._score_deploy_engine._on_deploy(self._context, self.tx_params)
-
-        IconScoreContextUtil.load_score.assert_called_with(self._context, self.score_address, DEFAULT_BYTE_VALUE)
-        self._score_deploy_engine._icon_score_deployer. \
-            deploy.assert_called_with(address=self.score_address, data=self.deploy_content, tx_hash=DEFAULT_BYTE_VALUE)
-        self._score_deploy_engine._initialize_score.assert_called()
-        IconScoreContextUtil.try_score_package_validate.assert_called_with\
-            (self._context, self.score_address, DEFAULT_BYTE_VALUE)
-        IconScoreContextUtil.put_score_info.assert_called_with\
-            (self._context, self.score_address, mock_score, DEFAULT_BYTE_VALUE)
-
-    # Case when deploy_info is None, zip, revision3, score validator flag False, SCORE is not None
-    @patch_several(GET_DEPLOY_INFO_PATCHER, IS_SERVICE_FLAG_ON_PATCHER, LOAD_SCORE_PATCHER,
-                   PUT_SCORE_INFO_PATCHER, TRY_SCORE_PACKAGE_VALIDATE_PATCHER,
-                   GET_REVISION_PATCHER, RENAME_DIRECTORY_PATCHER)
-    def test_on_deploy_case25(self):
-        mock_score = MockScore(self)
-        mock_score.owner = self._addr1
-
-        self._on_deploy_setUp(ZIP_TYPE, False, mock_score, None, 3)
-
-        self._score_deploy_engine._on_deploy(self._context, self.tx_params)
-
-        IconScoreContextUtil.load_score.assert_called_with(self._context, self.score_address, DEFAULT_BYTE_VALUE)
-        self._score_deploy_engine._icon_score_deployer.deploy. \
-            assert_called_with(address=self.score_address, data=self.deploy_content, tx_hash=DEFAULT_BYTE_VALUE)
-        self._score_deploy_engine._initialize_score.assert_called()
-        DirectoryNameChanger.rename_directory.assert_called()
-        IconScoreContextUtil.try_score_package_validate.assert_not_called()
-        IconScoreContextUtil.put_score_info.assert_called_with\
-            (self._context, self.score_address, mock_score, DEFAULT_BYTE_VALUE)
-
-    # Case when deploy_info is None, zip, revision4, score validator flag False, SCORE is None
-    @patch_several(GET_DEPLOY_INFO_PATCHER, IS_SERVICE_FLAG_ON_PATCHER, LOAD_SCORE_PATCHER,
-                   PUT_SCORE_INFO_PATCHER, TRY_SCORE_PACKAGE_VALIDATE_PATCHER,
-                   GET_REVISION_PATCHER, RENAME_DIRECTORY_PATCHER)
-    def test_on_deploy_case26(self):
-        self._on_deploy_setUp(ZIP_TYPE, False, None, None, 4)
-
-        with self.assertRaises(InvalidParamsException) as e:
-            self._score_deploy_engine._on_deploy(self._context, self.tx_params)
-        self.assertEqual(e.exception.code, ExceptionCode.INVALID_PARAMS)
-        self.assertEqual(e.exception.message, f'score is None : {self.score_address}')
-        IconScoreContextUtil.get_deploy_info.assert_called()
-        IconScoreContextUtil.is_service_flag_on.assert_called()
-        IconScoreContextUtil.try_score_package_validate.assert_not_called()
-        self._score_deploy_engine._icon_score_deployer.deploy.assert_called()
-        self._score_deploy_engine._initialize_score.assert_not_called()
-
-    # Case when deploy_info is None, zip, revision4, score validator flag False, SCORE is not None
-    @patch_several(GET_DEPLOY_INFO_PATCHER, IS_SERVICE_FLAG_ON_PATCHER, LOAD_SCORE_PATCHER,
-                   PUT_SCORE_INFO_PATCHER, TRY_SCORE_PACKAGE_VALIDATE_PATCHER,
-                   GET_REVISION_PATCHER, RENAME_DIRECTORY_PATCHER)
-    def test_on_deploy_case27(self):
-        mock_score = MockScore(self)
-        mock_score.owner = self._addr1
-
-        self._on_deploy_setUp(ZIP_TYPE, False, mock_score, None, 4)
-
-        self._score_deploy_engine._on_deploy(self._context, self.tx_params)
-
-        IconScoreContextUtil.load_score.assert_called_with\
-            (self._context, self.score_address, DEFAULT_BYTE_VALUE)
-        self._score_deploy_engine._icon_score_deployer. \
-            deploy.assert_called_with(address=self.score_address, data=self.deploy_content, tx_hash=DEFAULT_BYTE_VALUE)
-        self._score_deploy_engine._initialize_score.assert_called()
-        DirectoryNameChanger.rename_directory.assert_called()
-        IconScoreContextUtil.try_score_package_validate.assert_not_called()
-        IconScoreContextUtil.put_score_info.assert_called_with\
-            (self._context, self.score_address, mock_score, DEFAULT_BYTE_VALUE)
-
-    # Case when deploy_info is None, zip, revision4, score validator flag False, SCORE None
-    @patch_several(GET_DEPLOY_INFO_PATCHER, IS_SERVICE_FLAG_ON_PATCHER, LOAD_SCORE_PATCHER,
-                   PUT_SCORE_INFO_PATCHER, TRY_SCORE_PACKAGE_VALIDATE_PATCHER,
-                   GET_REVISION_PATCHER, RENAME_DIRECTORY_PATCHER)
-    def test_on_deploy_case28(self):
-        self._on_deploy_setUp(ZIP_TYPE, False, None, None, 4)
-
-        with self.assertRaises(InvalidParamsException) as e:
-            self._score_deploy_engine._on_deploy(self._context, self.tx_params)
-        self.assertEqual(e.exception.code, ExceptionCode.INVALID_PARAMS)
-        self.assertEqual(e.exception.message, f'score is None : {self.score_address}')
-        IconScoreContextUtil.get_deploy_info.assert_called()
-        IconScoreContextUtil.is_service_flag_on.assert_called()
-        IconScoreContextUtil.try_score_package_validate.assert_not_called()
-        self._score_deploy_engine._icon_score_deployer.deploy.assert_called()
-        self._score_deploy_engine._initialize_score.assert_not_called()
-
-    # Case when deploy_info is None, tbears, score validator flag False, SCORE is not None
-    @patch_several(GET_DEPLOY_INFO_PATCHER, IS_SERVICE_FLAG_ON_PATCHER, LOAD_SCORE_PATCHER,
-                   PUT_SCORE_INFO_PATCHER, TRY_SCORE_PACKAGE_VALIDATE_PATCHER,
-                   GET_SCORE_ROOT_PATH_PATCHER, SYMLINK_PATCHER)
-    def test_on_deploy_case29(self):
-        mock_score = MockScore(self)
-        mock_score.owner = self._addr1
-
-        self._on_deploy_setUp(TBEARS_TYPE, False, mock_score, None, score_root_path=self.score_path)
-
-        self._score_deploy_engine._on_deploy(self._context, self.tx_params)
-
-        IconScoreContextUtil.load_score.assert_called_with(self._context, self.score_address, DEFAULT_BYTE_VALUE)
-        self._score_deploy_engine._initialize_score.assert_called()
-        IconScoreContextUtil.try_score_package_validate.assert_not_called()
-        IconScoreContextUtil.put_score_info.assert_called_with\
-            (self._context, self.score_address, mock_score, DEFAULT_BYTE_VALUE)
-
-    # Case when deploy_info is None, tbears, score validator flag False, SCORE is None
-    @patch_several(GET_DEPLOY_INFO_PATCHER, IS_SERVICE_FLAG_ON_PATCHER, LOAD_SCORE_PATCHER,
-                   PUT_SCORE_INFO_PATCHER, TRY_SCORE_PACKAGE_VALIDATE_PATCHER,
-                   GET_SCORE_ROOT_PATH_PATCHER, SYMLINK_PATCHER)
-    def test_on_deploy_case30(self):
-        self._on_deploy_setUp(TBEARS_TYPE, False, None, None, score_root_path=self.score_path)
-
-        with self.assertRaises(InvalidParamsException) as e:
-            self._score_deploy_engine._on_deploy(self._context, self.tx_params)
-        self.assertEqual(e.exception.code, ExceptionCode.INVALID_PARAMS)
-        self.assertEqual(e.exception.message, f'score is None : {self.score_address}')
-        IconScoreContextUtil.get_deploy_info.assert_called()
-        IconScoreContextUtil.is_service_flag_on.assert_called()
-        IconScoreContextUtil.try_score_package_validate.assert_not_called()
-        self._score_deploy_engine._initialize_score.assert_not_called()
-
-    # Case when deploy_info is None, tbears, score validator flag True, SCORE is not None
-    @patch_several(GET_DEPLOY_INFO_PATCHER, IS_SERVICE_FLAG_ON_PATCHER, LOAD_SCORE_PATCHER,
-                   PUT_SCORE_INFO_PATCHER, TRY_SCORE_PACKAGE_VALIDATE_PATCHER,
-                   GET_SCORE_ROOT_PATH_PATCHER, SYMLINK_PATCHER)
-    def test_on_deploy_case31(self):
-        mock_score = MockScore(self)
-        mock_score.owner = self._addr1
-
-        self._on_deploy_setUp(TBEARS_TYPE, True, mock_score, None, score_root_path=self.score_path)
-
-        self._score_deploy_engine._on_deploy(self._context, self.tx_params)
-
-        IconScoreContextUtil.load_score.assert_called_with(self._context, self.score_address, DEFAULT_BYTE_VALUE)
-        self._score_deploy_engine._initialize_score.assert_called()
-        IconScoreContextUtil.try_score_package_validate.assert_called_with\
-            (self._context, self.score_address, DEFAULT_BYTE_VALUE)
-        IconScoreContextUtil.put_score_info.assert_called_with\
-            (self._context, self.score_address, mock_score, DEFAULT_BYTE_VALUE)
-
-    # Case when deploy_info is not None, tbears, score validator flag True, SCORE is None
-    @patch_several(GET_DEPLOY_INFO_PATCHER, IS_SERVICE_FLAG_ON_PATCHER, LOAD_SCORE_PATCHER,
-                   PUT_SCORE_INFO_PATCHER, TRY_SCORE_PACKAGE_VALIDATE_PATCHER,
-                   GET_SCORE_ROOT_PATH_PATCHER, SYMLINK_PATCHER)
-    def test_on_deploy_case32(self):
-        self._on_deploy_setUp(TBEARS_TYPE, True, None, None, score_root_path=self.score_path)
-
-        with self.assertRaises(InvalidParamsException) as e:
-            self._score_deploy_engine._on_deploy(self._context, self.tx_params)
-        self.assertEqual(e.exception.code, ExceptionCode.INVALID_PARAMS)
-        self.assertEqual(e.exception.message, f'score is None : {self.score_address}')
-        IconScoreContextUtil.get_deploy_info.assert_called()
-        IconScoreContextUtil.is_service_flag_on.assert_called()
-        self._score_deploy_engine._initialize_score.assert_not_called()
-
-    # Case when deploy_info is not None, next_tx_hash is None,
-    # zip, revision0, score validator flag False, SCORE is not None
-    @patch_several(GET_DEPLOY_INFO_PATCHER, IS_SERVICE_FLAG_ON_PATCHER, LOAD_SCORE_PATCHER,
-                   PUT_SCORE_INFO_PATCHER, TRY_SCORE_PACKAGE_VALIDATE_PATCHER)
-    def test_on_deploy_case33(self):
-        mock_score = MockScore(self)
-        mock_score.owner = self._addr1
-        deploy_info = Mock(spec=IconScoreDeployInfo)
-        default_byte_value = bytes(DEFAULT_BYTE_SIZE)
-        deploy_info.configure_mock(next_tx_hash=None)
-
-        self._on_deploy_setUp(ZIP_TYPE, False, mock_score, deploy_info, 0)
-
-        self._score_deploy_engine._on_deploy(self._context, self.tx_params)
-
-        IconScoreContextUtil.load_score.assert_called_with(self._context, self.score_address, default_byte_value)
-        self._score_deploy_engine._icon_score_deployer.\
-            deploy_legacy.assert_called_with\
-            (address=self.score_address, data=self.deploy_content, tx_hash=default_byte_value)
-        self._score_deploy_engine._initialize_score.assert_called()
-        IconScoreContextUtil.try_score_package_validate.assert_not_called()
-        IconScoreContextUtil.put_score_info.assert_called_with\
-            (self._context, self.score_address, mock_score, default_byte_value)
-
-    # Case when deploy_info is not None, next_tx_hash is None,
-    # zip, revision0, score validator flag False, SCORE is None
-    @patch_several(GET_DEPLOY_INFO_PATCHER, IS_SERVICE_FLAG_ON_PATCHER, LOAD_SCORE_PATCHER,
-                   PUT_SCORE_INFO_PATCHER, TRY_SCORE_PACKAGE_VALIDATE_PATCHER)
-    def test_on_deploy_case34(self):
-        deploy_info = Mock(spec=IconScoreDeployInfo)
-        deploy_info.configure_mock(next_tx_hash=None)
-
-        self._on_deploy_setUp(ZIP_TYPE, False, None, deploy_info, 0)
-
-        with self.assertRaises(InvalidParamsException) as e:
-            self._score_deploy_engine._on_deploy(self._context, self.tx_params)
-        self.assertEqual(e.exception.code, ExceptionCode.INVALID_PARAMS)
-        self.assertEqual(e.exception.message, f'score is None : {self.score_address}')
-        IconScoreContextUtil.get_deploy_info.assert_called()
-        IconScoreContextUtil.is_service_flag_on.assert_called()
-        IconScoreContextUtil.try_score_package_validate.assert_not_called()
-        self._score_deploy_engine._icon_score_deployer.deploy_legacy.assert_called()
-        self._score_deploy_engine._initialize_score.assert_not_called()
-
-    # Case when deploy_info is not None, next_tx_hash is None,
-    # zip, revision0, score validator flag True, SCORE is not None
-    @patch_several(GET_DEPLOY_INFO_PATCHER, IS_SERVICE_FLAG_ON_PATCHER, LOAD_SCORE_PATCHER,
-                   PUT_SCORE_INFO_PATCHER, TRY_SCORE_PACKAGE_VALIDATE_PATCHER)
-    def test_on_deploy_case35(self):
-        mock_score = MockScore(self)
-        mock_score.owner = self._addr1
-        deploy_info = Mock(spec=IconScoreDeployInfo)
-        default_byte_value = bytes(DEFAULT_BYTE_SIZE)
-        deploy_info.configure_mock(next_tx_hash=None)
-
-        self._on_deploy_setUp(ZIP_TYPE, True, mock_score, deploy_info, 0)
-
-        self._score_deploy_engine._on_deploy(self._context, self.tx_params)
-
-        IconScoreContextUtil.load_score.assert_called_with(self._context, self.score_address, default_byte_value)
-        self._score_deploy_engine._initialize_score.assert_called()
-        IconScoreContextUtil.try_score_package_validate.assert_called_with\
-            (self._context, self.score_address, default_byte_value)
-        self._score_deploy_engine._icon_score_deployer. \
-            deploy_legacy.assert_called_with(address=self.score_address, data=self.deploy_content, tx_hash=default_byte_value)
-        IconScoreContextUtil.put_score_info.assert_called_with\
-            (self._context, self.score_address, mock_score, default_byte_value)
-
-    # Case when deploy_info is not None, next_tx_hash is None,
-    # zip, revision0, score validator flag False, SCORE is not None
-    @patch_several(GET_DEPLOY_INFO_PATCHER, IS_SERVICE_FLAG_ON_PATCHER, LOAD_SCORE_PATCHER,
-                   PUT_SCORE_INFO_PATCHER, TRY_SCORE_PACKAGE_VALIDATE_PATCHER)
-    def test_on_deploy_case36(self):
-        deploy_info = Mock(spec=IconScoreDeployInfo)
-        deploy_info.configure_mock(next_tx_hash=None)
-
-        self._on_deploy_setUp(ZIP_TYPE, False, None, deploy_info, 0)
-
-        with self.assertRaises(InvalidParamsException) as e:
-            self._score_deploy_engine._on_deploy(self._context, self.tx_params)
-        self.assertEqual(e.exception.code, ExceptionCode.INVALID_PARAMS)
-        self.assertEqual(e.exception.message, f'score is None : {self.score_address}')
-        IconScoreContextUtil.get_deploy_info.assert_called()
-        IconScoreContextUtil.is_service_flag_on.assert_called()
-        IconScoreContextUtil.try_score_package_validate.assert_not_called()
-        self._score_deploy_engine._icon_score_deployer.deploy_legacy.assert_called()
-        self._score_deploy_engine._initialize_score.assert_not_called()
-
-    # Case when deploy_info is not None, next_tx_hash is None,
-    # zip, revision2, score validator flag False, SCORE is not None
-    @patch_several(GET_DEPLOY_INFO_PATCHER, IS_SERVICE_FLAG_ON_PATCHER, LOAD_SCORE_PATCHER,
-                   PUT_SCORE_INFO_PATCHER, TRY_SCORE_PACKAGE_VALIDATE_PATCHER,
-                   GET_REVISION_PATCHER)
-    def test_on_deploy_case37(self):
-        mock_score = MockScore(self)
-        mock_score.owner = self._addr1
-        deploy_info = Mock(spec=IconScoreDeployInfo)
-        deploy_info.configure_mock(next_tx_hash=None)
-
-        self._on_deploy_setUp(ZIP_TYPE, False, mock_score, deploy_info)
-
-        self._score_deploy_engine._on_deploy(self._context, self.tx_params)
-
-        IconScoreContextUtil.load_score.assert_called_with(self._context, self.score_address, DEFAULT_BYTE_VALUE)
-        self._score_deploy_engine._icon_score_deployer. \
-            deploy.assert_called_with(address=self.score_address, data=self.deploy_content, tx_hash=DEFAULT_BYTE_VALUE)
-        self._score_deploy_engine._initialize_score.assert_called()
-        IconScoreContextUtil.try_score_package_validate.assert_not_called()
-        IconScoreContextUtil.put_score_info.assert_called_with\
-            (self._context, self.score_address, mock_score, DEFAULT_BYTE_VALUE)
-
-    # Case when deploy_info is not None, next_tx_hash is None,
-    # zip, revision2, score validator flag False, SCORE is None
-    @patch_several(GET_DEPLOY_INFO_PATCHER, IS_SERVICE_FLAG_ON_PATCHER, LOAD_SCORE_PATCHER,
-                   PUT_SCORE_INFO_PATCHER, TRY_SCORE_PACKAGE_VALIDATE_PATCHER,
-                   GET_REVISION_PATCHER)
-    def test_on_deploy_case38(self):
-        deploy_info = Mock(spec=IconScoreDeployInfo)
-        deploy_info.configure_mock(next_tx_hash=None)
-
-        self._on_deploy_setUp(ZIP_TYPE, False, None, deploy_info)
-
-        with self.assertRaises(InvalidParamsException) as e:
-            self._score_deploy_engine._on_deploy(self._context, self.tx_params)
-        self.assertEqual(e.exception.code, ExceptionCode.INVALID_PARAMS)
-        self.assertEqual(e.exception.message, f'score is None : {self.score_address}')
-        IconScoreContextUtil.get_deploy_info.assert_called()
-        IconScoreContextUtil.is_service_flag_on.assert_called()
-        IconScoreContextUtil.try_score_package_validate.assert_not_called()
-        self._score_deploy_engine._icon_score_deployer.deploy.assert_called()
-        self._score_deploy_engine._initialize_score.assert_not_called()
-
-    # Case when deploy_info is not None, next_tx_hash is None,
-    # zip, revision2, score validator flag True, SCORE is not None
-    @patch_several(GET_DEPLOY_INFO_PATCHER, IS_SERVICE_FLAG_ON_PATCHER, LOAD_SCORE_PATCHER,
-                   PUT_SCORE_INFO_PATCHER, TRY_SCORE_PACKAGE_VALIDATE_PATCHER,
-                   GET_REVISION_PATCHER)
-    def test_on_deploy_case39(self):
-        mock_score = MockScore(self)
-        mock_score.owner = self._addr1
-        deploy_info = Mock(spec=IconScoreDeployInfo)
-        default_byte_value = bytes(DEFAULT_BYTE_SIZE)
-        deploy_info.configure_mock(next_tx_hash=None)
-
-        self._on_deploy_setUp(ZIP_TYPE, True, mock_score, deploy_info, 2)
-
-        self._score_deploy_engine._on_deploy(self._context, self.tx_params)
-
-        IconScoreContextUtil.load_score.assert_called_with(self._context, self.score_address, default_byte_value)
-        self._score_deploy_engine._icon_score_deployer. \
-            deploy.assert_called_with(address=self.score_address, data=self.deploy_content, tx_hash=default_byte_value)
-        self._score_deploy_engine._initialize_score.assert_called()
-        IconScoreContextUtil.try_score_package_validate.assert_called_with\
-            (self._context, self.score_address, default_byte_value)
-        IconScoreContextUtil.put_score_info.assert_called_with\
-            (self._context, self.score_address, mock_score, default_byte_value)
-
-    # Case when deploy_info is not None, next_tx_hash is None,
-    # zip, revision2, score validator flag True, SCORE is not None
-    @patch_several(GET_DEPLOY_INFO_PATCHER, IS_SERVICE_FLAG_ON_PATCHER, LOAD_SCORE_PATCHER,
-                   PUT_SCORE_INFO_PATCHER, TRY_SCORE_PACKAGE_VALIDATE_PATCHER,
-                   GET_REVISION_PATCHER)
-    def test_on_deploy_case40(self):
-        mock_score = MockScore(self)
-        mock_score.owner = self._addr1
-        deploy_info = Mock(spec=IconScoreDeployInfo)
-        default_byte_value = bytes(DEFAULT_BYTE_SIZE)
-        deploy_info.configure_mock(next_tx_hash=None)
-
-        self._on_deploy_setUp(ZIP_TYPE, True, mock_score, deploy_info)
-
-        self._score_deploy_engine._on_deploy(self._context, self.tx_params)
-
-        IconScoreContextUtil.load_score.assert_called_with(self._context, self.score_address, default_byte_value)
-        self._score_deploy_engine._icon_score_deployer.\
-            deploy.assert_called_with(address=self.score_address, data=self.deploy_content, tx_hash=default_byte_value)
-        self._score_deploy_engine._initialize_score.assert_called()
-        IconScoreContextUtil.try_score_package_validate.assert_called_with\
-            (self._context, self.score_address, default_byte_value)
-        IconScoreContextUtil.put_score_info.assert_called_with\
-            (self._context, self.score_address, mock_score, default_byte_value)
-
-    # Case when deploy_info is not None, next_tx_hash is None,
-    # zip, revision3, score validator flag False, SCORE is not None
-    @patch_several(GET_DEPLOY_INFO_PATCHER, IS_SERVICE_FLAG_ON_PATCHER, LOAD_SCORE_PATCHER,
-                   PUT_SCORE_INFO_PATCHER, TRY_SCORE_PACKAGE_VALIDATE_PATCHER,
-                   GET_REVISION_PATCHER, RENAME_DIRECTORY_PATCHER)
-    def test_on_deploy_case41(self):
-        mock_score = MockScore(self)
-        mock_score.owner = self._addr1
-        self._score_deploy_engine._initialize_score = Mock()
-        deploy_info = Mock(spec=IconScoreDeployInfo)
-        deploy_info.configure_mock(next_tx_hash=None)
-
-        self._on_deploy_setUp(ZIP_TYPE, False, mock_score, deploy_info, 3)
-
-        self._score_deploy_engine._on_deploy(self._context, self.tx_params)
-
-        IconScoreContextUtil.load_score.assert_called_with(self._context, self.score_address, DEFAULT_BYTE_VALUE)
-        self._score_deploy_engine._icon_score_deployer.deploy. \
-            assert_called_with(address=self.score_address, data=self.deploy_content, tx_hash=DEFAULT_BYTE_VALUE)
-        self._score_deploy_engine._initialize_score.assert_called()
-        DirectoryNameChanger.rename_directory.assert_called()
-        IconScoreContextUtil.try_score_package_validate.assert_not_called()
-        IconScoreContextUtil.put_score_info.assert_called_with\
-            (self._context, self.score_address, mock_score, DEFAULT_BYTE_VALUE)
-
-    # Case when deploy_info is not None, next_tx_hash is None,
-    # zip, revision4, score validator flag False, SCORE is not None
-    @patch_several(GET_DEPLOY_INFO_PATCHER, IS_SERVICE_FLAG_ON_PATCHER, LOAD_SCORE_PATCHER,
-                   PUT_SCORE_INFO_PATCHER, TRY_SCORE_PACKAGE_VALIDATE_PATCHER,
-                   GET_REVISION_PATCHER, RENAME_DIRECTORY_PATCHER)
-    def test_on_deploy_case42(self):
-        self._on_deploy_setUp(ZIP_TYPE, False, None, None, 4)
-
-        with self.assertRaises(InvalidParamsException) as e:
-            self._score_deploy_engine._on_deploy(self._context, self.tx_params)
-        self.assertEqual(e.exception.code, ExceptionCode.INVALID_PARAMS)
-        self.assertEqual(e.exception.message, f'score is None : {self.score_address}')
-        IconScoreContextUtil.get_deploy_info.assert_called()
-        IconScoreContextUtil.is_service_flag_on.assert_called()
-        IconScoreContextUtil.try_score_package_validate.assert_not_called()
-        self._score_deploy_engine._icon_score_deployer.deploy.assert_called()
-        self._score_deploy_engine._initialize_score.assert_not_called()
-
-    # Case when deploy_info is not None, next_tx_hash is None,
-    # zip, revision4, score validator flag False, SCORE is not None
-    @patch_several(GET_DEPLOY_INFO_PATCHER, IS_SERVICE_FLAG_ON_PATCHER, LOAD_SCORE_PATCHER,
-                   PUT_SCORE_INFO_PATCHER, TRY_SCORE_PACKAGE_VALIDATE_PATCHER,
-                   GET_REVISION_PATCHER, RENAME_DIRECTORY_PATCHER)
-    def test_on_deploy_case43(self):
-        mock_score = MockScore(self)
-        mock_score.owner = self._addr1
-        deploy_info = Mock(spec=IconScoreDeployInfo)
-        deploy_info.configure_mock(next_tx_hash=None)
-
-        self._on_deploy_setUp(ZIP_TYPE, False, mock_score, deploy_info, 4)
-
-        self._score_deploy_engine._on_deploy(self._context, self.tx_params)
-
-        IconScoreContextUtil.load_score.assert_called_with(self._context, self.score_address, DEFAULT_BYTE_VALUE)
-        self._score_deploy_engine._icon_score_deployer.\
-            deploy.assert_called_with(address=self.score_address, data=self.deploy_content, tx_hash=DEFAULT_BYTE_VALUE)
-        self._score_deploy_engine._initialize_score.assert_called()
-        DirectoryNameChanger.rename_directory.assert_called()
-        IconScoreContextUtil.try_score_package_validate.assert_not_called()
-        IconScoreContextUtil.put_score_info.assert_called_with\
-            (self._context, self.score_address, mock_score, DEFAULT_BYTE_VALUE)
-
-    # Case when deploy_info is not None, next_tx_hash is None,
-    # zip, revision3, score validator flag False, SCORE is not None
-    @patch_several(GET_DEPLOY_INFO_PATCHER, IS_SERVICE_FLAG_ON_PATCHER, LOAD_SCORE_PATCHER,
-                   PUT_SCORE_INFO_PATCHER, TRY_SCORE_PACKAGE_VALIDATE_PATCHER,
-                   GET_REVISION_PATCHER, RENAME_DIRECTORY_PATCHER)
-    def test_on_deploy_case44(self):
-        deploy_info = Mock(spec=IconScoreDeployInfo)
-        deploy_info.configure_mock(next_tx_hash=None)
-
-        self._on_deploy_setUp(ZIP_TYPE, False, None, deploy_info, 3)
-
-        with self.assertRaises(InvalidParamsException) as e:
-            self._score_deploy_engine._on_deploy(self._context, self.tx_params)
-        self.assertEqual(e.exception.code, ExceptionCode.INVALID_PARAMS)
-        self.assertEqual(e.exception.message, f'score is None : {self.score_address}')
-        IconScoreContextUtil.get_deploy_info.assert_called()
-        IconScoreContextUtil.is_service_flag_on.assert_called()
-        IconScoreContextUtil.try_score_package_validate.assert_not_called()
-        self._score_deploy_engine._icon_score_deployer.deploy.assert_called()
-        self._score_deploy_engine._initialize_score.assert_not_called()
-
-    # Case when deploy_info is not None, next_tx_hash is None,
-    # tbears, revision0, score validator flag False, SCORE is not None
-    @patch_several(GET_DEPLOY_INFO_PATCHER, IS_SERVICE_FLAG_ON_PATCHER, LOAD_SCORE_PATCHER,
-                   PUT_SCORE_INFO_PATCHER, TRY_SCORE_PACKAGE_VALIDATE_PATCHER,
-                   GET_SCORE_ROOT_PATH_PATCHER, SYMLINK_PATCHER)
-    def test_on_deploy_case45(self):
-        mock_score = MockScore(self)
-        mock_score.owner = self._addr1
-        deploy_info = Mock(spec=IconScoreDeployInfo)
-        deploy_info.configure_mock(next_tx_hash=None)
-
-        self._on_deploy_setUp(TBEARS_TYPE, False, mock_score, deploy_info, score_root_path=self.score_path)
-
-        self._score_deploy_engine._on_deploy(self._context, self.tx_params)
-
-        IconScoreContextUtil.load_score.assert_called_with(self._context, self.score_address, DEFAULT_BYTE_VALUE)
-        self._score_deploy_engine._initialize_score.assert_called()
-        IconScoreContextUtil.try_score_package_validate.assert_not_called()
-        IconScoreContextUtil.put_score_info.assert_called_with\
-            (self._context, self.score_address, mock_score, DEFAULT_BYTE_VALUE)
-
-    # Case when deploy_info is not None, next_tx_hash is None,
-    # tbears, revision0, score validator flag False, SCORE is None
-    @patch_several(GET_DEPLOY_INFO_PATCHER, IS_SERVICE_FLAG_ON_PATCHER, LOAD_SCORE_PATCHER,
-                   PUT_SCORE_INFO_PATCHER, TRY_SCORE_PACKAGE_VALIDATE_PATCHER,
-                   GET_SCORE_ROOT_PATH_PATCHER, SYMLINK_PATCHER)
-    def test_on_deploy_case46(self):
-        deploy_info = Mock(spec=IconScoreDeployInfo)
-        deploy_info.configure_mock(next_tx_hash=None)
-
-        self._on_deploy_setUp(TBEARS_TYPE, False, None, deploy_info, score_root_path=self.score_path)
-
-        with self.assertRaises(InvalidParamsException) as e:
-            self._score_deploy_engine._on_deploy(self._context, self.tx_params)
-        self.assertEqual(e.exception.code, ExceptionCode.INVALID_PARAMS)
-        self.assertEqual(e.exception.message, f'score is None : {self.score_address}')
-        IconScoreContextUtil.get_deploy_info.assert_called()
-        IconScoreContextUtil.is_service_flag_on.assert_called()
-        IconScoreContextUtil.try_score_package_validate.assert_not_called()
-        self._score_deploy_engine._icon_score_deployer.deploy_legacy.assert_not_called()
-        self._score_deploy_engine._initialize_score.assert_not_called()
-
-    # Case when deploy_info is not None, next_tx_hash is None,
-    # tbears, revision0, score validator flag True, SCORE is not None
-    @patch_several(GET_DEPLOY_INFO_PATCHER, IS_SERVICE_FLAG_ON_PATCHER, LOAD_SCORE_PATCHER,
-                   PUT_SCORE_INFO_PATCHER, TRY_SCORE_PACKAGE_VALIDATE_PATCHER,
-                   GET_SCORE_ROOT_PATH_PATCHER, SYMLINK_PATCHER)
-    def test_on_deploy_case47(self):
-        mock_score = MockScore(self)
-        mock_score.owner = self._addr1
-        self._score_deploy_engine._initialize_score = Mock()
-        deploy_info = Mock(spec=IconScoreDeployInfo)
-        deploy_info.configure_mock(next_tx_hash=None)
-
-        self._on_deploy_setUp(TBEARS_TYPE, True, mock_score, deploy_info, score_root_path=self.score_path)
-
-        self._score_deploy_engine._on_deploy(self._context, self.tx_params)
-
-        IconScoreContextUtil.load_score.assert_called_with(self._context, self.score_address, DEFAULT_BYTE_VALUE)
-        self._score_deploy_engine._initialize_score.assert_called()
-        IconScoreContextUtil.try_score_package_validate.assert_called_with\
-            (self._context, self.score_address, DEFAULT_BYTE_VALUE)
-        IconScoreContextUtil.put_score_info.assert_called_with\
-            (self._context, self.score_address, mock_score, DEFAULT_BYTE_VALUE)
-
-    # Case when deploy_info is not None, next_tx_hash is None,
-    # tbears, revision0, score validator flag True, SCORE is None
-    @patch_several(GET_DEPLOY_INFO_PATCHER, IS_SERVICE_FLAG_ON_PATCHER, LOAD_SCORE_PATCHER,
-                   PUT_SCORE_INFO_PATCHER, TRY_SCORE_PACKAGE_VALIDATE_PATCHER,
-                   GET_SCORE_ROOT_PATH_PATCHER, SYMLINK_PATCHER)
-    def test_on_deploy_case48(self):
-        deploy_info = Mock(spec=IconScoreDeployInfo)
-        deploy_info.configure_mock(next_tx_hash=None)
-
-        self._on_deploy_setUp(TBEARS_TYPE, True, None, deploy_info, score_root_path=self.score_path)
-
-        with self.assertRaises(InvalidParamsException) as e:
-            self._score_deploy_engine._on_deploy(self._context, self.tx_params)
-        self.assertEqual(e.exception.code, ExceptionCode.INVALID_PARAMS)
-        self.assertEqual(e.exception.message, f'score is None : {self.score_address}')
-        IconScoreContextUtil.get_deploy_info.assert_called()
-        IconScoreContextUtil.is_service_flag_on.assert_called()
-        IconScoreContextUtil.try_score_package_validate.assert_called()
-        self._score_deploy_engine._initialize_score.assert_not_called()
-
-    def test_initialize_score(self):
-        pass
+
+        self._score_deploy_engine._on_deploy(self._context, tx_params)
+
+        self._deploy_storage.get_deploy_info.assert_called_with(self._context, self.score_address)
+        self._score_deploy_engine._write_score_to_filesystem.assert_called_with(self._context, self.score_address,
+                                                                                next_tx_hash, deploy_data)
+        IconScoreContextUtil.validate_score_package.assert_called_with(self._context, self.score_address,
+                                                                       next_tx_hash)
+        self._score_deploy_engine._create_score_info.assert_called_with(self._context, self.score_address, next_tx_hash)
+        score_info.get_score.assert_called_with(self._context.revision)
+        self._score_deploy_engine._initialize_score.assert_called_with(deploy_type, mock_score, deploy_params)
+
+        self.assertEqual(self._context.msg, backup_msg)
+        self.assertEqual(self._context.tx, backup_tx)
+
+    # tbears mode
+    def test_write_score_to_filesystem_case1(self):
+        content = '0x1234'
+        deploy_data = {'contentType': 'application/tbears', 'content': content}
+        self._score_deploy_engine._write_score_to_score_deploy_path_on_tbears_mode = Mock()
+
+        self._score_deploy_engine._write_score_to_filesystem(self._context, GOVERNANCE_SCORE_ADDRESS,
+                                                             self._context.tx.hash, deploy_data)
+        self._score_deploy_engine._write_score_to_score_deploy_path_on_tbears_mode.\
+            assert_called_with(self._context, GOVERNANCE_SCORE_ADDRESS, self._context.tx.hash, content)
+
+    # normal mode
+    def test_write_score_to_filesystem_case2(self):
+        content = '0x1234'
+        deploy_data = {'contentType': 'application/zip', 'content': content}
+        self._score_deploy_engine._write_score_to_score_deploy_path = Mock()
+
+        self._score_deploy_engine._write_score_to_filesystem(self._context, GOVERNANCE_SCORE_ADDRESS,
+                                                             self._context.tx.hash, deploy_data)
+        self._score_deploy_engine._write_score_to_score_deploy_path. \
+            assert_called_with(self._context, GOVERNANCE_SCORE_ADDRESS, self._context.tx.hash, content)
+
+    # case when current_score_info is None
+    @patch_several(GET_SCORE_INFO_PATCHER, CREATE_SCORE_INFO_PATCHER)
+    def test_create_score_info_case1(self):
+        IconScoreContextUtil.get_score_info.return_value = None
+
+        self._score_deploy_engine._create_score_info(self._context, GOVERNANCE_SCORE_ADDRESS, self._context.tx.hash)
+        IconScoreContextUtil.create_score_info.assert_called_with(self._context, GOVERNANCE_SCORE_ADDRESS,
+                                                                  self._context.tx.hash, None)
+
+    # case when current_score_info is not None
+    @patch_several(GET_SCORE_INFO_PATCHER, CREATE_SCORE_INFO_PATCHER)
+    def test_create_score_info_case2(self):
+        db = 'db'
+        score_info_mock = Mock()
+        score_info_mock.configure_mock(score_db=db)
+        IconScoreContextUtil.get_score_info.return_value = score_info_mock
+
+        self._score_deploy_engine._create_score_info(self._context, GOVERNANCE_SCORE_ADDRESS, self._context.tx.hash)
+        IconScoreContextUtil.create_score_info.assert_called_with(self._context, GOVERNANCE_SCORE_ADDRESS,
+                                                                  self._context.tx.hash, db)
+
+    @patch_several(GET_SCORE_PATH_PATCHER, GET_SCORE_DEPLOY_PATH_PATCHER, SYMLINK_PATCHER, MAKE_DIR_PATCHER)
+    def test_write_score_to_score_deploy_path_on_tbears_mode(self):
+        score_deploy_path = 'score_deploy_path'
+        isde.get_score_deploy_path.return_value = score_deploy_path
+        score_path = 'score_path'
+        isde.get_score_path.return_value = score_path
+
+        self._score_deploy_engine._write_score_to_score_deploy_path_on_tbears_mode\
+            (self._context, GOVERNANCE_SCORE_ADDRESS, self._context.tx.hash, None)
+
+        isde.get_score_path.assert_called_with(self._context.score_root_path, GOVERNANCE_SCORE_ADDRESS)
+        os.makedirs.assert_called_with(score_path, exist_ok=True)
+        os.symlink.assert_called_with(None, score_deploy_path, target_is_directory=True)
+
+    # case when revision3
+    @patch_several(DEPLOY_PATCHER, REMOVE_PATH_PATCHER, GET_SCORE_DEPLOY_PATH_PATCHER, OS_PATH_JOIN_PATCHER)
+    def test_write_score_to_score_deploy_path_case1(self):
+        self._context.revision = 3
+        score_path = 'score_path'
+        score_deploy_path = 'score_deploy_path'
+        isde.get_score_deploy_path.return_value = 'score_deploy_path'
+        os.path.join.return_value = score_path
+        self._score_deploy_engine._write_score_to_score_deploy_path(self._context, GOVERNANCE_SCORE_ADDRESS,
+                                                                    self._context.tx.hash, None)
+
+        isde.get_score_deploy_path.assert_called_with(self._context.score_root_path, GOVERNANCE_SCORE_ADDRESS,
+                                                      self._context.tx.hash)
+        os.path.join.assert_called_with(self._context.score_root_path, GOVERNANCE_SCORE_ADDRESS.to_bytes().hex(),
+                                        f"0x{self._context.tx.hash.hex()}")
+        isde.remove_path.assert_called_with(score_path)
+        IconScoreDeployer.deploy.assert_called_with(score_deploy_path, None, 3)
+
+    # case when revision2
+    @patch_several(DEPLOY_PATCHER, REMOVE_PATH_PATCHER, GET_SCORE_DEPLOY_PATH_PATCHER, OS_PATH_JOIN_PATCHER)
+    def test_write_score_to_score_deploy_path_case1(self):
+        self._context.revision = 2
+        score_path = 'score_path'
+        score_deploy_path = 'score_deploy_path'
+        isde.get_score_deploy_path.return_value = 'score_deploy_path'
+        os.path.join.return_value = score_path
+        self._score_deploy_engine._write_score_to_score_deploy_path(self._context, GOVERNANCE_SCORE_ADDRESS,
+                                                                    self._context.tx.hash, None)
+
+        isde.get_score_deploy_path.assert_called_with(self._context.score_root_path, GOVERNANCE_SCORE_ADDRESS,
+                                                      self._context.tx.hash)
+        os.path.join.assert_not_called()
+        isde.remove_path.assert_not_called()
+        IconScoreDeployer.deploy.assert_called_with(score_deploy_path, None, 2)
+
+    # case when revision0
+    @patch_several(DEPLOY_PATCHER, DEPLOY_LEGACY_PATCHER, REMOVE_PATH_PATCHER,
+                   GET_SCORE_DEPLOY_PATH_PATCHER, OS_PATH_JOIN_PATCHER)
+    def test_write_score_to_score_deploy_path_case1(self):
+        score_path = 'score_path'
+        score_deploy_path = 'score_deploy_path'
+        isde.get_score_deploy_path.return_value = 'score_deploy_path'
+        os.path.join.return_value = score_path
+        self._score_deploy_engine._write_score_to_score_deploy_path(self._context, GOVERNANCE_SCORE_ADDRESS,
+                                                                    self._context.tx.hash, None)
+
+        isde.get_score_deploy_path.assert_called_with(self._context.score_root_path, GOVERNANCE_SCORE_ADDRESS,
+                                                      self._context.tx.hash)
+        os.path.join.assert_not_called()
+        isde.remove_path.assert_not_called()
+        IconScoreDeployer.deploy.assert_not_called()
+        IconScoreDeployer.deploy_legacy.assert_called_with(score_deploy_path, None)
+
+    # case on_install
+    @patch_several(MAKE_ANNOTATIONS_FROM_METHOD_PATCHER, CONVERT_DATA_PARAMS_PATCHER)
+    def test_initialize_score_case1(self):
+        mock_score = MockScore()
+        on_install = Mock()
+        mock_score.on_install = on_install
+        deploy_type = DeployType.INSTALL
+        params = {"param1": '0x1', "param2": "string"}
+
+        self._score_deploy_engine._initialize_score(deploy_type, mock_score, params)
+        TypeConverter.make_annotations_from_method.assert_called_with(on_install)
+        TypeConverter.convert_data_params.assert_called_with('annotations', params)
+        on_install.assert_called_with(**params)
+
+    # case on_update
+    @patch_several(MAKE_ANNOTATIONS_FROM_METHOD_PATCHER, CONVERT_DATA_PARAMS_PATCHER)
+    def test_initialize_score_case2(self):
+        mock_score = MockScore()
+        on_update = Mock()
+        mock_score.on_update = on_update
+        deploy_type = DeployType.UPDATE
+        params = {"param1": '0x1', "param2": "string"}
+
+        self._score_deploy_engine._initialize_score(deploy_type, mock_score, params)
+        TypeConverter.make_annotations_from_method.assert_called_with(on_update)
+        TypeConverter.convert_data_params.assert_called_with('annotations', params)
+        on_update.assert_called_with(**params)
+
+    # case strange method name
+    @patch_several(MAKE_ANNOTATIONS_FROM_METHOD_PATCHER, CONVERT_DATA_PARAMS_PATCHER)
+    def test_initialize_score_case3(self):
+        mock_score = MockScore()
+        on_strange = Mock()
+        mock_score.on_install = on_strange
+        deploy_type = "strange"
+        params = {"param1": '0x1', "param2": "string"}
+
+        with self.assertRaises(ServerErrorException) as e:
+            self._score_deploy_engine._initialize_score(deploy_type, mock_score, params)
+
+        self.assertEqual(e.exception.code, ExceptionCode.SERVER_ERROR)
+        self.assertEqual(e.exception.message, f"Invalid deployType: {deploy_type}")
+        TypeConverter.make_annotations_from_method.assert_not_called()
+        TypeConverter.convert_data_params.assert_not_called()
+        on_strange.assert_not_called()
 
     @staticmethod
     def __ensure_dir(dir_path):
         if not os.path.exists(dir_path):
             os.makedirs(dir_path)
-
-    # def test_goverance_score_load(self):
-    #     self._score_deploy_engine.invoke(
-    #         self._context,
-    #         ZERO_SCORE_ADDRESS,
-    #         create_address(AddressPrefix.CONTRACT, b'mock'),
-    #         {})
-

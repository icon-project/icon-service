--- conflicted
+++ resolved
@@ -52,20 +52,11 @@
         icx_storage = IcxStorage(db)
         self.engine.open(icx_storage)
 
-<<<<<<< HEAD
         accounts: list = [
             {'address': self.genesis_address, 'balance': self.total_supply},
             {'address': self.fee_treasury_address, 'balance': 0}
         ]
         self.engine.put_genesis_accounts(self.context, accounts)
-=======
-        self.engine.init_account(
-            self.context, AccountType.GENESIS,
-            'genesis', self.genesis_address, self.total_supply)
-        self.engine.init_account(
-            self.context, AccountType.TREASURY,
-            'treasury', self.fee_treasury_address, self.fee_treasury_address_icx_amount)
->>>>>>> c73f4ea0
 
     def tearDown(self):
         self._clear_context()
@@ -268,7 +259,7 @@
         block = Mock(spec=Block)
         block.attach_mock(Mock(return_value=0), 'height')
         self.context.block = block
-    
+
         icx_storage = IcxStorage(db)
         self.engine.open(icx_storage)
 

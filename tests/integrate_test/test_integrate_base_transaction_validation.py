--- conflicted
+++ resolved
@@ -249,11 +249,7 @@
             self._make_issue_tx(self.issue_data),
             self._make_issue_tx(self.issue_data)
         ]
-<<<<<<< HEAD
-        self.assertRaises(InvalidBaseTransactionException, self._make_and_req_block_for_issue_test, invalid_tx_list)
-=======
         self.assertRaises(KeyError, self._make_and_req_block_for_issue_test, invalid_tx_list)
->>>>>>> 149efe3a
 
         # failure case: when there is no issue transaction, should raise error
         invalid_tx_list = [

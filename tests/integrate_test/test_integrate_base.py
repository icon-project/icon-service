# -*- coding: utf-8 -*-

# Copyright 2018 ICON Foundation
#
# Licensed under the Apache License, Version 2.0 (the "License");
# you may not use this file except in compliance with the License.
# You may obtain a copy of the License at
#
# http://www.apache.org/licenses/LICENSE-2.0
#
# Unless required by applicable law or agreed to in writing, software
# distributed under the License is distributed on an "AS IS" BASIS,
# WITHOUT WARRANTIES OR CONDITIONS OF ANY KIND, either express or implied.
# See the License for the specific language governing permissions and
# limitations under the License.

"""IconServiceEngine testcase
"""

from unittest import TestCase

from typing import TYPE_CHECKING, Union, Optional, Any
from unittest.mock import Mock

from iconcommons import IconConfig
from iconservice.base.block import Block
from iconservice.icon_config import default_icon_config
from iconservice.icon_constant import ConfigKey
from iconservice.icon_service_engine import IconServiceEngine
from iconservice.iiss.ipc.reward_calc_proxy import RewardCalcProxy
from tests import create_address, create_tx_hash, create_block_hash
from tests.integrate_test import root_clear, create_timestamp, get_score_path
from tests.integrate_test.in_memory_zip import InMemoryZip

if TYPE_CHECKING:
    from iconservice.base.address import Address, MalformedAddress


class TestIntegrateBase(TestCase):
    @classmethod
    def setUpClass(cls):
        cls._score_root_path = '.score'
        cls._state_db_root_path = '.statedb'
        cls._iiss_db_root_path = '.iissdb'
        cls._test_sample_root = "test_samples"
        cls._signature = "VAia7YZ2Ji6igKWzjR2YsGa2m53nKPrfK7uXYW78QLE+ATehAVZPC40szvAiA6NEU5gCYB4c4qaQzqDh2ugcHgA="

        cls._version = 3
        cls._step_limit = 1 * 10 ** 12
        cls._icx_factor = 10 ** 18

        cls._admin: 'Address' = create_address()
        cls._genesis: 'Address' = create_address()
        cls._fee_treasury: 'Address' = create_address()

        cls._addr_array = [create_address() for _ in range(20)]

    def setUp(self):
        root_clear(self._score_root_path, self._state_db_root_path, self._iiss_db_root_path)

        self._block_height = 0
        self._prev_block_hash = None

        config = IconConfig("", default_icon_config)
        config.load()
        config.update_conf({ConfigKey.BUILTIN_SCORE_OWNER: str(self._admin)})
        config.update_conf({ConfigKey.SERVICE: {ConfigKey.SERVICE_AUDIT: False,
                                                ConfigKey.SERVICE_FEE: False,
                                                ConfigKey.SERVICE_DEPLOYER_WHITE_LIST: False,
                                                ConfigKey.SERVICE_SCORE_PACKAGE_VALIDATOR: False}})
        config.update_conf({ConfigKey.SCORE_ROOT_PATH: self._score_root_path,
                            ConfigKey.STATE_DB_ROOT_PATH: self._state_db_root_path})
        config.update_conf(self._make_init_config())

        self.icon_service_engine = IconServiceEngine()

        self._mock_ipc()
        self.icon_service_engine.open(config)

        self._genesis_invoke()

    def _mock_ipc(self):
        RewardCalcProxy.open = Mock()
        RewardCalcProxy.start = Mock()
        RewardCalcProxy.stop = Mock()
        RewardCalcProxy.close = Mock()
        RewardCalcProxy.get_version = Mock()
        RewardCalcProxy.calculate = Mock()
        RewardCalcProxy.claim_iscore = Mock()
        RewardCalcProxy.query_iscore = Mock()
        RewardCalcProxy.commit_block = Mock()

    def tearDown(self):
        self.icon_service_engine.close()
        root_clear(self._score_root_path, self._state_db_root_path, self._iiss_db_root_path)

    def _make_init_config(self) -> dict:
        return {}

    def _genesis_invoke(self) -> tuple:
        tx_hash = create_tx_hash()
        timestamp_us = create_timestamp()
        request_params = {
            'txHash': tx_hash,
            'version': self._version,
            'timestamp': timestamp_us
        }

        tx = {
            'method': 'icx_sendTransaction',
            'params': request_params,
            'genesisData': {
                "accounts": [
                    {
                        "name": "genesis",
                        "address": self._genesis,
                        "balance": 1_000_000 * self._icx_factor
                    },
                    {
                        "name": "fee_treasury",
                        "address": self._fee_treasury,
                        "balance": 0
                    },
                    {
                        "name": "_admin",
                        "address": self._admin,
                        "balance": 1_000_000 * self._icx_factor
                    }
                ]
            },
        }

        block_hash = create_block_hash()
        block = Block(self._block_height, block_hash, timestamp_us, None)
        invoke_response: tuple = self.icon_service_engine.invoke(
            block,
            [tx]
        )
        self.icon_service_engine.commit(block)
        self._block_height += 1
        self._prev_block_hash = block_hash

        return invoke_response

    def _make_deploy_tx(self, score_root: str,
                        score_name: str,
                        addr_from: Union['Address', None],
                        addr_to: 'Address',
                        deploy_params: dict = None,
                        timestamp_us: int = None,
                        data: bytes = None,
                        is_sys: bool = False,
                        pre_validation_enabled: bool = True):

        if deploy_params is None:
            deploy_params = {}

        score_path = get_score_path(score_root, score_name)

        if is_sys:
            deploy_data = {'contentType': 'application/tbears', 'content': score_path, 'params': deploy_params}
        else:
            if data is None:
                mz = InMemoryZip()
                mz.zip_in_memory(score_path)
                data = f'0x{mz.data.hex()}'
            else:
                data = f'0x{bytes.hex(data)}'
            deploy_data = {'contentType': 'application/zip', 'content': data, 'params': deploy_params}

        if timestamp_us is None:
            timestamp_us = create_timestamp()
        nonce = 0

        request_params = {
            "version": self._version,
            "from": addr_from,
            "to": addr_to,
            "stepLimit": self._step_limit,
            "timestamp": timestamp_us,
            "nonce": nonce,
            "signature": self._signature,
            "dataType": "deploy",
            "data": deploy_data
        }

        method = 'icx_sendTransaction'
        # Insert txHash into request params
        request_params['txHash'] = create_tx_hash()
        tx = {
            'method': method,
            'params': request_params
        }

        if pre_validation_enabled:
            self.icon_service_engine.validate_transaction(tx)

        return tx

    def _make_score_call_tx(self,
                            addr_from: Optional['Address'],
                            addr_to: 'Address',
                            method: str,
                            params: dict,
                            value: int = 0,
                            pre_validation_enabled: bool = True):

        timestamp_us = create_timestamp()
        nonce = 0

        request_params = {
            "version": self._version,
            "from": addr_from,
            "to": addr_to,
            "value": value,
            "stepLimit": self._step_limit,
            "timestamp": timestamp_us,
            "nonce": nonce,
            "signature": self._signature,
            "dataType": "call",
            "data": {
                "method": method,
                "params": params
            }
        }

        method = 'icx_sendTransaction'
        # Insert txHash into request params
        request_params['txHash'] = create_tx_hash()
        tx = {
            'method': method,
            'params': request_params
        }

        if pre_validation_enabled:
            self.icon_service_engine.validate_transaction(tx)

        return tx

    def _make_icx_send_tx(self,
                          addr_from: Optional['Address'],
                          addr_to: Union['Address', 'MalformedAddress'],
                          value: int,
                          disable_pre_validate: bool = False,
                          support_v2: bool = False,
                          step_limit: int = -1):

        timestamp_us = create_timestamp()
        nonce = 0

        if step_limit < 0:
            step_limit = self._step_limit

        request_params = {
            "from": addr_from,
            "to": addr_to,
            "value": value,
            "stepLimit": step_limit,
            "timestamp": timestamp_us,
            "nonce": nonce,
            "signature": self._signature
        }

        if support_v2:
            request_params["fee"] = 10 ** 16
        else:
            request_params["version"] = self._version

        method = 'icx_sendTransaction'
        # Insert txHash into request params
        request_params['txHash'] = create_tx_hash()
        tx = {
            'method': method,
            'params': request_params
        }

        if not disable_pre_validate:
            self.icon_service_engine.validate_transaction(tx)
        return tx

    def _make_issue_tx(self,
                       data: dict):
        timestamp_us = create_timestamp()

        request_params = {
            "version": self._version,
            "timestamp": timestamp_us,
            "dataType": "issue",
            "data": data
        }
        method = 'icx_sendTransaction'
        request_params['txHash'] = create_tx_hash()
        tx = {
            'method': method,
            'params': request_params
        }

        return tx

    def _make_dummy_issue_tx(self):
<<<<<<< HEAD
        # todo: if get_issue_info is redundant, should fix this method
        # todo: warning! if the value is less then 0, issue transaction will be failed when testing
        issue_data = self.icon_service_engine.query("iiss_get_issue_info", {})
        issue_tx = self._make_issue_tx(issue_data)
=======
        issue_tx = self._make_issue_tx({
            "prep": {
                "incentive": 1,
                "rewardRate": 1,
                "totalDelegation": 1,
                "value": 1
            },
            "eep": {
                "incentive": 2,
                "rewardRate": 2,
                "totalDelegation": 2,
                "value": 2
            },
            "dapp": {
                "incentive": 3,
                "rewardRate": 3,
                "totalDelegation": 3,
                "value": 3
            }
        })
>>>>>>> cee2db78
        return issue_tx

    def _make_and_req_block(self, tx_list: list,
                            block_height: int = None,
                            prev_block_contributor: Optional[dict] = None) -> tuple:
        if block_height is None:
            block_height: int = self._block_height
        block_hash = create_block_hash()
        timestamp_us = create_timestamp()

        block = Block(block_height, block_hash, timestamp_us, self._prev_block_hash)

        invoke_response, _ = self.icon_service_engine.invoke(block=block,
                                                             tx_requests=tx_list,
                                                             prev_block_contributors=prev_block_contributor)

        return block, invoke_response

    def _write_precommit_state(self, block: 'Block') -> None:
        self.icon_service_engine.commit(block)
        self._block_height += 1
        self._prev_block_hash = block.hash

    def _remove_precommit_state(self, block: 'Block') -> None:
        self.icon_service_engine.rollback(block)

    def _query(self, request: dict, method: str = 'icx_call') -> Any:
        response = self.icon_service_engine.query(method, request)
        return response

    def _create_invalid_block(self, block_height: int = None) -> 'Block':
        if block_height is None:
            block_height: int = self._block_height
        block_hash = create_block_hash()
        timestamp_us = create_timestamp()

        return Block(block_height, block_hash, timestamp_us, self._prev_block_hash)<|MERGE_RESOLUTION|>--- conflicted
+++ resolved
@@ -298,33 +298,10 @@
         return tx
 
     def _make_dummy_issue_tx(self):
-<<<<<<< HEAD
         # todo: if get_issue_info is redundant, should fix this method
         # todo: warning! if the value is less then 0, issue transaction will be failed when testing
         issue_data = self.icon_service_engine.query("iiss_get_issue_info", {})
         issue_tx = self._make_issue_tx(issue_data)
-=======
-        issue_tx = self._make_issue_tx({
-            "prep": {
-                "incentive": 1,
-                "rewardRate": 1,
-                "totalDelegation": 1,
-                "value": 1
-            },
-            "eep": {
-                "incentive": 2,
-                "rewardRate": 2,
-                "totalDelegation": 2,
-                "value": 2
-            },
-            "dapp": {
-                "incentive": 3,
-                "rewardRate": 3,
-                "totalDelegation": 3,
-                "value": 3
-            }
-        })
->>>>>>> cee2db78
         return issue_tx
 
     def _make_and_req_block(self, tx_list: list,

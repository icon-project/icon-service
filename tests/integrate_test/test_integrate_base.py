--- conflicted
+++ resolved
@@ -329,14 +329,13 @@
         if hasattr(governance_score, 'revision_code') and governance_score.revision_code >= REV_IISS:
             is_block_editable = True
 
-        invoke_response, _, added_transactions = \
+        invoke_response, _, added_transactions, added_transactions = \
             self.icon_service_engine.invoke(block=block,
                                             tx_requests=tx_list,
                                             prev_block_generator=prev_block_generator,
                                             prev_block_validators=prev_block_validators,
                                             is_block_editable=is_block_editable)
 
-<<<<<<< HEAD
         return block, invoke_response
 
     def _make_and_req_block_for_issue_test(self, tx_list: list,
@@ -351,21 +350,13 @@
 
         block = Block(block_height, block_hash, timestamp_us, self._prev_block_hash)
 
-        invoke_response, _, added_transactions = \
+        invoke_response, _, added_transactions, main_prep_as_dict = \
             self.icon_service_engine.invoke(block=block,
                                             tx_requests=tx_list,
                                             prev_block_generator=prev_block_generator,
                                             prev_block_validators=prev_block_validators,
                                             is_block_editable=is_block_editable)
-=======
-        invoke_response, _, main_prep_as_dict = self.icon_service_engine.invoke(block=block,
-                                                             tx_requests=tx_list,
-                                                             prev_block_generator=prev_block_generator,
-                                                             prev_block_validators=prev_block_validators)
-
-        if main_prep_as_dict:
-            return block, invoke_response, main_prep_as_dict
->>>>>>> 64f912a3
+
         return block, invoke_response
 
     def _write_precommit_state(self, block: 'Block') -> None:

# -*- coding: utf-8 -*-

# Copyright 2018 ICON Foundation
#
# Licensed under the Apache License, Version 2.0 (the "License");
# you may not use this file except in compliance with the License.
# You may obtain a copy of the License at
#
# http://www.apache.org/licenses/LICENSE-2.0
#
# Unless required by applicable law or agreed to in writing, software
# distributed under the License is distributed on an "AS IS" BASIS,
# WITHOUT WARRANTIES OR CONDITIONS OF ANY KIND, either express or implied.
# See the License for the specific language governing permissions and
# limitations under the License.

"""IconServiceEngine testcase
"""
import copy
import json
from typing import TYPE_CHECKING, Union, Optional, Any, List, Tuple
from unittest import TestCase
from unittest.mock import Mock

from iconsdk.wallet.wallet import KeyWallet

from iconcommons import IconConfig
from iconservice.base.address import SYSTEM_SCORE_ADDRESS, GOVERNANCE_SCORE_ADDRESS, Address, MalformedAddress
from iconservice.base.block import Block
from iconservice.fee.engine import FIXED_TERM
from iconservice.icon_config import default_icon_config
from iconservice.icon_constant import (
    ConfigKey,
    IconScoreContextType,
    RCCalculateResult,
    RPCMethod
)
from iconservice.icon_service_engine import IconServiceEngine
from iconservice.iconscore.icon_score_context import IconScoreContext
from iconservice.iiss.reward_calc.ipc.reward_calc_proxy import RewardCalcProxy, CalculateDoneNotification
from iconservice.utils import bytes_to_hex
from iconservice.utils import icx_to_loop
from tests import create_address, create_tx_hash, create_block_hash, remove_unstake_report
from tests import root_clear, create_timestamp, get_score_path
from tests.integrate_test.in_memory_zip import InMemoryZip

if TYPE_CHECKING:
    from iconservice.iconscore.icon_score_result import TransactionResult

LATEST_GOVERNANCE = "0_0_6"

TOTAL_SUPPLY = 800_460_000
MINIMUM_STEP_LIMIT = 1 * 10 ** 6
DEFAULT_STEP_LIMIT = 2 * 10 ** 6
DEFAULT_BIG_STEP_LIMIT = 1 * 10 ** 8
DEFAULT_DEPLOY_STEP_LIMIT = 1 * 10 ** 12


class TestIntegrateBase(TestCase):

    @classmethod
    def setUpClass(cls):
        cls._score_root_path = '.score'
        cls._state_db_root_path = '.statedb'
        cls._iiss_db_root_path = '.iissdb'
        cls._precommit_log_path = 'precommit'

        cls._test_sample_root = "samples"
        cls._signature = "VAia7YZ2Ji6igKWzjR2YsGa2m53nKPrfK7uXYW78QLE+ATehAVZPC40szvAiA6NEU5gCYB4c4qaQzqDh2ugcHgA="

        cls._version = 3

        cls._admin: 'EOAAccount' = cls.create_eoa_accounts(1)[0]
        cls._genesis: 'Address' = create_address()
        cls._fee_treasury: 'Address' = create_address()

        cls._accounts = cls.create_eoa_accounts(100)

        cls._tx_results: dict = {}

    def setUp(self):
        root_clear(self._score_root_path, self._state_db_root_path, self._iiss_db_root_path, self._precommit_log_path)

        self._block_height = -1
        self._prev_block_hash = None

        config = IconConfig("", copy.deepcopy(default_icon_config))

        config.load()
        config.update_conf({ConfigKey.BUILTIN_SCORE_OWNER: str(self._admin.address)})
        config.update_conf({ConfigKey.SERVICE: {ConfigKey.SERVICE_AUDIT: False,
                                                ConfigKey.SERVICE_FEE: False,
                                                ConfigKey.SERVICE_SCORE_PACKAGE_VALIDATOR: False}})
        config.update_conf({ConfigKey.SCORE_ROOT_PATH: self._score_root_path,
                            ConfigKey.STATE_DB_ROOT_PATH: self._state_db_root_path})
        config.update_conf(self._make_init_config())

        self._config: 'IconConfig' = config

        self.icon_service_engine = IconServiceEngine()

        self._mock_ipc()
        self.icon_service_engine.open(config)

        self._genesis_invoke()

    def get_block_height(self) -> int:
        return self._block_height

    def get_treasury_address(self) -> 'Address':
        return self._fee_treasury

    def mock_calculate(self, _path, _block_height):
        context: 'IconScoreContext' = IconScoreContext(IconScoreContextType.QUERY)
        end_block_height_of_calc: int = context.storage.iiss.get_end_block_height_of_calc(context)
        calc_period: int = context.storage.iiss.get_calc_period(context)
        response = CalculateDoneNotification(0, True, end_block_height_of_calc - calc_period, 0, b'mocked_response')
        self._calculate_done_callback(response)

    def _calculate_done_callback(self, response: 'CalculateDoneNotification'):
        pass

    @classmethod
    def _mock_ipc(cls, mock_calculate: callable = mock_calculate):
        RewardCalcProxy.open = Mock()
        RewardCalcProxy.start = Mock()
        RewardCalcProxy.stop = Mock()
        RewardCalcProxy.close = Mock()
        RewardCalcProxy.get_version = Mock()
        RewardCalcProxy.calculate = mock_calculate
        RewardCalcProxy.claim_iscore = Mock()
        RewardCalcProxy.query_iscore = Mock()
        RewardCalcProxy.commit_block = Mock()
        RewardCalcProxy.commit_claim = Mock()
        RewardCalcProxy.query_calculate_result = Mock(return_value=(RCCalculateResult.SUCCESS, 0, 0, bytes()))

    def tearDown(self):
        self.icon_service_engine.close()
        root_clear(self._score_root_path, self._state_db_root_path, self._iiss_db_root_path, self._precommit_log_path)
        remove_unstake_report()

    def _make_init_config(self) -> dict:
        return {}

    def _genesis_invoke(self) -> tuple:
        tx_hash = create_tx_hash()
        timestamp_us = create_timestamp()
        request_params = {
            'txHash': tx_hash,
            'version': self._version,
            'timestamp': timestamp_us
        }

        tx = {
            'method': 'icx_sendTransaction',
            'params': request_params,
            'genesisData': {
                "accounts": [
                    {
                        "name": "genesis",
                        "address": self._genesis,
                        "balance": 0
                    },
                    {
                        "name": "fee_treasury",
                        "address": self._fee_treasury,
                        "balance": 0
                    },
                    {
                        "name": "_admin",
                        "address": self._admin.address,
                        "balance": icx_to_loop(TOTAL_SUPPLY)
                    }
                ]
            },
        }

        block_hash = create_block_hash()
        block = Block(self._block_height + 1, block_hash, timestamp_us, None, 0)
        invoke_response: tuple = self.icon_service_engine.invoke(
            block,
            [tx]
        )
        self.icon_service_engine.commit(block.height, block.hash, block.hash)
        self._block_height += 1
        self._prev_block_hash = block_hash

        return invoke_response

    def get_last_block(self) -> 'Block':
        return self.icon_service_engine._precommit_data_manager.last_block

    def get_tx_results(self, hash_list: List[bytes]):
        tx_results: List['TransactionResult'] = []
        for tx_hash in hash_list:
            tx_results.append(self._tx_results[tx_hash])
        return tx_results

    @classmethod
    def get_hash_list_from_tx_list(cls, tx_list: list) -> List[bytes]:
        hash_list: list = []
        for tx in tx_list:
            hash_list.append(tx['params']['txHash'])
        return hash_list

    def add_tx_result(self, tx_results: List['TransactionResult']):
        for tx_result in tx_results:
            self._tx_results[tx_result.tx_hash] = tx_result

    def make_and_req_block(self,
                           tx_list: list,
                           block_height: int = None,
                           prev_block_generator: Optional['Address'] = None,
                           prev_block_validators: Optional[List['Address']] = None,
                           prev_block_votes: Optional[List[Tuple['Address', int]]] = None,
                           block_hash: bytes = None) \
            -> Tuple['Block', List[bytes]]:
        if block_height is None:
            block_height: int = self._block_height + 1
        if block_hash is None:
            block_hash = create_block_hash()
        timestamp_us = create_timestamp()

        block = Block(block_height, block_hash, timestamp_us, self._prev_block_hash, 0)
        context = IconScoreContext(IconScoreContextType.DIRECT)
        context._inv_container = context.engine.inv.inv_container
        context._term = context.engine.prep.term
        is_block_editable = False
        if context.is_decentralized():
            is_block_editable = True

        tx_results, state_root_hash, added_transactions, next_preps = \
            self.icon_service_engine.invoke(block=block,
                                            tx_requests=tx_list,
                                            prev_block_generator=prev_block_generator,
                                            prev_block_validators=prev_block_validators,
                                            prev_block_votes=prev_block_votes,
                                            is_block_editable=is_block_editable)

        self.add_tx_result(tx_results)
        return block, self.get_hash_list_from_tx_list(tx_list)

    def make_and_req_block_for_2_depth_invocation(
            self,
            tx_list: list,
            prev_block: 'Block',
            prev_block_generator: Optional['Address'] = None,
            prev_block_validators: Optional[List['Address']] = None,
            prev_block_votes: Optional[List[Tuple['Address', int]]] = None,
    ) -> Tuple['Block', List[bytes]]:
        block_height: int = prev_block.height + 1
        block_hash = create_block_hash()
        timestamp_us = create_timestamp()

        block = Block(block_height, block_hash, timestamp_us, prev_block.hash, 0)
        context = IconScoreContext(IconScoreContextType.DIRECT)

        is_block_editable = False
        if context.is_decentralized():
            is_block_editable = True

        tx_results, state_root_hash, added_transactions, next_preps = \
            self.icon_service_engine.invoke(block=block,
                                            tx_requests=tx_list,
                                            prev_block_generator=prev_block_generator,
                                            prev_block_validators=prev_block_validators,
                                            prev_block_votes=prev_block_votes,
                                            is_block_editable=is_block_editable)

        self.add_tx_result(tx_results)
        return block, self.get_hash_list_from_tx_list(tx_list)

    def debug_make_and_req_block(self,
                                 tx_list: list,
                                 prev_block_generator: Optional['Address'] = None,
                                 prev_block_validators: Optional[List['Address']] = None,
                                 prev_block_votes: Optional[List[Tuple['Address', int]]] = None,
                                 block: 'Block' = None) -> tuple:

        # Prevent a base transaction from being added to the original tx_list
        tx_list = copy.copy(tx_list)

        if block is None:
            block_height: int = self._block_height + 1
            block_hash = create_block_hash()
            timestamp_us = create_timestamp()
            block = Block(block_height, block_hash, timestamp_us, self._prev_block_hash, 0)

        context = IconScoreContext(IconScoreContextType.DIRECT)
        context._inv_container = context.engine.inv.inv_container
        context._term = context.engine.prep.term
        is_block_editable = False
        if context.is_decentralized():
            is_block_editable = True

        tx_results, state_root_hash, added_transactions, next_preps = \
            self.icon_service_engine.invoke(block=block,
                                            tx_requests=tx_list,
                                            prev_block_generator=prev_block_generator,
                                            prev_block_validators=prev_block_validators,
                                            prev_block_votes=prev_block_votes,
                                            is_block_editable=is_block_editable)

        return block, tx_results, state_root_hash, added_transactions, next_preps

    def _make_and_req_block_for_issue_test(self,
                                           tx_list: list,
                                           block_height: int = None,
                                           prev_block_generator: Optional['Address'] = None,
                                           prev_block_validators: Optional[List['Address']] = None,
                                           prev_block_votes: Optional[List[Tuple['Address', int]]] = None,
                                           is_block_editable=False,
                                           cumulative_fee: int = 0) -> Tuple['Block', List[bytes]]:
        if block_height is None:
            block_height: int = self._block_height + 1
        block_hash = create_block_hash()
        timestamp_us = create_timestamp()

        block = Block(block_height, block_hash, timestamp_us, self._prev_block_hash, cumulative_fee)

        tx_results, _, added_transactions, next_preps = \
            self.icon_service_engine.invoke(block=block,
                                            tx_requests=tx_list,
                                            prev_block_generator=prev_block_generator,
                                            prev_block_validators=prev_block_validators,
                                            prev_block_votes=prev_block_votes,
                                            is_block_editable=is_block_editable)

        self.add_tx_result(tx_results)

        return block, self.get_hash_list_from_tx_list(tx_list)

    def _write_precommit_state(self, block: 'Block'):
        self.icon_service_engine.commit(block.height, block.hash, block.hash)
        self._block_height += 1
        assert block.height == self._block_height
        self._prev_block_hash = block.hash

    def _write_precommit_state_in_leader(self, block_height: int, old_block_hash: bytes, new_block_hash: bytes):
        self.icon_service_engine.commit(block_height, old_block_hash, new_block_hash)
        self._block_height += 1
        assert block_height == self._block_height
        self._prev_block_hash = new_block_hash

    def rollback(self, block_height: int = -1, block_hash: Optional[bytes] = None):
        """Rollback the current state to the old one indicated by a given block

        :param block_height: the final block height after rollback
        :param block_hash: the final block hash after rollback
        """
        self.icon_service_engine.rollback(block_height, block_hash)

        self._block_height = block_height
        self._prev_block_hash = block_hash

    def _query(self, request: dict, method: str = 'icx_call') -> Any:
        response = self.icon_service_engine.query(method, request)
        return response

    def inner_call(self, request: dict) -> Any:
        response = self.icon_service_engine.inner_call(request)
        return response

    def _create_invalid_block(self, block_height: int = None) -> 'Block':
        if block_height is None:
            block_height: int = self._block_height
        block_hash = create_block_hash()
        timestamp_us = create_timestamp()

        return Block(block_height, block_hash, timestamp_us, self._prev_block_hash, 0)

    @classmethod
    def _convert_address_from_address_type(cls,
                                           from_: Union[
                                               'EOAAccount',
                                               'Address',
                                               'MalformedAddress',
                                               None]
                                           ) -> Union['Address', 'MalformedAddress', None]:
        if isinstance(from_, EOAAccount):
            return from_.address
        elif isinstance(from_, (Address, MalformedAddress)):
            return from_
        else:
            return None

    # ====== API ===== #
    def process_confirm_block_tx(self,
                                 tx_list: list,
                                 expected_status: bool = True,
                                 prev_block_generator: Optional['Address'] = None,
                                 prev_block_validators: Optional[List['Address']] = None,
                                 prev_block_votes: Optional[List[Tuple['Address', int]]] = None,
                                 block_height: int = None) -> List['TransactionResult']:

        org_tx_list = copy.deepcopy(tx_list)

        prev_block, hash_list = self.make_and_req_block(tx_list,
                                                        block_height,
                                                        prev_block_generator,
                                                        prev_block_validators,
                                                        prev_block_votes)
        self._write_precommit_state(prev_block)

        # do not check status of added TX
        check_tx_results = self.get_tx_results(self.get_hash_list_from_tx_list(org_tx_list))
        for tx_result in check_tx_results:
            self.assertEqual(int(expected_status), tx_result.status, tx_result)

        tx_results: List['TransactionResult'] = self.get_tx_results(hash_list)
        return tx_results

    def process_confirm_block(self,
                              tx_list: list,
                              prev_block_generator: Optional['Address'] = None,
                              prev_block_validators: Optional[List['Address']] = None,
                              prev_block_votes: Optional[List[Tuple['Address', int]]] = None,
                              block_height: int = None) -> List['TransactionResult']:

        prev_block, hash_list = self.make_and_req_block(tx_list,
                                                        block_height,
                                                        prev_block_generator,
                                                        prev_block_validators,
                                                        prev_block_votes)
        self._write_precommit_state(prev_block)
        tx_results: List['TransactionResult'] = self.get_tx_results(hash_list)
        return tx_results

    def create_deploy_score_tx(self,
                               score_root: str,
                               score_name: str,
                               from_: Union['EOAAccount', 'Address', None],
                               to_: Union['EOAAccount', 'Address'],
                               deploy_params: dict = None,
                               timestamp_us: int = None,
                               data: bytes = None,
                               is_sys: bool = False,
                               pre_validation_enabled: bool = True,
                               step_limit: int = DEFAULT_DEPLOY_STEP_LIMIT) -> dict:

        addr_from: Optional['Address'] = self._convert_address_from_address_type(from_)
        addr_to: 'Address' = self._convert_address_from_address_type(to_)

        if deploy_params is None:
            deploy_params = {}

        score_path = get_score_path(score_root, score_name)

        if is_sys:
            deploy_data = {'contentType': 'application/tbears', 'content': score_path, 'params': deploy_params}
        else:
            if data is None:
                mz = InMemoryZip()
                mz.zip_in_memory(score_path)
                data = f'0x{mz.data.hex()}'
            else:
                data = f'0x{bytes.hex(data)}'
            deploy_data = {'contentType': 'application/zip', 'content': data, 'params': deploy_params}

        if timestamp_us is None:
            timestamp_us = create_timestamp()
        nonce = 0

        request_params = {
            "version": self._version,
            "from": addr_from,
            "to": addr_to,
            "stepLimit": step_limit,
            "timestamp": timestamp_us,
            "nonce": nonce,
            "signature": self._signature,
            "dataType": "deploy",
            "data": deploy_data
        }

        origin_params = {
            "version": hex(self._version),
            "from": str(addr_from),
            "to": str(addr_to),
            "stepLimit": hex(step_limit),
            "nid": '0x2',
            "timestamp": hex(timestamp_us),
            "nonce": hex(nonce),
            "signature": self._signature,
            "dataType": "deploy",
            "data": deploy_data
        }

        method = 'icx_sendTransaction'
        # Insert txHash into request params
        request_params['txHash'] = create_tx_hash()
        tx = {
            'method': method,
            'params': request_params
        }

        if pre_validation_enabled:
            self.icon_service_engine.validate_transaction(tx, origin_params)

        return tx

    def create_score_call_tx(self,
                             from_: Union['EOAAccount', 'Address', None],
                             to_: 'Address',
                             func_name: str,
                             params: Optional[dict] = None,
                             value: int = 0,
                             pre_validation_enabled: bool = True,
                             step_limit: int = DEFAULT_BIG_STEP_LIMIT) -> dict:

        from_: Optional['Address'] = self._convert_address_from_address_type(from_)
        if params is None:
            params: dict = {}

        timestamp_us = create_timestamp()
        nonce = 0

        request_params = {
            "version": self._version,
            "from": from_,
            "to": to_,
            "value": value,
            "stepLimit": step_limit,
            "timestamp": timestamp_us,
            "nonce": nonce,
            "signature": self._signature,
            "dataType": "call",
            "data": {
                "method": func_name,
                "params": params
            }
        }
        origin_params = {
            "version": hex(self._version),
            "from": str(from_),
            "to": str(to_),
            "stepLimit": hex(step_limit),
            "nid": '0x2',
            "timestamp": hex(timestamp_us),
            "nonce": hex(nonce),
            "signature": self._signature,
            "dataType": "deploy",
            "data": {
                "method": func_name,
                "params": params
            }
        }

        method = 'icx_sendTransaction'
        # Insert txHash into request params
        request_params['txHash'] = create_tx_hash()
        tx = {
            'method': method,
            'params': request_params
        }

        if pre_validation_enabled:
            self.icon_service_engine.validate_transaction(tx, origin_params)

        return tx

    def create_transfer_icx_tx(self,
                               from_: Union['EOAAccount', 'Address', None],
                               to_: Union['EOAAccount', 'Address', 'MalformedAddress'],
                               value: int,
                               disable_pre_validate: bool = False,
                               support_v2: bool = False,
                               step_limit: int = DEFAULT_STEP_LIMIT) -> dict:

        addr_from: Optional['Address'] = self._convert_address_from_address_type(from_)
        addr_to: Optional['Address', 'MalformedAddress'] = self._convert_address_from_address_type(to_)

        timestamp_us = create_timestamp()
        nonce = 0

        request_params = {
            "from": addr_from,
            "to": addr_to,
            "value": value,
            "stepLimit": step_limit,
            "timestamp": timestamp_us,
            "nonce": nonce,
            "signature": self._signature
        }

        origin_params = {
            "version": hex(self._version),
            "from": str(addr_from),
            "to": str(addr_to),
            "stepLimit": hex(step_limit),
            "nid": '0x2',
            "timestamp": hex(timestamp_us),
            "nonce": hex(nonce),
            "signature": self._signature
        }

        if support_v2:
            request_params["fee"] = 10 ** 16
        else:
            request_params["version"] = self._version

        method = 'icx_sendTransaction'
        # Insert txHash into request params
        request_params['txHash'] = create_tx_hash()
        tx = {
            'method': method,
            'params': request_params
        }

        if not disable_pre_validate:
            self.icon_service_engine.validate_transaction(tx, origin_params)
        return tx

    def create_message_tx(self,
                          from_: Union['EOAAccount', 'Address', None],
                          to_: Union['EOAAccount', 'Address', 'MalformedAddress'],
                          data: bytes = None,
                          value: int = 0,
                          pre_validation_enabled: bool = False) -> dict:

        addr_from: Optional['Address'] = self._convert_address_from_address_type(from_)
        addr_to: Optional['Address', 'MalformedAddress'] = self._convert_address_from_address_type(to_)

        timestamp_us = create_timestamp()
        nonce = 0

        request_params = {
            "version": self._version,
            "from": addr_from,
            "to": addr_to,
            "value": value,
            "stepLimit": DEFAULT_BIG_STEP_LIMIT,
            "timestamp": timestamp_us,
            "nonce": nonce,
            "signature": self._signature,
            "dataType": "message",
            "data": '0x' + data.hex(),
        }

        origin_params = {
            "version": hex(self._version),
            "from": str(addr_from),
            "to": str(addr_to),
            "stepLimit": hex(DEFAULT_STEP_LIMIT),
            "nid": '0x2',
            "timestamp": hex(timestamp_us),
            "nonce": hex(nonce),
            "signature": self._signature,
            "dataType": "message",
            "data": '0x' + data.hex()
        }

        method = 'icx_sendTransaction'
        # Inserts txHash into request params
        request_params['txHash'] = create_tx_hash()
        tx = {
            'method': method,
            'params': request_params
        }

<<<<<<< HEAD
        self.icon_service_engine.validate_transaction(tx, origin_params)
=======
        if pre_validation_enabled:
            self.icon_service_engine.validate_transaction(tx)
>>>>>>> 1a682798
        return tx

    def create_deposit_tx(self,
                          from_: Union['EOAAccount', 'Address', None],
                          to_: 'Address',
                          action: str,
                          params: dict,
                          value: int = 0,
                          pre_validation_enabled: bool = True,
                          step_limit: int = DEFAULT_BIG_STEP_LIMIT) -> dict:

        addr_from: Optional['Address'] = self._convert_address_from_address_type(from_)
        addr_to: 'Address' = self._convert_address_from_address_type(to_)

        timestamp_us = create_timestamp()
        nonce = 0

        request_params = {
            "version": self._version,
            "from": addr_from,
            "to": addr_to,
            "value": value,
            "stepLimit": step_limit,
            "timestamp": timestamp_us,
            "nonce": nonce,
            "signature": self._signature,
            "dataType": "deposit",
            "data": {
                "action": action,
            }
        }

        origin_params = {
            "version": hex(self._version),
            "from": str(addr_from),
            "to": str(addr_to),
            "stepLimit": hex(step_limit),
            "nid": '0x2',
            "timestamp": hex(timestamp_us),
            "nonce": hex(nonce),
            "signature": self._signature,
            "dataType": "deposit",
            "data": {
                "action": action
            }
        }

        for k, v in params.items():
            request_params["data"][k] = v

        method = 'icx_sendTransaction'
        # Insert txHash into request params
        request_params['txHash'] = create_tx_hash()
        tx = {
            'method': method,
            'params': request_params
        }

        if pre_validation_enabled:
            self.icon_service_engine.validate_transaction(tx, origin_params)

        return tx

    def create_register_proposal_tx(self,
                                    from_: 'Address',
                                    title: str,
                                    description: str,
                                    type_: int,
                                    value: dict,
                                    step_limit: int = DEFAULT_BIG_STEP_LIMIT) -> dict:
        method = "registerProposal"
        score_params = {
            "title": title,
            "description": description,
            "type": hex(type_),
            "value": "0x" + bytes.hex(json.dumps(value).encode())
        }

        return self.create_score_call_tx(from_=from_,
                                         to_=GOVERNANCE_SCORE_ADDRESS,
                                         func_name=method,
                                         params=score_params,
                                         step_limit=step_limit)

    def create_vote_proposal_tx(self,
                                from_: 'Address',
                                id_: bytes,
                                vote: bool,
                                step_limit=DEFAULT_BIG_STEP_LIMIT) -> dict:
        method = "voteProposal"
        score_params = {
            "id": bytes_to_hex(id_, "0x"),
            "vote": hex(vote)
        }

        return self.create_score_call_tx(from_=from_,
                                         to_=GOVERNANCE_SCORE_ADDRESS,
                                         func_name=method,
                                         params=score_params,
                                         step_limit=step_limit)

    @staticmethod
    def _convert_tx_for_estimating_step_from_origin_tx(tx: dict):
        tx = copy.deepcopy(tx)
        tx["method"] = "debug_estimateStep"
        del tx["params"]["nonce"]
        del tx["params"]["stepLimit"]
        del tx["params"]["timestamp"]
        del tx["params"]["txHash"]
        del tx["params"]["signature"]
        return tx

    # ===== wrapping API ===== #
    def estimate_step(self, tx: dict):
        converted_tx = self._convert_tx_for_estimating_step_from_origin_tx(tx)
        return self.icon_service_engine.estimate_step(request=converted_tx)

    def update_governance(self,
                          version: str = "latest_version",
                          expected_status: bool = True,
                          root_path: str = "sample_builtin") -> List['TransactionResult']:

        tx = self.create_deploy_score_tx(root_path,
                                         f"{version}/governance",
                                         self._admin,
                                         GOVERNANCE_SCORE_ADDRESS)
        return self.process_confirm_block_tx([tx], expected_status)

    def update_governance_for_audit(self,
                                    version: str = "latest_version",
                                    expected_status: bool = True,
                                    root_path: str = "sample_builtin") -> List['TransactionResult']:

        tx = self.create_deploy_score_tx(root_path,
                                         f"{version}/governance",
                                         self._admin,
                                         GOVERNANCE_SCORE_ADDRESS)
        ret = self.process_confirm_block_tx([tx], expected_status)
        self.accept_score(ret[0].tx_hash)
        return ret

    def transfer_icx(self,
                     from_: Union['EOAAccount', 'Address', None],
                     to_: Union['EOAAccount', 'Address', 'MalformedAddress'],
                     value: int,
                     disable_pre_validate: bool = False,
                     support_v2: bool = False,
                     step_limit: int = DEFAULT_STEP_LIMIT,
                     expected_status: bool = True) -> List['TransactionResult']:
        tx = self.create_transfer_icx_tx(from_=from_,
                                         to_=to_,
                                         value=value,
                                         disable_pre_validate=disable_pre_validate,
                                         support_v2=support_v2,
                                         step_limit=step_limit)
        return self.process_confirm_block_tx([tx], expected_status)

    def deploy_score(self,
                     score_root: str,
                     score_name: str,
                     from_: Union['EOAAccount', 'Address', None],
                     deploy_params: dict = None,
                     step_limit: int = DEFAULT_DEPLOY_STEP_LIMIT,
                     expected_status: bool = True,
                     to_: Union['EOAAccount', 'Address'] = SYSTEM_SCORE_ADDRESS,
                     pre_validation_enabled: bool = True,
                     data: bytes = None) -> List['TransactionResult']:

        tx = self.create_deploy_score_tx(score_root=score_root,
                                         score_name=score_name,
                                         from_=from_,
                                         to_=to_,
                                         deploy_params=deploy_params,
                                         step_limit=step_limit,
                                         pre_validation_enabled=pre_validation_enabled,
                                         data=data)
        return self.process_confirm_block_tx([tx], expected_status)

    def score_call(self,
                   from_: Union['EOAAccount', 'Address', None],
                   to_: 'Address',
                   func_name: str,
                   params: dict = None,
                   value: int = 0,
                   pre_validation_enabled: bool = True,
                   step_limit: int = DEFAULT_BIG_STEP_LIMIT,

                   expected_status: bool = True) -> List['TransactionResult']:

        tx = self.create_score_call_tx(from_=from_,
                                       to_=to_,
                                       func_name=func_name,
                                       params=params,
                                       value=value,
                                       pre_validation_enabled=pre_validation_enabled,
                                       step_limit=step_limit)
        return self.process_confirm_block_tx([tx], expected_status)

    def set_revision(self,
                     revision: int,
                     expected_status: bool = True,
                     with_np: bool = False) -> List['TransactionResult']:
        if not with_np:
            # update revision value only
            self.score_call(from_=self._admin,
                            to_=GOVERNANCE_SCORE_ADDRESS,
                            func_name="setRevision",
                            params={"code": hex(revision), "name": f"1.1.{revision}"},
                            expected_status=expected_status)
        else:
            # update latest governance SCORE (1.1.0 for revision 9 now)
            self.update_governance(version="1_1_0",
                                   expected_status=True,
                                   root_path="sample_builtin_for_tests")

            # update revision via network proposal
            tx_result: 'TransactionResult' = self.register_proposal(
                from_=self._accounts[0],
                title=f"set revision {revision}",
                description=f"set revision {revision}",
                type_=1,
                value={"code": hex(revision), "name": f"test {revision}"})
            np_id = tx_result.tx_hash

            tx_list = []
            for prep in self._accounts[1:22]:
                tx_list.append(self.create_vote_proposal_tx(prep, np_id, 1))
            self.process_confirm_block_tx(tx_list=tx_list)

        response = self.get_revision()
        self.assertEqual(revision, response.get("code", 0), response)

    def accept_score(self,
                     tx_hash: Union[bytes, str],
                     warning_message: str = None,
                     expected_status: bool = True) -> List['TransactionResult']:
        if isinstance(tx_hash, bytes):
            tx_hash_str = f'0x{bytes.hex(tx_hash)}'
        else:
            tx_hash_str = tx_hash

        params: dict = {"txHash": tx_hash_str}
        if warning_message is not None:
            params["warning"] = warning_message

        return self.score_call(from_=self._admin,
                               to_=GOVERNANCE_SCORE_ADDRESS,
                               func_name="acceptScore",
                               params=params,
                               expected_status=expected_status)

    def reject_score(self,
                     tx_hash: Union[bytes, str],
                     reason: str = "reason",
                     expected_status: bool = True) -> List['TransactionResult']:

        if isinstance(tx_hash, bytes):
            tx_hash_str = f'0x{bytes.hex(tx_hash)}'
        else:
            tx_hash_str = tx_hash

        return self.score_call(from_=self._admin,
                               to_=GOVERNANCE_SCORE_ADDRESS,
                               func_name="rejectScore",
                               params={"txHash": tx_hash_str,
                                       "reason": reason},
                               expected_status=expected_status)

    def deposit_icx(self,
                    score_address: 'Address',
                    amount: int,
                    period: int,
                    sender: Union['EOAAccount', 'Address', None] = None,
                    expected_status: bool = True) -> List['TransactionResult']:

        if sender is None:
            sender = self._admin
        if FIXED_TERM:
            tx: dict = self.create_deposit_tx(from_=sender,
                                              to_=score_address,
                                              action="add",
                                              params={},
                                              value=amount)
        else:
            tx: dict = self.create_deposit_tx(from_=sender,
                                              to_=score_address,
                                              action="add",
                                              params={"term": hex(period)},
                                              value=amount)
        return self.process_confirm_block_tx([tx], expected_status)

    def withdraw_deposit(self,
                         deposit_id: bytes,
                         score_address: 'Address',
                         sender: Union['EOAAccount', 'Address', None] = None,
                         expected_status: bool = True) -> List['TransactionResult']:
        if sender is None:
            sender = self._admin
        tx: dict = self.create_deposit_tx(from_=sender,
                                          to_=score_address,
                                          action="withdraw",
                                          params={"id": f"0x{bytes.hex(deposit_id)}"})
        return self.process_confirm_block_tx([tx], expected_status)

    def register_proposal(self,
                          from_: Union['EOAAccount', 'Address'],
                          title: str,
                          description: str,
                          type_: int,
                          value: dict,
                          expected_status: bool = True) -> 'TransactionResult':
        tx: dict = self.create_register_proposal_tx(from_, title, description, type_, value)

        # 0: base transaction, 1: register proposal
        tx_results = self.process_confirm_block_tx([tx], expected_status)

        return tx_results[1]

    def vote_proposal(self,
                      from_: 'Address',
                      id_: bytes,
                      vote: bool,
                      expected_status: bool = True) -> List['TransactionResult']:
        tx: dict = self.create_vote_proposal_tx(from_, id_, vote)
        return self.process_confirm_block_tx([tx], expected_status)

    def get_balance(self,
                    account: Union['EOAAccount', 'Address']) -> int:

        address: Optional['Address'] = self._convert_address_from_address_type(account)

        return self._query(
            request={
                "address": address
            },
            method="icx_getBalance"
        )

    def get_total_supply(self) -> int:
        return self._query(request={}, method="icx_getTotalSupply")

    def get_score_api(self, address: 'Address'):
        return self._query(
            request={
                "address": address
            },
            method='icx_getScoreApi'
        )

    def query_score(self,
                    from_: Union['EOAAccount', 'Address', None],
                    to_: 'Address',
                    func_name: str,
                    params: dict = None):
        query_request = {
            "version": self._version,
            "from": from_,
            "to": to_,
            "dataType": "call",
            "data": {
                "method": func_name,
                "params": {} if params is None else params
            }
        }
        return self._query(query_request)

    def get_score_status(self, to_: 'Address'):
        query_request = {
            "version": self._version,
            "from": self._admin,
            "to": GOVERNANCE_SCORE_ADDRESS,
            "dataType": "call",
            "data": {
                "method": "getScoreStatus",
                "params": {"address": str(to_)}
            }
        }
        return self._query(query_request)

    def get_step_price(self) -> int:
        query_request = {
            "version": self._version,
            "from": self._admin,
            "to": GOVERNANCE_SCORE_ADDRESS,
            "dataType": "call",
            "data": {
                "method": "getStepPrice",
                "params": {}
            }
        }
        return self._query(query_request)

    def get_revision(self) -> dict:
        query_request = {
            "version": self._version,
            "from": self._admin,
            "to": GOVERNANCE_SCORE_ADDRESS,
            "dataType": "call",
            "data": {
                "method": "getRevision",
                "params": {}
            }
        }
        return self._query(query_request)

    def get_network_proposal(self, id_: str) -> dict:
        query_request = {
            "version": self._version,
            "from": self._admin,
            "to": GOVERNANCE_SCORE_ADDRESS,
            "dataType": "call",
            "data": {
                "method": "getProposal",
                "params": {"id": bytes_to_hex(id_, "0x")}
            }
        }
        return self._query(query_request)

    @classmethod
    def create_eoa_account(cls) -> 'EOAAccount':
        return EOAAccount(KeyWallet.create())

    @classmethod
    def create_eoa_accounts(cls, count: int) -> List['EOAAccount']:
        return [cls.create_eoa_account() for _ in range(count)]

    def debug_get_account(
            self,
            account: Union['EOAAccount', 'Address'],
            account_filter: int
    ) -> dict:
        address: Optional['Address'] = self._convert_address_from_address_type(account)
        return self._query(
            request={
                "address": address,
                "filter": account_filter
            },
            method=RPCMethod.DEBUG_GET_ACCOUNT
        )

    def get_state_db(self, key: bytes) -> bytes:
        return self.icon_service_engine._icx_context_db.key_value_db.get(key)


class EOAAccount:
    def __init__(self, wallet: 'KeyWallet', balance: int = 0):
        self._wallet: 'KeyWallet' = wallet
        self.balance: int = balance

        self._address: 'Address' = Address.from_string(self._wallet.get_address())

    @property
    def public_key(self) -> bytes:
        return self._wallet.public_key

    @property
    def address(self) -> 'Address':
        return self._address

    def __str__(self):
        return f"name.{self._address}"

    def __repr__(self):
        return self.__str__()<|MERGE_RESOLUTION|>--- conflicted
+++ resolved
@@ -342,6 +342,33 @@
         assert block_height == self._block_height
         self._prev_block_hash = new_block_hash
 
+    def make_origin_params(self, params: dict):
+        origin_items = [
+            ('version', int, hex),
+            ('from', Address, str),
+            ('to', Address, str),
+            ('value', int, hex),
+            ('nonce', int, hex),
+            ('stepLimit', int, hex),
+            ('timestamp', int, hex),
+            ('nid', int, hex),
+            ('signature', str, str)
+        ]
+        origin_params = params.copy()
+
+        if "txHash" in origin_params:
+            del origin_params["txHash"]
+
+        for key, value_type, origin_type in origin_items:
+            value = origin_params.get(key, None)
+            if value is None and key == "nid":
+                origin_params[key] = hex(2)
+
+            if isinstance(value, value_type):
+                origin_params[key] = origin_type(value)
+
+        return origin_params
+
     def rollback(self, block_height: int = -1, block_hash: Optional[bytes] = None):
         """Rollback the current state to the old one indicated by a given block
 
@@ -473,19 +500,7 @@
             "data": deploy_data
         }
 
-        origin_params = {
-            "version": hex(self._version),
-            "from": str(addr_from),
-            "to": str(addr_to),
-            "stepLimit": hex(step_limit),
-            "nid": '0x2',
-            "timestamp": hex(timestamp_us),
-            "nonce": hex(nonce),
-            "signature": self._signature,
-            "dataType": "deploy",
-            "data": deploy_data
-        }
-
+        origin_params = self.make_origin_params(request_params)
         method = 'icx_sendTransaction'
         # Insert txHash into request params
         request_params['txHash'] = create_tx_hash()
@@ -530,22 +545,8 @@
                 "params": params
             }
         }
-        origin_params = {
-            "version": hex(self._version),
-            "from": str(from_),
-            "to": str(to_),
-            "stepLimit": hex(step_limit),
-            "nid": '0x2',
-            "timestamp": hex(timestamp_us),
-            "nonce": hex(nonce),
-            "signature": self._signature,
-            "dataType": "deploy",
-            "data": {
-                "method": func_name,
-                "params": params
-            }
-        }
-
+
+        origin_params = self.make_origin_params(request_params)
         method = 'icx_sendTransaction'
         # Insert txHash into request params
         request_params['txHash'] = create_tx_hash()
@@ -583,22 +584,12 @@
             "signature": self._signature
         }
 
-        origin_params = {
-            "version": hex(self._version),
-            "from": str(addr_from),
-            "to": str(addr_to),
-            "stepLimit": hex(step_limit),
-            "nid": '0x2',
-            "timestamp": hex(timestamp_us),
-            "nonce": hex(nonce),
-            "signature": self._signature
-        }
-
         if support_v2:
             request_params["fee"] = 10 ** 16
         else:
             request_params["version"] = self._version
 
+        origin_params = self.make_origin_params(request_params)
         method = 'icx_sendTransaction'
         # Insert txHash into request params
         request_params['txHash'] = create_tx_hash()
@@ -637,18 +628,7 @@
             "data": '0x' + data.hex(),
         }
 
-        origin_params = {
-            "version": hex(self._version),
-            "from": str(addr_from),
-            "to": str(addr_to),
-            "stepLimit": hex(DEFAULT_STEP_LIMIT),
-            "nid": '0x2',
-            "timestamp": hex(timestamp_us),
-            "nonce": hex(nonce),
-            "signature": self._signature,
-            "dataType": "message",
-            "data": '0x' + data.hex()
-        }
+        origin_params = self.make_origin_params(request_params)
 
         method = 'icx_sendTransaction'
         # Inserts txHash into request params
@@ -658,12 +638,8 @@
             'params': request_params
         }
 
-<<<<<<< HEAD
-        self.icon_service_engine.validate_transaction(tx, origin_params)
-=======
         if pre_validation_enabled:
-            self.icon_service_engine.validate_transaction(tx)
->>>>>>> 1a682798
+            self.icon_service_engine.validate_transaction(tx, origin_params)
         return tx
 
     def create_deposit_tx(self,
@@ -695,21 +671,7 @@
                 "action": action,
             }
         }
-
-        origin_params = {
-            "version": hex(self._version),
-            "from": str(addr_from),
-            "to": str(addr_to),
-            "stepLimit": hex(step_limit),
-            "nid": '0x2',
-            "timestamp": hex(timestamp_us),
-            "nonce": hex(nonce),
-            "signature": self._signature,
-            "dataType": "deposit",
-            "data": {
-                "action": action
-            }
-        }
+        origin_params = self.make_origin_params(request_params)
 
         for k, v in params.items():
             request_params["data"][k] = v

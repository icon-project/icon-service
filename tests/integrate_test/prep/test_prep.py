--- conflicted
+++ resolved
@@ -23,7 +23,10 @@
 from iconservice.base.address import ZERO_SCORE_ADDRESS, GOVERNANCE_SCORE_ADDRESS
 from iconservice.base.exception import InvalidParamsException
 from iconservice.base.type_converter_templates import ConstantKeys
-from iconservice.icon_constant import REV_IISS, REV_DECENTRALIZATION, IISS_MIN_IREP, PREP_MAIN_PREPS
+from iconservice.icon_constant import IconScoreContextType, REV_IISS
+from iconservice.icon_constant import REV_DECENTRALIZATION, IISS_MIN_IREP, PREP_MAIN_PREPS
+from iconservice.iconscore.icon_score_context import IconScoreContext
+from iconservice.iiss import get_minimum_delegate_for_bottom_prep
 from tests import create_address
 from tests.integrate_test.test_integrate_base import TestIntegrateBase
 
@@ -112,7 +115,7 @@
         self._write_precommit_state(prev_block)
 
     # decentralize by delegate to 22 accounts.
-    def _decentralize(self, main_preps: list=None):
+    def _decentralize(self, main_preps: list = None):
         if main_preps is None:
             self.main_preps = [create_address() for _ in range(PREP_MAIN_PREPS)]
         else:
@@ -156,6 +159,12 @@
         delegate_info = [{"address": str(address), "value": hex(minimum_delegate)}
                          for address in self._addr_array[20:22]]
         self._delegate(addr3, delegate_info)
+
+    def _send_icx_in_loop(self, to_addr: 'Address', balance: int):
+        tx = self._make_icx_send_tx(self._genesis, to_addr, balance)
+        tx_list = [tx]
+        prev_block, tx_results = self._make_and_req_block(tx_list)
+        self._write_precommit_state(prev_block)
 
     @patch('iconservice.iiss.get_minimum_delegate_for_bottom_prep')
     def test_reg_prep(self, get_minimum_delegate):
@@ -545,29 +554,36 @@
         }
         # check if sorted correctly
         response_of_main_prep_list = self._query(query_request)
-<<<<<<< HEAD
-        org_response_of_main_prep_list["preps"][0] = {"address": last_addr, "delegated": _AMOUNT_DELEGATE}
+        org_response_of_main_prep_list["preps"][0] = {"address": last_addr,
+                                                      "delegated": _AMOUNT_DELEGATE + _MINIMUM_DELEGATE_AMOUNT}
         self.assertEqual(org_response_of_main_prep_list["preps"], response_of_main_prep_list["preps"])
 
     def test_weighted_average_of_irep(self):
         """
         Scenario
-        1. generates preps and delegates 10000 to 10 preps
+        1. generates preps and delegates more than minumum delegated amount to 22 preps
         2. sets revision to REV_DECENTRALIZATION and generates main and sub preps
         3. check wighted average of irep correct
         :return:
         """
-        _PREPS_LEN = 200
+        _PREPS_LEN = 50
         _MAIN_PREPS_LEN = 22
-        _AMOUNT_DELEGATE = 10000
+        context = IconScoreContext(IconScoreContextType.DIRECT)
+        _AMOUNT_DELEGATE = int(get_minimum_delegate_for_bottom_prep(context=context) * 2)
+
         self._update_governance()
         self._set_revision(REV_IISS)
-        self._addr_array = [create_address() for _ in range(_PREPS_LEN)]
+        _addr_array = [create_address() for _ in range(_PREPS_LEN)]
+
+        _addr_array_from_1 = create_address()
+        _addr_array_from_2 = create_address()
+        self._send_icx_in_loop(_addr_array_from_1, _AMOUNT_DELEGATE * 10)
+        self._send_icx_in_loop(_addr_array_from_2, _AMOUNT_DELEGATE * 10)
 
         buf_total_irep = 0
         # generate preps
         for i in range(_PREPS_LEN):
-            if i < 10:
+            if i < 22:
                 buf_total_irep += IISS_MIN_IREP + i
             reg_data: dict = {
                 ConstantKeys.NAME: f"name{i}",
@@ -578,25 +594,28 @@
                 ConstantKeys.PUBLIC_KEY: f'publicKey{i}'.encode(),
                 ConstantKeys.IREP: IISS_MIN_IREP + i
             }
-            self._reg_prep(self._addr_array[i], reg_data)
-
-        # stake
-        self._stake(self._admin, _AMOUNT_DELEGATE * 10)
-        delegations = []
-        for i in range(10):
-            delegations.append({
-                "address": str(self._addr_array[i]),
-                "value": hex(_AMOUNT_DELEGATE)
-            })
-        self._delegate(self._admin, delegations)
+            self._reg_prep(_addr_array[i], reg_data)
+
+        from_addr_for_stake = [self._admin, _addr_array_from_1, _addr_array_from_2]
+
+        idx_for_stake = 10
+        for idx, from_addr in enumerate(from_addr_for_stake):
+            # stake
+            self._stake(from_addr, _AMOUNT_DELEGATE * 10)
+            delegations = []
+            for i in range(idx_for_stake - 10, idx_for_stake):
+                if i > 21:
+                    break
+                delegations.append({
+                    "address": str(_addr_array[i]),
+                    "value": hex(_AMOUNT_DELEGATE)
+                })
+            self._delegate(from_addr, delegations)
+            idx_for_stake += 10
 
         # set revision to REV_DECENTRALIZATION
         tx = self._make_score_call_tx(self._admin, GOVERNANCE_SCORE_ADDRESS, 'setRevision',
                                       {"code": hex(REV_DECENTRALIZATION), "name": f"1.1.{REV_DECENTRALIZATION}"})
         block, invoke_response, main_prep_as_dict = self._make_and_req_block_for_prep_test([tx])
-        self.assertEqual(_AMOUNT_DELEGATE * buf_total_irep // (_AMOUNT_DELEGATE * 10), main_prep_as_dict['irep'])
-=======
-        org_response_of_main_prep_list["preps"][0] = {"address": last_addr,
-                                                      "delegated": _AMOUNT_DELEGATE + _MINIMUM_DELEGATE_AMOUNT}
-        self.assertEqual(org_response_of_main_prep_list["preps"], response_of_main_prep_list["preps"])
->>>>>>> 770d70b8
+        self.assertEqual((_AMOUNT_DELEGATE * buf_total_irep) // (_AMOUNT_DELEGATE * _MAIN_PREPS_LEN),
+                         main_prep_as_dict['irep'])
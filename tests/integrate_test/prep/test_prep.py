# -*- coding: utf-8 -*-

# Copyright 2018 ICON Foundation
#
# Licensed under the Apache License, Version 2.0 (the "License");
# you may not use this file except in compliance with the License.
# You may obtain a copy of the License at
#
# http://www.apache.org/licenses/LICENSE-2.0
#
# Unless required by applicable law or agreed to in writing, software
# distributed under the License is distributed on an "AS IS" BASIS,
# WITHOUT WARRANTIES OR CONDITIONS OF ANY KIND, either express or implied.
# See the License for the specific language governing permissions and
# limitations under the License.

"""IconScoreEngine testcase
"""
from copy import deepcopy
from typing import TYPE_CHECKING

from iconservice.base.address import ZERO_SCORE_ADDRESS, GOVERNANCE_SCORE_ADDRESS
from iconservice.base.exception import InvalidParamsException
from iconservice.base.type_converter_templates import ConstantKeys
from iconservice.icon_constant import IconScoreContextType, REV_IISS
from iconservice.icon_constant import REV_DECENTRALIZATION, IISS_MIN_IREP, PREP_MAIN_PREPS
from iconservice.iconscore.icon_score_context import IconScoreContext
from iconservice.iiss import get_minimum_delegate_for_bottom_prep
from tests import create_address
from tests.integrate_test.test_integrate_base import TestIntegrateBase

if TYPE_CHECKING:
    from iconservice import Address


class TestIntegratePrep(TestIntegrateBase):

    def _update_governance(self):
        tx = self._make_deploy_tx("sample_builtin",
                                  "latest_version/governance",
                                  self._admin,
                                  GOVERNANCE_SCORE_ADDRESS)
        prev_block, tx_results = self._make_and_req_block([tx])
        self._write_precommit_state(prev_block)

    def _set_revision(self, revision: int):
        set_revision_tx = self._make_score_call_tx(self._admin, GOVERNANCE_SCORE_ADDRESS, 'setRevision',
                                                   {"code": hex(revision), "name": f"1.1.{revision}"})
        prev_block, tx_results = self._make_and_req_block([set_revision_tx])
        self._write_precommit_state(prev_block)
        self.assertEqual(tx_results[0].status, int(True))

    def _stake(self, address: 'Address', value: int):
        tx = self._make_score_call_tx(address, ZERO_SCORE_ADDRESS, 'setStake', {"value": hex(value)})

        tx_list = [tx]
        prev_block, tx_results = self._make_and_req_block(tx_list)

        self._write_precommit_state(prev_block)

    def _delegate(self, address: 'Address', delegations: list):
        tx = self._make_score_call_tx(address, ZERO_SCORE_ADDRESS, 'setDelegation', {"delegations": delegations})

        tx_list = [tx]
        prev_block, tx_results = self._make_and_req_block(tx_list)
        self._write_precommit_state(prev_block)

    def _reg_prep(self, address: 'Address', data: dict):

        data = deepcopy(data)
        value: str = data[ConstantKeys.PUBLIC_KEY].hex()
        data[ConstantKeys.PUBLIC_KEY] = value
        value: str = hex(data[ConstantKeys.IREP])
        data[ConstantKeys.IREP] = value

        tx = self._make_score_call_tx(address, ZERO_SCORE_ADDRESS, 'registerPRep', data)
        tx_list = [tx]
        prev_block, tx_results = self._make_and_req_block(tx_list)
        self.assertEqual('PRepRegistered(Address)', tx_results[1].event_logs[0].indexed[0])
        self.assertEqual(address, tx_results[1].event_logs[0].data[0])
        self._write_precommit_state(prev_block)

    def _reg_prep_bulk(self, bulk: list):
        tx_list: list = []

        for address, data in bulk:
            tx = self._make_score_call_tx(address, ZERO_SCORE_ADDRESS, 'registerPRep', data)
            tx_list.append(tx)

        prev_block, tx_results = self._make_and_req_block(tx_list)
        self._write_precommit_state(prev_block)

    def _set_prep(self, address: 'Address', data: dict):

        data = deepcopy(data)
        value = data.get(ConstantKeys.IREP)
        if value:
            data[ConstantKeys.IREP] = hex(value)

        tx = self._make_score_call_tx(address, ZERO_SCORE_ADDRESS, 'setPRep', data)
        tx_list = [tx]
        prev_block, tx_results = self._make_and_req_block(tx_list)
        self.assertEqual('PRepSet(Address)', tx_results[1].event_logs[0].indexed[0])
        self.assertEqual(address, tx_results[1].event_logs[0].data[0])
        self._write_precommit_state(prev_block)

    def _unreg_prep(self, address: 'Address'):

        tx = self._make_score_call_tx(address, ZERO_SCORE_ADDRESS, 'unregisterPRep', {})
        tx_list = [tx]
        prev_block, tx_results = self._make_and_req_block(tx_list)
        self.assertEqual('PRepUnregistered(Address)', tx_results[1].event_logs[0].indexed[0])
        self.assertEqual(address, tx_results[1].event_logs[0].data[0])
        self._write_precommit_state(prev_block)

    # decentralize by delegate to 22 accounts.
<<<<<<< HEAD
    def _decentralize(self, main_preps: list=None):
        self.total_supply = 2_000_000 * self._icx_factor
=======
    def _decentralize(self, main_preps: list = None):
>>>>>>> 5653cead
        if main_preps is None:
            self.main_preps = [create_address() for _ in range(PREP_MAIN_PREPS)]
        else:
            self.main_preps = main_preps
        # Minimum_delegate_amount is 0.02 * total_supply
        # In this test delegate 0.03*total_supply because `Issue transaction` exists since REV_IISS
        self.delegate_amount = self.total_supply * 3 // 1000
        # Can delegate up to 10 preps at a time
        stake_amount: int = self.delegate_amount * 10
        addr1, addr2, addr3 = create_address(), create_address(), create_address()
        tx1 = self._make_icx_send_tx(self._genesis, addr1, stake_amount)
        tx2 = self._make_icx_send_tx(self._genesis, addr2, stake_amount)
        tx3 = self._make_icx_send_tx(self._genesis, addr3, stake_amount)
        prev_block, tx_results = self._make_and_req_block([tx1, tx2, tx3])
        self._write_precommit_state(prev_block)
        # stake
        self._stake(addr1, self.delegate_amount * 10)
        self._stake(addr2, self.delegate_amount * 10)
        self._stake(addr3, self.delegate_amount * 10)
        # register preps
        for i, address in enumerate(self.main_preps):
            data: dict = {
                ConstantKeys.NAME: "name",
                ConstantKeys.EMAIL: "email",
                ConstantKeys.WEBSITE: "website",
                ConstantKeys.DETAILS: "json",
                ConstantKeys.P2P_END_POINT: "ip",
                ConstantKeys.PUBLIC_KEY: f'publicKey{i}'.encode(),
                ConstantKeys.IREP: IISS_MIN_IREP
            }
            self._reg_prep(address, data)

        # delegate
        delegate_info_addr1 = [{"address": str(address), "value": hex(self.delegate_amount)}
                               for address in self._addr_array[:10]]
        self._delegate(addr1, delegate_info_addr1)

        delegate_info_addr2 = [{"address": str(address), "value": hex(self.delegate_amount)}
                               for address in self._addr_array[10:20]]
        self._delegate(addr2, delegate_info_addr2)

        delegate_info_addr3 = [{"address": str(address), "value": hex(self.delegate_amount)}
                               for address in self._addr_array[20:22]]
        self._delegate(addr3, delegate_info_addr3)

<<<<<<< HEAD
    def test_reg_prep(self):
=======
    def _send_icx_in_loop(self, to_addr: 'Address', balance: int):
        tx = self._make_icx_send_tx(self._genesis, to_addr, balance)
        tx_list = [tx]
        prev_block, tx_results = self._make_and_req_block(tx_list)
        self._write_precommit_state(prev_block)

    @patch('iconservice.iiss.get_minimum_delegate_for_bottom_prep')
    def test_reg_prep(self, get_minimum_delegate):
        get_minimum_delegate.return_value = 10 ** 18
>>>>>>> 5653cead
        self._update_governance()
        self._set_revision(REV_IISS)
        new_prep = create_address()

        reg_data: dict = {
            ConstantKeys.NAME: "name1",
            ConstantKeys.EMAIL: "email1",
            ConstantKeys.WEBSITE: "website1",
            ConstantKeys.DETAILS: "json1",
            ConstantKeys.P2P_END_POINT: "ip1",
            ConstantKeys.PUBLIC_KEY: f'publicKey1'.encode(),
            ConstantKeys.IREP: IISS_MIN_IREP
        }
        self._reg_prep(new_prep, reg_data)

        query_request = {
            "version": self._version,
            "from": self._addr_array[0],
            "to": ZERO_SCORE_ADDRESS,
            "dataType": "call",
            "data": {
                "method": "getPRep",
                "params": {
                    "address": str(new_prep)
                }
            }
        }
        response = self._query(query_request)
        register = response["registration"]
        self.assertEqual(reg_data[ConstantKeys.NAME], register[ConstantKeys.NAME])
        self.assertEqual(reg_data[ConstantKeys.EMAIL], register[ConstantKeys.EMAIL])
        self.assertEqual(reg_data[ConstantKeys.WEBSITE], register[ConstantKeys.WEBSITE])
        self.assertEqual(reg_data[ConstantKeys.DETAILS], register[ConstantKeys.DETAILS])
        self.assertEqual(reg_data[ConstantKeys.P2P_END_POINT], register[ConstantKeys.P2P_END_POINT])
        self.assertEqual(reg_data[ConstantKeys.PUBLIC_KEY], register[ConstantKeys.PUBLIC_KEY])
        self.assertEqual(reg_data[ConstantKeys.IREP], register[ConstantKeys.IREP])

    def test_set_prep(self):
        self._update_governance()
        self._set_revision(REV_IISS)

        reg_data: dict = {
            ConstantKeys.NAME: "name1",
            ConstantKeys.EMAIL: "email1",
            ConstantKeys.WEBSITE: "website1",
            ConstantKeys.DETAILS: "json1",
            ConstantKeys.P2P_END_POINT: "ip1",
            ConstantKeys.PUBLIC_KEY: f'publicKey1'.encode(),
            ConstantKeys.IREP: IISS_MIN_IREP
        }
        self._reg_prep(self._addr_array[0], reg_data)

        update_data: dict = {
            ConstantKeys.NAME: "name0",
            ConstantKeys.IREP: IISS_MIN_IREP + 100,
        }
        self._set_prep(self._addr_array[0], update_data)

        query_request = {
            "version": self._version,
            "from": self._addr_array[0],
            "to": ZERO_SCORE_ADDRESS,
            "dataType": "call",
            "data": {
                "method": "getPRep",
                "params": {
                    "address": str(self._addr_array[0])
                }
            }
        }
        response = self._query(query_request)
        register = response["registration"]

        self.assertEqual(update_data[ConstantKeys.NAME], register[ConstantKeys.NAME])
        self.assertEqual(reg_data[ConstantKeys.EMAIL], register[ConstantKeys.EMAIL])
        self.assertEqual(reg_data[ConstantKeys.WEBSITE], register[ConstantKeys.WEBSITE])
        self.assertEqual(reg_data[ConstantKeys.DETAILS], register[ConstantKeys.DETAILS])
        self.assertEqual(reg_data[ConstantKeys.P2P_END_POINT], register[ConstantKeys.P2P_END_POINT])
        self.assertEqual(reg_data[ConstantKeys.PUBLIC_KEY], register[ConstantKeys.PUBLIC_KEY])
        self.assertEqual(update_data[ConstantKeys.IREP], register[ConstantKeys.IREP])

    def test_unreg_prep_candidate(self):
        self._update_governance()
        self._set_revision(REV_IISS)

        reg_data: dict = {
            ConstantKeys.NAME: "name1",
            ConstantKeys.EMAIL: "email1",
            ConstantKeys.WEBSITE: "website1",
            ConstantKeys.DETAILS: "json1",
            ConstantKeys.P2P_END_POINT: "ip1",
            ConstantKeys.PUBLIC_KEY: f'publicKey1'.encode(),
            ConstantKeys.IREP: IISS_MIN_IREP
        }
        self._reg_prep(self._addr_array[0], reg_data)
        self._unreg_prep(self._addr_array[0])

        query_request = {
            "version": self._version,
            "from": self._addr_array[0],
            "to": ZERO_SCORE_ADDRESS,
            "dataType": "call",
            "data": {
                "method": "getPRep",
                "params": {
                    "address": str(self._addr_array[0])
                }
            }
        }

        with self.assertRaises(InvalidParamsException) as e:
            response = self._query(query_request)
        self.assertEqual(f'P-Rep not found: {str(self._addr_array[0])}', e.exception.args[0])

    def test_prep_list(self):
        self._update_governance()
        self._set_revision(REV_IISS)

        for i in range(10):
            reg_data: dict = {
                ConstantKeys.NAME: f"name{i}",
                ConstantKeys.EMAIL: f"email{i}",
                ConstantKeys.WEBSITE: f"website{i}",
                ConstantKeys.DETAILS: f"json{i}",
                ConstantKeys.P2P_END_POINT: f"ip{i}",
                ConstantKeys.PUBLIC_KEY: f'publicKey{i}'.encode(),
                ConstantKeys.IREP: IISS_MIN_IREP + i
            }
            self._reg_prep(self._addr_array[i], reg_data)

        query_request = {
            "version": self._version,
            "from": self._addr_array[0],
            "to": ZERO_SCORE_ADDRESS,
            "dataType": "call",
            "data": {
                "method": "getPRepList",
                "params": {}
            }
        }
        response = self._query(query_request)
        total_delegated: int = response['totalDelegated']
        prep_list: list = response['preps']

        self.assertEqual(0, total_delegated)
        self.assertEqual(10, len(prep_list))

    def test_prep_list2(self):
        self._update_governance()
        self._set_revision(REV_IISS)

        bulk: list = []
        preps = 3000
        for i in range(preps):
            reg_data: dict = {
                ConstantKeys.NAME: f"name{i}",
                ConstantKeys.EMAIL: f"email{i}",
                ConstantKeys.WEBSITE: f"website{i}",
                ConstantKeys.DETAILS: f"json{i}",
                ConstantKeys.P2P_END_POINT: f"ip{i}",
                ConstantKeys.PUBLIC_KEY: f'publicKey{i}'.encode().hex(),
                ConstantKeys.IREP: hex(IISS_MIN_IREP + i)
            }
            bulk.append((create_address(), reg_data))
        self._reg_prep_bulk(bulk)

        query_request = {
            "version": self._version,
            "from": self._addr_array[0],
            "to": ZERO_SCORE_ADDRESS,
            "dataType": "call",
            "data": {
                "method": "getPRepList",
                "params": {
                    "startRanking": hex(0),
                    "endRanking": hex(1)
                }
            }
        }
        with self.assertRaises(InvalidParamsException) as e:
            response = self._query(query_request)
        self.assertEqual("Invalid params: startRanking", e.exception.args[0])

        query_request = {
            "version": self._version,
            "from": self._addr_array[0],
            "to": ZERO_SCORE_ADDRESS,
            "dataType": "call",
            "data": {
                "method": "getPRepList",
                "params": {
                    "startRanking": hex(1),
                    "endRanking": hex(0)
                }
            }
        }
        with self.assertRaises(InvalidParamsException) as e:
            response = self._query(query_request)
        self.assertEqual("Invalid params: endRanking", e.exception.args[0])

        query_request = {
            "version": self._version,
            "from": self._addr_array[0],
            "to": ZERO_SCORE_ADDRESS,
            "dataType": "call",
            "data": {
                "method": "getPRepList",
                "params": {
                    "startRanking": hex(2),
                    "endRanking": hex(1)
                }
            }
        }
        with self.assertRaises(InvalidParamsException) as e:
            response = self._query(query_request)
        self.assertEqual("Invalid params: reverse", e.exception.args[0])

        query_request = {
            "version": self._version,
            "from": self._addr_array[0],
            "to": ZERO_SCORE_ADDRESS,
            "dataType": "call",
            "data": {
                "method": "getPRepList",
                "params": {
                    "startRanking": hex(2),
                    "endRanking": hex(2)
                }
            }
        }
        response = self._query(query_request)
        prep_list: list = response['preps']
        self.assertEqual(1, len(prep_list))

        query_request = {
            "version": self._version,
            "from": self._addr_array[0],
            "to": ZERO_SCORE_ADDRESS,
            "dataType": "call",
            "data": {
                "method": "getPRepList",
                "params": {
                    "startRanking": hex(1)
                }
            }
        }
        response = self._query(query_request)
        prep_list: list = response['preps']
        self.assertEqual(3000, len(prep_list))

    def test_update_prep_list(self):
        """
        Scenario
        1. generates preps
        2. sets revision to REV_DECENTRALIZATION and generates main and sub preps
        3. checks its tx result
        4. unregisters the first main prep
        5. delegates 10000 to the last prep
        6. check main preps sorted
        :return:
        """
        _PREPS_LEN = 200
        self._update_governance()
        self._set_revision(REV_IISS)
        self._addr_array = [create_address() for _ in range(_PREPS_LEN)]

        # generate preps
        self._decentralize(self._addr_array)
        query_request = {
            "version": self._version,
            "from": self._addr_array[0],
            "to": ZERO_SCORE_ADDRESS,
            "dataType": "call",
            "data": {
                "method": "getPRepList",
                "params": {
                    "address": str(self._addr_array[0])
                }
            }
        }
        response = self._query(query_request)
        total_delegated: int = response['totalDelegated']
        prep_list: list = response['preps']

        self.assertEqual(self.delegate_amount * 22, total_delegated)
        self.assertEqual(_PREPS_LEN, len(prep_list))

        # set revision to REV_DECENTRALIZATION
        tx = self._make_score_call_tx(self._admin, GOVERNANCE_SCORE_ADDRESS, 'setRevision',
                                      {"code": hex(REV_DECENTRALIZATION), "name": f"1.1.{REV_DECENTRALIZATION}"})
        tx_list = [tx]
        prev_block, tx_results, main_prep_as_dict = self._make_and_req_block_for_prep_test(tx_list)

        # check if tx_result has all fields correctly
        self.assertTrue('preps' and 'state' and 'rootHash' in main_prep_as_dict)
        self.assertTrue(PREP_MAIN_PREPS, len(main_prep_as_dict["preps"]))
        self.assertEqual(0, main_prep_as_dict["state"])

        self._write_precommit_state(prev_block)
        self.assertEqual(tx_results[0].status, int(True))
        self.assertEqual(0, main_prep_as_dict["state"])

        # check if main preps elected
        query_request = {
            "version": self._version,
            "from": self._addr_array[0],
            "to": ZERO_SCORE_ADDRESS,
            "dataType": "call",
            "data": {
                "method": "getMainPRepList",
                "params": {}
            }
        }
        org_response_of_main_prep_list = self._query(query_request)
        self.assertEqual(PREP_MAIN_PREPS, len(org_response_of_main_prep_list["preps"]))

        # check if generating sub preps
        query_request = {
            "version": self._version,
            "from": self._addr_array[0],
            "to": ZERO_SCORE_ADDRESS,
            "dataType": "call",
            "data": {
                "method": "getSubPRepList",
                "params": {}
            }
        }
        response = self._query(query_request)
        self.assertEqual(min(_PREPS_LEN - PREP_MAIN_PREPS, 100 - PREP_MAIN_PREPS), len(response["preps"]))

        # un-register first main prep
        first_main_prep = org_response_of_main_prep_list["preps"][0]["address"]
        self._unreg_prep(first_main_prep)

        query_request = {
            "version": self._version,
            "from": self._addr_array[0],
            "to": ZERO_SCORE_ADDRESS,
            "dataType": "call",
            "data": {
                "method": "getPRep",
                "params": {
                    "address": str(first_main_prep)
                }
            }
        }

        with self.assertRaises(InvalidParamsException) as e:
            self._query(query_request)
        self.assertEqual(f'P-Rep not found: {str(first_main_prep)}', e.exception.args[0])

        delegate_amount = self.delegate_amount + 1
        # stake
        self._stake(self._genesis, delegate_amount + self.delegate_amount)

        # delegate 10000 to last prep
        last_addr = self._addr_array[_PREPS_LEN - 1]
        delegations = [{
            "address": str(last_addr),
            "value": hex(delegate_amount + self.delegate_amount)
        }]
        self._delegate(self._genesis, delegations)

        for i in range(7):
            prev_block, tx_results = self._make_and_req_block([])
            self._write_precommit_state(prev_block)

        query_request = {
            "version": self._version,
            "from": self._addr_array[0],
            "to": ZERO_SCORE_ADDRESS,
            "dataType": "call",
            "data": {
                "method": "getMainPRepList",
                "params": {}
            }
        }
        # check if sorted correctly
        response_of_main_prep_list = self._query(query_request)
        org_response_of_main_prep_list["preps"][0] = {"address": last_addr,
<<<<<<< HEAD
                                                      "delegated": delegate_amount + self.delegate_amount}

        self.assertEqual(org_response_of_main_prep_list["preps"], response_of_main_prep_list["preps"])
=======
                                                      "delegated": _AMOUNT_DELEGATE + _MINIMUM_DELEGATE_AMOUNT}
        self.assertEqual(org_response_of_main_prep_list["preps"], response_of_main_prep_list["preps"])

    def test_weighted_average_of_irep(self):
        """
        Scenario
        1. generates preps and delegates more than minumum delegated amount to 22 preps
        2. sets revision to REV_DECENTRALIZATION and generates main and sub preps
        3. check wighted average of irep correct
        :return:
        """
        _PREPS_LEN = 50
        _MAIN_PREPS_LEN = 22
        context = IconScoreContext(IconScoreContextType.DIRECT)
        _AMOUNT_DELEGATE = int(get_minimum_delegate_for_bottom_prep(context=context) * 2)

        self._update_governance()
        self._set_revision(REV_IISS)
        _addr_array = [create_address() for _ in range(_PREPS_LEN)]

        _addr_array_from_1 = create_address()
        _addr_array_from_2 = create_address()
        self._send_icx_in_loop(_addr_array_from_1, _AMOUNT_DELEGATE * 10)
        self._send_icx_in_loop(_addr_array_from_2, _AMOUNT_DELEGATE * 10)

        buf_total_irep = 0
        # generate preps
        for i in range(_PREPS_LEN):
            if i < 22:
                buf_total_irep += IISS_MIN_IREP + i
            reg_data: dict = {
                ConstantKeys.NAME: f"name{i}",
                ConstantKeys.EMAIL: f"email{i}",
                ConstantKeys.WEBSITE: f"website{i}",
                ConstantKeys.DETAILS: f"json{i}",
                ConstantKeys.P2P_END_POINT: f"ip{i}",
                ConstantKeys.PUBLIC_KEY: f'publicKey{i}'.encode(),
                ConstantKeys.IREP: IISS_MIN_IREP + i
            }
            self._reg_prep(_addr_array[i], reg_data)

        from_addr_for_stake = [self._admin, _addr_array_from_1, _addr_array_from_2]

        idx_for_stake = 10
        for idx, from_addr in enumerate(from_addr_for_stake):
            # stake
            self._stake(from_addr, _AMOUNT_DELEGATE * 10)
            delegations = []
            for i in range(idx_for_stake - 10, idx_for_stake):
                if i > 21:
                    break
                delegations.append({
                    "address": str(_addr_array[i]),
                    "value": hex(_AMOUNT_DELEGATE)
                })
            self._delegate(from_addr, delegations)
            idx_for_stake += 10

        # set revision to REV_DECENTRALIZATION
        tx = self._make_score_call_tx(self._admin, GOVERNANCE_SCORE_ADDRESS, 'setRevision',
                                      {"code": hex(REV_DECENTRALIZATION), "name": f"1.1.{REV_DECENTRALIZATION}"})
        block, invoke_response, main_prep_as_dict = self._make_and_req_block_for_prep_test([tx])
        self.assertEqual((_AMOUNT_DELEGATE * buf_total_irep) // (_AMOUNT_DELEGATE * _MAIN_PREPS_LEN),
                         main_prep_as_dict['irep'])
>>>>>>> 5653cead
<|MERGE_RESOLUTION|>--- conflicted
+++ resolved
@@ -114,12 +114,8 @@
         self._write_precommit_state(prev_block)
 
     # decentralize by delegate to 22 accounts.
-<<<<<<< HEAD
     def _decentralize(self, main_preps: list=None):
         self.total_supply = 2_000_000 * self._icx_factor
-=======
-    def _decentralize(self, main_preps: list = None):
->>>>>>> 5653cead
         if main_preps is None:
             self.main_preps = [create_address() for _ in range(PREP_MAIN_PREPS)]
         else:
@@ -165,19 +161,13 @@
                                for address in self._addr_array[20:22]]
         self._delegate(addr3, delegate_info_addr3)
 
-<<<<<<< HEAD
-    def test_reg_prep(self):
-=======
     def _send_icx_in_loop(self, to_addr: 'Address', balance: int):
         tx = self._make_icx_send_tx(self._genesis, to_addr, balance)
         tx_list = [tx]
         prev_block, tx_results = self._make_and_req_block(tx_list)
         self._write_precommit_state(prev_block)
 
-    @patch('iconservice.iiss.get_minimum_delegate_for_bottom_prep')
-    def test_reg_prep(self, get_minimum_delegate):
-        get_minimum_delegate.return_value = 10 ** 18
->>>>>>> 5653cead
+    def test_reg_prep(self):
         self._update_governance()
         self._set_revision(REV_IISS)
         new_prep = create_address()
@@ -558,12 +548,8 @@
         # check if sorted correctly
         response_of_main_prep_list = self._query(query_request)
         org_response_of_main_prep_list["preps"][0] = {"address": last_addr,
-<<<<<<< HEAD
                                                       "delegated": delegate_amount + self.delegate_amount}
 
-        self.assertEqual(org_response_of_main_prep_list["preps"], response_of_main_prep_list["preps"])
-=======
-                                                      "delegated": _AMOUNT_DELEGATE + _MINIMUM_DELEGATE_AMOUNT}
         self.assertEqual(org_response_of_main_prep_list["preps"], response_of_main_prep_list["preps"])
 
     def test_weighted_average_of_irep(self):
@@ -626,5 +612,4 @@
                                       {"code": hex(REV_DECENTRALIZATION), "name": f"1.1.{REV_DECENTRALIZATION}"})
         block, invoke_response, main_prep_as_dict = self._make_and_req_block_for_prep_test([tx])
         self.assertEqual((_AMOUNT_DELEGATE * buf_total_irep) // (_AMOUNT_DELEGATE * _MAIN_PREPS_LEN),
-                         main_prep_as_dict['irep'])
->>>>>>> 5653cead
+                         main_prep_as_dict['irep'])
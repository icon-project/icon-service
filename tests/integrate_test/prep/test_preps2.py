# -*- coding: utf-8 -*-

# Copyright 2018 ICON Foundation
#
# Licensed under the Apache License, Version 2.0 (the "License");
# you may not use this file except in compliance with the License.
# You may obtain a copy of the License at
#
# http://www.apache.org/licenses/LICENSE-2.0
#
# Unless required by applicable law or agreed to in writing, software
# distributed under the License is distributed on an "AS IS" BASIS,
# WITHOUT WARRANTIES OR CONDITIONS OF ANY KIND, either express or implied.
# See the License for the specific language governing permissions and
# limitations under the License.

"""IconScoreEngine testcase
"""
from copy import deepcopy
from typing import TYPE_CHECKING

from iconservice.base.address import ZERO_SCORE_ADDRESS, GOVERNANCE_SCORE_ADDRESS
from iconservice.base.exception import InvalidParamsException
from iconservice.base.type_converter_templates import ConstantKeys
from iconservice.icon_constant import IconScoreContextType, REV_IISS, PREP_SUB_PREPS, IISS_INITIAL_IREP
from iconservice.icon_constant import REV_DECENTRALIZATION, IISS_MIN_IREP, PREP_MAIN_PREPS
from iconservice.iconscore.icon_score_context import IconScoreContext
from iconservice.iiss import get_minimum_delegate_for_bottom_prep
from tests import create_address
from tests.integrate_test.test_integrate_base import TestIntegrateBase

if TYPE_CHECKING:
    from iconservice import Address


class TestIntegratePrep(TestIntegrateBase):

    def _update_governance(self):
        tx = self._make_deploy_tx("sample_builtin",
                                  "latest_version/governance",
                                  self._admin,
                                  GOVERNANCE_SCORE_ADDRESS)
        prev_block, tx_results = self._make_and_req_block([tx])
        self._write_precommit_state(prev_block)

    def _set_revision(self, revision: int):
        tx = self._make_score_call_tx(self._admin,
                                      GOVERNANCE_SCORE_ADDRESS,
                                      'setRevision',
                                      {"code": hex(revision),
                                       "name": f"1.1.{revision}"})
        prev_block, tx_results = self._make_and_req_block([tx])
        self._write_precommit_state(prev_block)
        self.assertEqual(tx_results[0].status, int(True))

    def _stake(self, address: 'Address', value: int):
        tx = self._make_score_call_tx(address, ZERO_SCORE_ADDRESS,
                                      'setStake',
                                      {"value": hex(value)})
        prev_block, tx_results = self._make_and_req_block([tx])
        self._write_precommit_state(prev_block)

    def _delegate(self, address: 'Address', delegations: list):
        tx = self._make_score_call_tx(address,
                                      ZERO_SCORE_ADDRESS,
                                      'setDelegation',
                                      {"delegations": delegations})
        prev_block, tx_results = self._make_and_req_block([tx])
        self._write_precommit_state(prev_block)

    def _reg_prep(self, address: 'Address', data: dict):

        data = deepcopy(data)
        value: str = data[ConstantKeys.PUBLIC_KEY].hex()
        data[ConstantKeys.PUBLIC_KEY] = value

        tx = self._make_score_call_tx(address,
                                      ZERO_SCORE_ADDRESS,
                                      'registerPRep',
                                      data)
        prev_block, tx_results = self._make_and_req_block([tx])
        self._write_precommit_state(prev_block)

    def _reg_prep_bulk(self, bulk: list):
        tx_list: list = []

        for address, data in bulk:
            tx = self._make_score_call_tx(address, ZERO_SCORE_ADDRESS, 'registerPRep', data)
            tx_list.append(tx)

        prev_block, tx_results = self._make_and_req_block(tx_list)
        self._write_precommit_state(prev_block)

    def _set_prep(self, address: 'Address', data: dict):

        data = deepcopy(data)
        value = data.get(ConstantKeys.IREP)
        if value:
            data[ConstantKeys.IREP] = hex(value)

        tx = self._make_score_call_tx(address,
                                      ZERO_SCORE_ADDRESS,
                                      'setPRep',
                                      data)
        prev_block, tx_results = self._make_and_req_block([tx])
        self._write_precommit_state(prev_block)

    def _unreg_prep(self, address: 'Address'):

        tx = self._make_score_call_tx(address,
                                      ZERO_SCORE_ADDRESS,
                                      'unregisterPRep',
                                      {})
        prev_block, tx_results = self._make_and_req_block([tx])
        self._write_precommit_state(prev_block)

    # decentralize by delegate to n accounts.
    def _decentralize(self, preps: list, delegate_amount: int):

        # Can delegate up to 10 preps at a time
        stake_amount: int = delegate_amount * 10
        addr1, addr2, addr3 = create_address(), create_address(), create_address()
        tx1 = self._make_icx_send_tx(self._genesis, addr1, stake_amount)
        tx2 = self._make_icx_send_tx(self._genesis, addr2, stake_amount)
        tx3 = self._make_icx_send_tx(self._genesis, addr3, stake_amount)
        prev_block, tx_results = self._make_and_req_block([tx1, tx2, tx3])
        self._write_precommit_state(prev_block)

        # stake
        self._stake(addr1, stake_amount)
        self._stake(addr2, stake_amount)
        self._stake(addr3, stake_amount)

        # register preps
        for i, address in enumerate(preps):
            data: dict = {
                ConstantKeys.NAME: f"name{i}",
                ConstantKeys.EMAIL: f"email{i}",
                ConstantKeys.WEBSITE: f"website{i}",
                ConstantKeys.DETAILS: f"json{i}",
                ConstantKeys.P2P_END_POINT: f"ip{i}",
                ConstantKeys.PUBLIC_KEY: f'publicKey{i}'.encode(),
            }
            self._reg_prep(address, data)

        # delegate
        data: list = [
            {
                "address": str(address),
                "value": hex(delegate_amount)
<<<<<<< HEAD
            }for address in preps[:10]]
=======
            } for address in main_preps[:10]]
>>>>>>> bf3dfd57
        self._delegate(addr1, data)

        data: list = [
            {
                "address": str(address),
                "value": hex(delegate_amount)
<<<<<<< HEAD
            }for address in preps[10:20]]
=======
            } for address in main_preps[10:20]]
>>>>>>> bf3dfd57
        self._delegate(addr2, data)

        data: list = [
            {
                "address": str(address),
                "value": hex(delegate_amount)
<<<<<<< HEAD
            }for address in preps[20:22]]
=======
            } for address in main_preps[20:22]]
>>>>>>> bf3dfd57
        self._delegate(addr3, data)

    def _send_icx_in_loop(self, to_addr: 'Address', balance: int):
        tx = self._make_icx_send_tx(self._genesis, to_addr, balance)
        prev_block, tx_results = self._make_and_req_block([tx])
        self._write_precommit_state(prev_block)

    def _get_prep(self, address: 'Address') -> dict:
        query_request = {
            "version": self._version,
            "from": self._addr_array[0],
            "to": ZERO_SCORE_ADDRESS,
            "dataType": "call",
            "data": {
                "method": "getPRep",
                "params": {
                    "address": str(address)
                }
            }
        }
        return self._query(query_request)

    def _get_prep_list(self) -> dict:
        query_request = {
            "version": self._version,
            "from": self._addr_array[0],
            "to": ZERO_SCORE_ADDRESS,
            "dataType": "call",
            "data": {
                "method": "getPRepList",
                "params": {}
            }
        }
        return self._query(query_request)

    def _get_main_perps(self) -> dict:
        query_request = {
            "version": self._version,
            "from": self._addr_array[0],
            "to": ZERO_SCORE_ADDRESS,
            "dataType": "call",
            "data": {
                "method": "getMainPRepList",
                "params": {}
            }
        }
        return self._query(query_request)

    def _get_sub_perps(self) -> dict:
        query_request = {
            "version": self._version,
            "from": self._addr_array[0],
            "to": ZERO_SCORE_ADDRESS,
            "dataType": "call",
            "data": {
                "method": "getSubPRepList",
                "params": {}
            }
        }
        return self._query(query_request)

    def test_prep_list(self):
        self._update_governance()
        self._set_revision(REV_IISS)

        for i in range(10):
            reg_data: dict = {
                ConstantKeys.NAME: f"name{i}",
                ConstantKeys.EMAIL: f"email{i}",
                ConstantKeys.WEBSITE: f"website{i}",
                ConstantKeys.DETAILS: f"json{i}",
                ConstantKeys.P2P_END_POINT: f"ip{i}",
                ConstantKeys.PUBLIC_KEY: f'publicKey{i}'.encode(),
                ConstantKeys.IREP: IISS_MIN_IREP + i
            }
            self._reg_prep(self._addr_array[i], reg_data)

        query_request = {
            "version": self._version,
            "from": self._addr_array[0],
            "to": ZERO_SCORE_ADDRESS,
            "dataType": "call",
            "data": {
                "method": "getPRepList",
                "params": {}
            }
        }
        response = self._query(query_request)
        total_delegated: int = response['totalDelegated']
        prep_list: list = response['preps']

        self.assertEqual(0, total_delegated)
        self.assertEqual(10, len(prep_list))

    def test_prep_list2(self):
        self._update_governance()
        self._set_revision(REV_IISS)

        bulk: list = []
        preps = 3000
        for i in range(preps):
            reg_data: dict = {
                ConstantKeys.NAME: f"name{i}",
                ConstantKeys.EMAIL: f"email{i}",
                ConstantKeys.WEBSITE: f"website{i}",
                ConstantKeys.DETAILS: f"json{i}",
                ConstantKeys.P2P_END_POINT: f"ip{i}",
                ConstantKeys.PUBLIC_KEY: f'publicKey{i}'.encode().hex(),
                ConstantKeys.IREP: hex(IISS_MIN_IREP + i)
            }
            bulk.append((create_address(), reg_data))
        self._reg_prep_bulk(bulk)

        query_request = {
            "version": self._version,
            "from": self._addr_array[0],
            "to": ZERO_SCORE_ADDRESS,
            "dataType": "call",
            "data": {
                "method": "getPRepList",
                "params": {
                    "startRanking": hex(0),
                    "endRanking": hex(1)
                }
            }
        }
        with self.assertRaises(InvalidParamsException) as e:
            response = self._query(query_request)
        self.assertEqual("Invalid params: startRanking", e.exception.args[0])

        query_request = {
            "version": self._version,
            "from": self._addr_array[0],
            "to": ZERO_SCORE_ADDRESS,
            "dataType": "call",
            "data": {
                "method": "getPRepList",
                "params": {
                    "startRanking": hex(1),
                    "endRanking": hex(0)
                }
            }
        }
        with self.assertRaises(InvalidParamsException) as e:
            response = self._query(query_request)
        self.assertEqual("Invalid params: endRanking", e.exception.args[0])

        query_request = {
            "version": self._version,
            "from": self._addr_array[0],
            "to": ZERO_SCORE_ADDRESS,
            "dataType": "call",
            "data": {
                "method": "getPRepList",
                "params": {
                    "startRanking": hex(2),
                    "endRanking": hex(1)
                }
            }
        }
        with self.assertRaises(InvalidParamsException) as e:
            response = self._query(query_request)
        self.assertEqual("Invalid params: reverse", e.exception.args[0])

        query_request = {
            "version": self._version,
            "from": self._addr_array[0],
            "to": ZERO_SCORE_ADDRESS,
            "dataType": "call",
            "data": {
                "method": "getPRepList",
                "params": {
                    "startRanking": hex(2),
                    "endRanking": hex(2)
                }
            }
        }
        response = self._query(query_request)
        prep_list: list = response['preps']
        self.assertEqual(1, len(prep_list))

        query_request = {
            "version": self._version,
            "from": self._addr_array[0],
            "to": ZERO_SCORE_ADDRESS,
            "dataType": "call",
            "data": {
                "method": "getPRepList",
                "params": {
                    "startRanking": hex(1)
                }
            }
        }
        response = self._query(query_request)
        prep_list: list = response['preps']
        self.assertEqual(preps, len(prep_list))

    def test_update_prep_list(self):
        """
        Scenario
        1. generates preps
        2. sets revision to REV_DECENTRALIZATION and generates main and sub preps
        3. checks its tx result
        4. unregisters the first main prep
        5. delegates 10000 to the last prep
        6. check main preps sorted
        :return:
        """

        _PREPS_LEN = 200
        self._update_governance()
        self._set_revision(REV_IISS)

        addr_array = [create_address() for _ in range(_PREPS_LEN)]

        total_supply = 2_000_000 * self._icx_factor

        # Minimum_delegate_amount is 0.02 * total_supply
        # In this test delegate 0.03*total_supply because `Issue transaction` exists since REV_IISS
        delegate_amount = total_supply * 3 // 1000

        # generate preps
        self._decentralize(addr_array, delegate_amount)

        response = self._get_prep_list()
        total_delegated: int = response['totalDelegated']
        prep_list: list = response['preps']

        self.assertEqual(delegate_amount * 22, total_delegated)
        self.assertEqual(_PREPS_LEN, len(prep_list))

        # set revision to REV_DECENTRALIZATION
        tx = self._make_score_call_tx(self._admin, GOVERNANCE_SCORE_ADDRESS, 'setRevision',
                                      {"code": hex(REV_DECENTRALIZATION), "name": f"1.1.{REV_DECENTRALIZATION}"})
        prev_block, tx_results, main_prep_as_dict = self._make_and_req_block_for_prep_test([tx])

        # check if tx_result has all fields correctly
        self.assertTrue('preps' and 'state' and 'rootHash' in main_prep_as_dict)
        self.assertTrue(PREP_MAIN_PREPS, len(main_prep_as_dict["preps"]))
        self.assertEqual(0, main_prep_as_dict["state"])

        self._write_precommit_state(prev_block)
        self.assertEqual(tx_results[0].status, int(True))
        self.assertEqual(0, main_prep_as_dict["state"])

        # check if main preps elected
        main_preps = self._get_main_perps()["preps"]
        self.assertEqual(PREP_MAIN_PREPS, len(main_preps))

        # check if generating sub preps
        sub_preps = self._get_sub_perps()["preps"]
        self.assertEqual(min(_PREPS_LEN - PREP_MAIN_PREPS, PREP_SUB_PREPS - PREP_MAIN_PREPS), len(sub_preps))

        # un-register first main prep
        first_main_prep = main_preps[0]["address"]
        self._unreg_prep(first_main_prep)

        query_request = {
            "version": self._version,
            "from": self._addr_array[0],
            "to": ZERO_SCORE_ADDRESS,
            "dataType": "call",
            "data": {
                "method": "getPRep",
                "params": {
                    "address": str(first_main_prep)
                }
            }
        }
        with self.assertRaises(InvalidParamsException) as e:
            self._query(query_request)
        self.assertEqual(f'P-Rep not found: {str(first_main_prep)}', e.exception.args[0])

        greatest_delegate_amount = delegate_amount + 1
        # stake
        self._stake(self._genesis, greatest_delegate_amount)

        # delegate greatest_amount to last prep
        last_addr = addr_array[_PREPS_LEN - 1]
        delegations = [
            {
                "address": str(last_addr),
                "value": hex(greatest_delegate_amount)
            }
        ]
        self._delegate(self._genesis, delegations)

        for i in range(7):
            prev_block, tx_results = self._make_and_req_block([])
            self._write_precommit_state(prev_block)

        # check if sorted correctly
        actual_main_preps = self._get_main_perps()["preps"]
        expected_main_preps: list = main_preps[1:]
        expected_main_preps.insert(
            0, {
                "address": last_addr,
                "delegated": greatest_delegate_amount
            })

        self.assertEqual(expected_main_preps, actual_main_preps)

    def test_weighted_average_of_irep(self):
        """
        Scenario
        1. generates preps and delegates more than minumum delegated amount to 22 preps
        2. sets revision to REV_DECENTRALIZATION and generates main and sub preps
        3. check wighted average of irep correct
        :return:
        """

        _PREPS_LEN = 50
        context = IconScoreContext(IconScoreContextType.DIRECT)
        _AMOUNT_DELEGATE = int(get_minimum_delegate_for_bottom_prep(context=context) * 2)

        self._update_governance()
        self._set_revision(REV_IISS)
        addr_array = [create_address() for _ in range(_PREPS_LEN)]

        self._send_icx_in_loop(addr_array[0], _AMOUNT_DELEGATE * 10)
        self._send_icx_in_loop(addr_array[1], _AMOUNT_DELEGATE * 10)

        buf_total_irep = 0
        # generate preps
        for i in range(_PREPS_LEN):
            if i < PREP_MAIN_PREPS:
                buf_total_irep += IISS_INITIAL_IREP
            reg_data: dict = {
                ConstantKeys.NAME: f"name{i}",
                ConstantKeys.EMAIL: f"email{i}",
                ConstantKeys.WEBSITE: f"website{i}",
                ConstantKeys.DETAILS: f"json{i}",
                ConstantKeys.P2P_END_POINT: f"ip{i}",
                ConstantKeys.PUBLIC_KEY: f'publicKey{i}'.encode(),
            }
            self._reg_prep(addr_array[i], reg_data)

        from_addr_for_stake = [self._admin, addr_array[0], addr_array[1]]

        idx_for_stake = 10
        for idx, from_addr in enumerate(from_addr_for_stake):
            # stake
            self._stake(from_addr, _AMOUNT_DELEGATE * 10)
            delegations = []
            for i in range(idx_for_stake - 10, idx_for_stake):
                if i > 21:
                    break
                delegations.append({
                    "address": str(addr_array[i]),
                    "value": hex(_AMOUNT_DELEGATE)
                })
            self._delegate(from_addr, delegations)
            idx_for_stake += 10

        # set revision to REV_DECENTRALIZATION
        tx = self._make_score_call_tx(self._admin, GOVERNANCE_SCORE_ADDRESS, 'setRevision',
                                      {"code": hex(REV_DECENTRALIZATION), "name": f"1.1.{REV_DECENTRALIZATION}"})
        block, invoke_response, main_prep_as_dict = self._make_and_req_block_for_prep_test([tx])
        self.assertEqual((_AMOUNT_DELEGATE * buf_total_irep) // (_AMOUNT_DELEGATE * PREP_MAIN_PREPS),
                         main_prep_as_dict['irep'])

    def test_low_productivity(self):
        _PREPS_LEN = 200
        _MAIN_PREPS_LEN = 22
        _AMOUNT_DELEGATE = 10000
        _MINIMUM_DELEGATE_AMOUNT = 10 ** 18

        self._update_governance()
        self._set_revision(REV_IISS)

        addr_array = [create_address() for _ in range(_PREPS_LEN)]

        total_supply = 2_000_000 * self._icx_factor

        # Minimum_delegate_amount is 0.02 * total_supply
        # In this test delegate 0.03*total_supply because `Issue transaction` exists since REV_IISS
        delegate_amount = total_supply * 3 // 1000

        # generate preps
        self._decentralize(addr_array, delegate_amount)

        response = self._get_prep_list()
        total_delegated: int = response['totalDelegated']
        prep_list: list = response['preps']

        self.assertEqual(delegate_amount * 22, total_delegated)
        self.assertEqual(_PREPS_LEN, len(prep_list))

        self._set_revision(REV_DECENTRALIZATION)

        # check if generating main preps
        main_preps = self._get_main_perps()["preps"]
        self.assertEqual(_MAIN_PREPS_LEN, len(main_preps))

        for i in range(10):
            prev_block, tx_results = self._make_and_req_block(
                [],
                prev_block_generator=addr_array[0],
                prev_block_validators=[addr_array[1], addr_array[2]])
            self._write_precommit_state(prev_block)

        info = self._get_prep(addr_array[0])
        total_blocks: int = info['stats']['totalBlocks']
        validated_blocks: int = info['stats']['validatedBlocks']
        self.assertEqual(10, total_blocks)
        self.assertEqual(10, validated_blocks)

        info = self._get_prep(addr_array[3])
        total_blocks: int = info['stats']['totalBlocks']
        validated_blocks: int = info['stats']['validatedBlocks']
        self.assertEqual(10, total_blocks)
        self.assertEqual(0, validated_blocks)

<<<<<<< HEAD
    def test_prep_set_irep_in_term(self):
        _PREPS_LEN = 22
        self._update_governance()
        self._set_revision(REV_IISS)

        addr_array = [create_address() for _ in range(_PREPS_LEN)]

        total_supply = 2_000_000 * self._icx_factor

        # Minimum_delegate_amount is 0.02 * total_supply
        # In this test delegate 0.03*total_supply because `Issue transaction` exists since REV_IISS
        delegate_amount = total_supply * 3 // 1000

        # generate preps
        self._decentralize(addr_array, delegate_amount)

        # set revision to REV_DECENTRALIZATION
        tx = self._make_score_call_tx(self._admin, GOVERNANCE_SCORE_ADDRESS, 'setRevision',
                                      {"code": hex(REV_DECENTRALIZATION), "name": f"1.1.{REV_DECENTRALIZATION}"})
        prev_block, tx_results, main_prep_as_dict = self._make_and_req_block_for_prep_test([tx])
        self.assertIsNotNone(main_prep_as_dict)
        data: dict = {
            ConstantKeys.NAME: "name0",
            ConstantKeys.EMAIL: "email0",
            ConstantKeys.WEBSITE: "website0",
            ConstantKeys.DETAILS: "json0",
            ConstantKeys.P2P_END_POINT: "ip0",
            ConstantKeys.PUBLIC_KEY: f'publicKey0'.encode(),
        }

        expected_response: dict = data
        response: dict = self._get_prep(addr_array[0])
        register = response["registration"]

        self.assertEqual(expected_response[ConstantKeys.NAME], register[ConstantKeys.NAME])
        self.assertEqual(expected_response[ConstantKeys.EMAIL], register[ConstantKeys.EMAIL])
        self.assertEqual(expected_response[ConstantKeys.WEBSITE], register[ConstantKeys.WEBSITE])
        self.assertEqual(expected_response[ConstantKeys.DETAILS], register[ConstantKeys.DETAILS])
        self.assertEqual(expected_response[ConstantKeys.P2P_END_POINT], register[ConstantKeys.P2P_END_POINT])
        self.assertEqual(expected_response[ConstantKeys.PUBLIC_KEY], register[ConstantKeys.PUBLIC_KEY])
        self.assertEqual(IISS_INITIAL_IREP, register[ConstantKeys.IREP])

        irep_value = int(IISS_INITIAL_IREP * 1.2)

        set_prep_data1: dict = {
            ConstantKeys.IREP: irep_value,
        }
        self._set_prep(addr_array[0], set_prep_data1)

        response: dict = self._get_prep(addr_array[0])
        register = response["registration"]
        self.assertEqual(data[ConstantKeys.NAME], register[ConstantKeys.NAME])
        self.assertEqual(data[ConstantKeys.WEBSITE], register[ConstantKeys.WEBSITE])
        self.assertEqual(hex(set_prep_data1[ConstantKeys.IREP]), hex(register[ConstantKeys.IREP]))

        irep_value2 = int(irep_value * 1.1)

        set_prep_data2: dict = {
            ConstantKeys.IREP: hex(irep_value2),
        }
        tx = self._make_score_call_tx(addr_array[0],
                                      ZERO_SCORE_ADDRESS,
                                      'setPRep',
                                      set_prep_data2)
        prev_block, tx_results = self._make_and_req_block([tx])
        set_result = tx_results[0]
        self.assertEqual(set_result.status, 0)
        failure_message = set_result.failure.message
        self.assertEqual(failure_message, "Can update irep only one time in term")

        response: dict = self._get_prep(addr_array[0])
        register = response["registration"]
        self.assertEqual(data[ConstantKeys.NAME], register[ConstantKeys.NAME])
        self.assertEqual(data[ConstantKeys.WEBSITE], register[ConstantKeys.WEBSITE])
        self.assertNotEqual(set_prep_data2[ConstantKeys.IREP], hex(register[ConstantKeys.IREP]))

    def test_prep_set_irep_in_term2(self):
        """Test for setting same irep value several time in term and other irep value"""
        _PREPS_LEN = 22
=======
    def test_sync_end_block_height_of_calc_and_term(self):
        _PREPS_LEN = 200
        _MAIN_PREPS_LEN = 22
        _AMOUNT_DELEGATE = 10000
        _MINIMUM_DELEGATE_AMOUNT = 10 ** 18
        _TEST_BLOCK_HEIGHT = 30

>>>>>>> bf3dfd57
        self._update_governance()
        self._set_revision(REV_IISS)

        addr_array = [create_address() for _ in range(_PREPS_LEN)]

        total_supply = 2_000_000 * self._icx_factor

        # Minimum_delegate_amount is 0.02 * total_supply
        # In this test delegate 0.03*total_supply because `Issue transaction` exists since REV_IISS
        delegate_amount = total_supply * 3 // 1000

        # generate preps
        self._decentralize(addr_array, delegate_amount)

<<<<<<< HEAD
        # set revision to REV_DECENTRALIZATION
        tx = self._make_score_call_tx(self._admin, GOVERNANCE_SCORE_ADDRESS, 'setRevision',
                                      {"code": hex(REV_DECENTRALIZATION), "name": f"1.1.{REV_DECENTRALIZATION}"})
        prev_block, tx_results, main_prep_as_dict = self._make_and_req_block_for_prep_test([tx])
        self.assertIsNotNone(main_prep_as_dict)
        data: dict = {
            ConstantKeys.NAME: "name0",
            ConstantKeys.EMAIL: "email0",
            ConstantKeys.WEBSITE: "website0",
            ConstantKeys.DETAILS: "json0",
            ConstantKeys.P2P_END_POINT: "ip0",
            ConstantKeys.PUBLIC_KEY: f'publicKey0'.encode(),
        }

        expected_response: dict = data
        response: dict = self._get_prep(addr_array[0])
        register = response["registration"]

        self.assertEqual(expected_response[ConstantKeys.NAME], register[ConstantKeys.NAME])
        self.assertEqual(expected_response[ConstantKeys.EMAIL], register[ConstantKeys.EMAIL])
        self.assertEqual(expected_response[ConstantKeys.WEBSITE], register[ConstantKeys.WEBSITE])
        self.assertEqual(expected_response[ConstantKeys.DETAILS], register[ConstantKeys.DETAILS])
        self.assertEqual(expected_response[ConstantKeys.P2P_END_POINT], register[ConstantKeys.P2P_END_POINT])
        self.assertEqual(expected_response[ConstantKeys.PUBLIC_KEY], register[ConstantKeys.PUBLIC_KEY])
        self.assertEqual(IISS_INITIAL_IREP, register[ConstantKeys.IREP])

        for i in range(3):
            irep_set_data: dict = {
                ConstantKeys.IREP: hex(IISS_INITIAL_IREP),
            }
            tx = self._make_score_call_tx(addr_array[0],
                                          ZERO_SCORE_ADDRESS,
                                          'setPRep',
                                          irep_set_data)
            prev_block, tx_results = self._make_and_req_block([tx])
            self._write_precommit_state(prev_block)
            set_result = tx_results[0]
            self.assertEqual(set_result.status, 1)

        irep_value2 = int(IISS_INITIAL_IREP * 1.2)
        irep_set_data: dict = {
            ConstantKeys.IREP: hex(irep_value2),
        }
        tx = self._make_score_call_tx(addr_array[0],
                                      ZERO_SCORE_ADDRESS,
                                      'setPRep',
                                      irep_set_data)
        prev_block, tx_results = self._make_and_req_block([tx])
        self._write_precommit_state(prev_block)
        set_result = tx_results[0]
        self.assertEqual(set_result.status, 1)

        irep_set_data[ConstantKeys.IREP] = hex(int(irep_value2*1.1))
        tx = self._make_score_call_tx(addr_array[0],
                                      ZERO_SCORE_ADDRESS,
                                      'setPRep',
                                      irep_set_data)
        prev_block, tx_results = self._make_and_req_block([tx])
        set_result = tx_results[0]
        failure_message = set_result.failure.message
        self.assertEqual(set_result.status, 0)
        self.assertEqual(failure_message, 'Can update irep only one time in term')
=======
        response = self._get_prep_list()
        total_delegated: int = response['totalDelegated']
        prep_list: list = response['preps']

        self.assertEqual(delegate_amount * 22, total_delegated)
        self.assertEqual(_PREPS_LEN, len(prep_list))

        self._set_revision(REV_DECENTRALIZATION)

        # check if generating main preps
        main_preps = self._get_main_perps()["preps"]
        self.assertEqual(_MAIN_PREPS_LEN, len(main_preps))

        for i in range(_TEST_BLOCK_HEIGHT):
            try:
                prev_block, tx_results = self._make_and_req_block([])
                self._write_precommit_state(prev_block)
            except AssertionError:
                self.assertTrue(False)
>>>>>>> bf3dfd57
<|MERGE_RESOLUTION|>--- conflicted
+++ resolved
@@ -115,7 +115,7 @@
         self._write_precommit_state(prev_block)
 
     # decentralize by delegate to n accounts.
-    def _decentralize(self, preps: list, delegate_amount: int):
+    def _decentralize(self, main_preps: list, delegate_amount: int):
 
         # Can delegate up to 10 preps at a time
         stake_amount: int = delegate_amount * 10
@@ -132,7 +132,7 @@
         self._stake(addr3, stake_amount)
 
         # register preps
-        for i, address in enumerate(preps):
+        for i, address in enumerate(main_preps):
             data: dict = {
                 ConstantKeys.NAME: f"name{i}",
                 ConstantKeys.EMAIL: f"email{i}",
@@ -148,33 +148,21 @@
             {
                 "address": str(address),
                 "value": hex(delegate_amount)
-<<<<<<< HEAD
-            }for address in preps[:10]]
-=======
             } for address in main_preps[:10]]
->>>>>>> bf3dfd57
         self._delegate(addr1, data)
 
         data: list = [
             {
                 "address": str(address),
                 "value": hex(delegate_amount)
-<<<<<<< HEAD
-            }for address in preps[10:20]]
-=======
             } for address in main_preps[10:20]]
->>>>>>> bf3dfd57
         self._delegate(addr2, data)
 
         data: list = [
             {
                 "address": str(address),
                 "value": hex(delegate_amount)
-<<<<<<< HEAD
-            }for address in preps[20:22]]
-=======
             } for address in main_preps[20:22]]
->>>>>>> bf3dfd57
         self._delegate(addr3, data)
 
     def _send_icx_in_loop(self, to_addr: 'Address', balance: int):
@@ -588,7 +576,6 @@
         self.assertEqual(10, total_blocks)
         self.assertEqual(0, validated_blocks)
 
-<<<<<<< HEAD
     def test_prep_set_irep_in_term(self):
         _PREPS_LEN = 22
         self._update_governance()
@@ -665,10 +652,6 @@
         self.assertEqual(data[ConstantKeys.WEBSITE], register[ConstantKeys.WEBSITE])
         self.assertNotEqual(set_prep_data2[ConstantKeys.IREP], hex(register[ConstantKeys.IREP]))
 
-    def test_prep_set_irep_in_term2(self):
-        """Test for setting same irep value several time in term and other irep value"""
-        _PREPS_LEN = 22
-=======
     def test_sync_end_block_height_of_calc_and_term(self):
         _PREPS_LEN = 200
         _MAIN_PREPS_LEN = 22
@@ -676,7 +659,6 @@
         _MINIMUM_DELEGATE_AMOUNT = 10 ** 18
         _TEST_BLOCK_HEIGHT = 30
 
->>>>>>> bf3dfd57
         self._update_governance()
         self._set_revision(REV_IISS)
 
@@ -691,70 +673,6 @@
         # generate preps
         self._decentralize(addr_array, delegate_amount)
 
-<<<<<<< HEAD
-        # set revision to REV_DECENTRALIZATION
-        tx = self._make_score_call_tx(self._admin, GOVERNANCE_SCORE_ADDRESS, 'setRevision',
-                                      {"code": hex(REV_DECENTRALIZATION), "name": f"1.1.{REV_DECENTRALIZATION}"})
-        prev_block, tx_results, main_prep_as_dict = self._make_and_req_block_for_prep_test([tx])
-        self.assertIsNotNone(main_prep_as_dict)
-        data: dict = {
-            ConstantKeys.NAME: "name0",
-            ConstantKeys.EMAIL: "email0",
-            ConstantKeys.WEBSITE: "website0",
-            ConstantKeys.DETAILS: "json0",
-            ConstantKeys.P2P_END_POINT: "ip0",
-            ConstantKeys.PUBLIC_KEY: f'publicKey0'.encode(),
-        }
-
-        expected_response: dict = data
-        response: dict = self._get_prep(addr_array[0])
-        register = response["registration"]
-
-        self.assertEqual(expected_response[ConstantKeys.NAME], register[ConstantKeys.NAME])
-        self.assertEqual(expected_response[ConstantKeys.EMAIL], register[ConstantKeys.EMAIL])
-        self.assertEqual(expected_response[ConstantKeys.WEBSITE], register[ConstantKeys.WEBSITE])
-        self.assertEqual(expected_response[ConstantKeys.DETAILS], register[ConstantKeys.DETAILS])
-        self.assertEqual(expected_response[ConstantKeys.P2P_END_POINT], register[ConstantKeys.P2P_END_POINT])
-        self.assertEqual(expected_response[ConstantKeys.PUBLIC_KEY], register[ConstantKeys.PUBLIC_KEY])
-        self.assertEqual(IISS_INITIAL_IREP, register[ConstantKeys.IREP])
-
-        for i in range(3):
-            irep_set_data: dict = {
-                ConstantKeys.IREP: hex(IISS_INITIAL_IREP),
-            }
-            tx = self._make_score_call_tx(addr_array[0],
-                                          ZERO_SCORE_ADDRESS,
-                                          'setPRep',
-                                          irep_set_data)
-            prev_block, tx_results = self._make_and_req_block([tx])
-            self._write_precommit_state(prev_block)
-            set_result = tx_results[0]
-            self.assertEqual(set_result.status, 1)
-
-        irep_value2 = int(IISS_INITIAL_IREP * 1.2)
-        irep_set_data: dict = {
-            ConstantKeys.IREP: hex(irep_value2),
-        }
-        tx = self._make_score_call_tx(addr_array[0],
-                                      ZERO_SCORE_ADDRESS,
-                                      'setPRep',
-                                      irep_set_data)
-        prev_block, tx_results = self._make_and_req_block([tx])
-        self._write_precommit_state(prev_block)
-        set_result = tx_results[0]
-        self.assertEqual(set_result.status, 1)
-
-        irep_set_data[ConstantKeys.IREP] = hex(int(irep_value2*1.1))
-        tx = self._make_score_call_tx(addr_array[0],
-                                      ZERO_SCORE_ADDRESS,
-                                      'setPRep',
-                                      irep_set_data)
-        prev_block, tx_results = self._make_and_req_block([tx])
-        set_result = tx_results[0]
-        failure_message = set_result.failure.message
-        self.assertEqual(set_result.status, 0)
-        self.assertEqual(failure_message, 'Can update irep only one time in term')
-=======
         response = self._get_prep_list()
         total_delegated: int = response['totalDelegated']
         prep_list: list = response['preps']
@@ -773,5 +691,4 @@
                 prev_block, tx_results = self._make_and_req_block([])
                 self._write_precommit_state(prev_block)
             except AssertionError:
-                self.assertTrue(False)
->>>>>>> bf3dfd57
+                self.assertTrue(False)
--- conflicted
+++ resolved
@@ -16,14 +16,10 @@
 
 """IconScoreEngine testcase
 """
-<<<<<<< HEAD
 from unittest.mock import patch
 
-from iconservice.icon_constant import PREP_MAIN_PREPS, IISS_INITIAL_IREP, ConfigKey, ICX_IN_LOOP
-=======
-from iconservice.icon_constant import PREP_MAIN_PREPS, IISS_INITIAL_IREP, ConfigKey
+from iconservice.icon_constant import ICX_IN_LOOP, PREP_MAIN_PREPS, IISS_INITIAL_IREP, ConfigKey
 from iconservice.icon_constant import PRepStatus, PRepGrade
->>>>>>> de4f9e02
 from tests.integrate_test.iiss.test_iiss_base import TestIISSBase
 
 
@@ -143,7 +139,7 @@
     def test_low_productivity_penalty1(self):
         # get totalBlocks in main prep
         response: dict = self.get_prep(self._addr_array[0])
-        total_blocks: int = response['stats']['totalBlocks']
+        total_blocks: int = response['totalBlocks']
         _STEADY_PREPS_COUNT = 13
 
         initial_main_preps_info = self.get_main_prep_list()['preps']
@@ -183,7 +179,8 @@
                     "totalBlocks": total_blocks + block_count + 2,
                     "validatedBlocks": block_count
                 }
-            self.assertEqual(expected_response, response["stats"])
+            self.assertEqual(expected_response['totalBlocks'], response['totalBlocks'])
+            self.assertEqual(expected_response['validatedBlocks'], response['validatedBlocks'])
 
         for i in range(_STEADY_PREPS_COUNT, PREP_MAIN_PREPS):
             response: dict = self.get_prep(self._addr_array[i])
@@ -192,7 +189,8 @@
                     "totalBlocks": block_count,
                     "validatedBlocks": 0
                 }
-            self.assertEqual(expected_response, response["stats"])
+            self.assertEqual(expected_response['totalBlocks'], response['totalBlocks'])
+            self.assertEqual(expected_response['validatedBlocks'], response['validatedBlocks'])
 
         main_preps_info = self.get_main_prep_list()['preps']
         main_preps = list(map(lambda prep_dict: prep_dict['address'], main_preps_info))

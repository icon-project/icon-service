--- conflicted
+++ resolved
@@ -38,11 +38,7 @@
     ConstantKeys.P2P_ENDPOINT: f"{name}.example.com:7100",
     ConstantKeys.PUBLIC_KEY: "0x12",
     ConstantKeys.CITY: "city",
-<<<<<<< HEAD
-    ConstantKeys.COUNTRY: "country"
-=======
     ConstantKeys.COUNTRY: "KOR"
->>>>>>> 618332fa
 }
 
 
